--- conflicted
+++ resolved
@@ -9,7 +9,6 @@
 
 @dataclasses.dataclass
 class MFCConfig:
-<<<<<<< HEAD
     mpi:     bool = True
     gpu:     str = gpuConfigOptions.NONE.value
     # mp:      bool = False
@@ -19,15 +18,7 @@
     unified: bool = False
     single:  bool = False
     mixed:   bool = False
-=======
-    mpi:       bool = True
-    gpu:       bool = False
-    debug:     bool = False
-    gcov:      bool = False
-    unified:   bool = False
-    single:    bool = False
-    fastmath : bool = False
->>>>>>> fb50e908
+    fastmath: bool = False
 
     @staticmethod
     def from_dict(d: dict):
