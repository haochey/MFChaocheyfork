# List of modules used by . ./mfc.sh load to load modules known to be compatible
# with MFC on different clusters.
#
# [slug]     [system name]
# [slug]-all [common modules]    (any number of lines)
# [slug]-cpu [cpu-only modules]  (any number of lines)
# [slug]-gpu [gpu-only modules]  (any number of lines)

s     OLCF Summit
s-all python/3.8.10 darshan-runtime/3.3.1-lite hsi/5.0.2.p5 xalt/1.2.1
s-cpu lsf-tools/2.0 cmake/3.23.2 ninja/1.10.2 spectrum-mpi/10.4.0.3-20210112
s-cpu gcc/12.1.0
s-gpu nvhpc/22.11 cuda/nvhpc
s-gpu CC=nvc CXX=nvc++ FC=nvfortran

b     PSC Bridges2
b-all python/3.8.6 hdf5 anaconda3
b-cpu allocations/1.0 gcc/10.2.0 openmpi/4.0.5-gcc10.2.0
b-gpu nvhpc/22.9 cuda/11.7 openmpi/4.0.5-nvhpc22.9
b-gpu MFC_CUDA_CC=70,75,80 NVHPC_CUDA_HOME=$CUDA_HOME CC=nvc CXX=nvc++ FC=nvfortran

a     OLCF Ascent
a-all python cmake/3.22.2
a-cpu gcc/11.1.0 spectrum-mpi cuda
a-gpu nvhpc/21.11 spectrum-mpi cuda/nvhpc nsight-compute nsight-systems
a-gpu CC=nvc CXX=nvc++ FC=nvfortran

r     Richardson
r-all python/3.7
r-cpu gcc/9.3.0 openmpi-2.0/gcc-9.3.0

w     OLCF Wombat
w-all cmake/3.25.1 python/3.10.8
w-cpu gcc/11.1.0 openmpi/4.0.5_gcc
w-gpu nvhpc/22.11
w-gpu CC=nvc CXX=nvc++ FC=nvfortran

e     SDSC Expanse
e-all python/3.8.5
e-cpu cpu/0.15.4 gcc/9.2.0 openmpi/4.1.1 cmake/3.18.2
e-gpu gpu/0.15.4 cuda/11.0.2 nvhpc/22.2 openmpi/4.0.5 cmake/3.19.8
e-gpu CC=nvc CXX=nvc++ FC=nvfortran

p     GT Phoenix
p-all python/3.10.10
p-cpu gcc/12.3.0 openmpi/4.1.5
p-gpu nvhpc/24.5 hpcx/2.19-cuda cuda/12.1.1
p-gpu MFC_CUDA_CC=70,75,80,89,90 NVHPC_CUDA_HOME=$CUDA_HOME CC=nvc CXX=nvc++ FC=nvfortran

f     OLCF Frontier
f-all cpe/25.03 rocm/6.3.1
f-all cray-fftw cray-hdf5 cray-python
f-gpu craype-accel-amd-gfx90a rocprofiler-compute/3.0.0

d     NCSA Delta
d-all python/3.11.6
d-cpu gcc/11.4.0 openmpi
d-gpu nvhpc/24.1 cuda/12.3.0 openmpi/4.1.5+cuda cmake
d-gpu CC=nvc CXX=nvc++ FC=nvfortran
d-gpu MFC_CUDA_CC=80,86

o     Brown Oscar
o-all python
o-cpu hpcx-mpi
o-gpu nvhpc cuda/12.3.0 cmake/3.26.3
o-gpu CC=nvc CXX=nvc++ FC=nvfortran

dai     NCSA DeltaAI
dai-all python cmake nvhpc-openmpi3/24.3 cuda
dai-all CC=nvc CXX=nvc++ FC=nvfortran
dai-gpu MFC_CUDA_CC=89,90

c     DoD Carpenter (GNU)
c-all python/3.12.1
c-cpu compiler-rt/2024.2.0 ifort/2024.2.0 icc/2023.1.0 mpi/latest cmake/3.28.1-intel-2023.0.0
c-cpu CC=gcc CXX=g++ FC=gfortran

cc     DoD Carpenter (Cray)
cc-all cray-python/3.11.7 craype-x86-rome
cc-cpu PrgEnv-cray/8.5.0 cray-fftw/3.3.10.8 cray-hdf5/1.14.3.1 cray-pals/1.4.0 cray-libpals/1.4.0

n     DoD Nautilus
n-all slurm
n-cpu penguin/openmpi/4.1.5/gcc-8.5.0
n-gpu penguin/openmpi/4.1.5/nvhpc-22.3 nvidia/nvhpc/22.3 cuda/cuda-11.6
n-gpu CC=nvc CXX=nvc++ FC=nvfortran

san   CSCS Santis
san-all cmake python
<<<<<<< HEAD
san-gpu nvhpc/25.1 cuda cray-mpich
=======
san-gpu nvhpc cuda cray-mpich
>>>>>>> fb50e908
<|MERGE_RESOLUTION|>--- conflicted
+++ resolved
@@ -87,8 +87,4 @@
 
 san   CSCS Santis
 san-all cmake python
-<<<<<<< HEAD
-san-gpu nvhpc/25.1 cuda cray-mpich
-=======
 san-gpu nvhpc cuda cray-mpich
->>>>>>> fb50e908
