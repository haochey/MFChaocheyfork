--- conflicted
+++ resolved
@@ -362,66 +362,6 @@
         !!  @param fV Current bubble velocity
         !!  @param fR0 Equilibrium bubble radius
         !!  @param fC Current sound speed
-<<<<<<< HEAD
-        FUNCTION f_rddot_KM( fpbdot, fCp, fCpbw, fRho, fR, fV, fR0, fC )
-
-            REAL(KIND(0d0)), INTENT(IN) :: fpbdot, fCp, fCpbw
-            REAL(KIND(0d0)), INTENT(IN) :: fRho, fR, fV, fR0, fC
-
-            REAL(KIND(0d0))             :: tmp1, tmp2, cdot_star
-            REAL(KIND(0d0))             :: f_rddot_KM
-
-            IF (polytropic) THEN
-                cdot_star = -3d0*gam*Ca*((fR0/fR)**(3d0*gam))*fV/fR
-                IF (Web/=dflt_real) cdot_star = cdot_star - &
-                    3d0*gam*(2d0/(Web*fR0))*((fR0/fR)**(3d0*gam))*fV/fR
-            ELSE
-                cdot_star = fpbdot
-            END IF
-
-            IF ( Web  /=dflt_real) cdot_star = cdot_star + (2d0/Web)*fV/(fR**2d0)
-            IF (Re_inv/=dflt_real) cdot_star = cdot_star + 4d0*Re_inv*((fV/fR)**2d0)
-
-            tmp1 = fV/fC
-            tmp2 = 1.5D0*(fV**2d0)*( tmp1/3d0-1d0 ) +   &
-                   (1d0 + tmp1)*(fCpbw - fCp)/fRho  +   &
-                   cdot_star * fR/(fRho*fC)
-
-                 
-            IF (Re_inv==dflt_real) THEN
-                f_rddot_KM = tmp2/( fR*(1d0-tmp1) ) 
-            ELSE
-                f_rddot_KM = tmp2/( fR*(1d0-tmp1) + 4d0*Re_inv/(fRho*fC) )
-            END IF
-
-        END FUNCTION f_rddot_KM
-
-
-        !>  Subroutine that computes bubble wall properties for vapor bubbles
-        !>  @param pb Internal bubble pressure
-        !>  @param iR0 Current bubble size index
-        SUBROUTINE s_bwproperty( pb, iR0 )
-
-            REAL(KIND(0.D0)), INTENT(IN) :: pb
-            INTEGER, INTENT(IN) :: iR0 
-
-            REAL(KIND(0.D0)) :: x_vw
-
-            ! mass fraction of vapor
-            chi_vw = 1.D0/( 1.D0+R_v/R_n*(pb/pv-1.D0) )
-            ! mole fraction of vapor & thermal conductivity of gas mixture
-            x_vw = M_n*chi_vw/( M_v+(M_n-M_v)*chi_vw )
-            k_mw = x_vw*k_v(iR0)/( x_vw+(1.D0-x_vw)*phi_vn ) &
-                + ( 1.D0-x_vw )*k_n(iR0)/( x_vw*phi_nv+1.D0-x_vw )
-            ! gas mixture density
-            rho_mw = pv/( chi_vw*R_v*Tw )
-
-        END SUBROUTINE s_bwproperty
-
-
-        !>  Function that computes the vapour flux 
-        !!  @param fR Current bubble radius 
-=======
     function f_rddot_KM(fpbdot, fCp, fCpbw, fRho, fR, fV, fR0, fC)
 !$acc routine seq
         real(kind(0d0)), intent(IN) :: fpbdot, fCp, fCpbw
@@ -477,7 +417,6 @@
 
     !>  Function that computes the vapour flux
         !!  @param fR Current bubble radius
->>>>>>> 6b06bf85
         !!  @param fV Current bubble velocity
         !!  @param fmass_v Current mass of vapour
         !!  @param iR0 Bubble size index
