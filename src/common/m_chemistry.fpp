--- conflicted
+++ resolved
@@ -18,13 +18,6 @@
     use m_global_parameters
 
     implicit none
-    
-    #:block DEF_AMD
-    real(dp) :: molecular_weights_nonparameter(10) = &
-    (/ 2.016d0, 1.008d0, 15.999d0, 31.998d0, 17.007d0, 18.015d0, 33.006d0, &
-        34.014d0, 39.95d0, 28.014d0 /)
-    $:GPU_DECLARE(create='[molecular_weights_nonparameter]')
-    #:endblock DEF_AMD
 
     #:block DEF_AMD
         real(wp) :: molecular_weights_nonparameter(10) = &
@@ -133,8 +126,7 @@
         real(wp), dimension(num_species) :: Ys
         real(wp), dimension(num_species) :: omega
 
-<<<<<<< HEAD
-        #:call GPU_PARALLEL_LOOP(collapse=3, private='[Ys, omega, T]')
+        #:call GPU_PARALLEL_LOOP(collapse=3, private='[Ys, omega, eqn, T, rho, omega_m]', copyin='[bounds]')
             do z = bounds(3)%beg, bounds(3)%end
                 do y = bounds(2)%beg, bounds(2)%end
                     do x = bounds(1)%beg, bounds(1)%end
@@ -156,30 +148,6 @@
                             #:endblock UNDEF_AMD
                             #:block DEF_AMD
                                 omega_m = molecular_weights_nonparameter(eqn - chemxb + 1)*omega(eqn - chemxb + 1)
-=======
-        #:call GPU_PARALLEL_LOOP(collapse=3, private='[Ys, omega, eqn, T, rho, omega_m]', copyin='[bounds]')
-            do z = bounds(3)%beg, bounds(3)%end
-                do y = bounds(2)%beg, bounds(2)%end
-                    do x = bounds(1)%beg, bounds(1)%end
-
-                        $:GPU_LOOP(parallelism='[seq]')
-                        do eqn = chemxb, chemxe
-                            Ys(eqn - chemxb + 1) = q_prim_qp(eqn)%sf(x, y, z)
-                        end do
-
-                        rho = q_cons_qp(contxe)%sf(x, y, z)
-                        T = q_T_sf%sf(x, y, z)
-
-                        call get_net_production_rates(rho, T, Ys, omega)
-
-                        $:GPU_LOOP(parallelism='[seq]')
-                        do eqn = chemxb, chemxe
-                            #:block UNDEF_AMD
-                            omega_m = molecular_weights(eqn - chemxb + 1)*omega(eqn - chemxb + 1)
-                            #:endblock UNDEF_AMD
-                            #:block DEF_AMD
-                            omega_m = molecular_weights_nonparameter(eqn - chemxb + 1)*omega(eqn - chemxb + 1)
->>>>>>> 0fcc08da
                             #:endblock DEF_AMD
                             rhs_vf(eqn)%sf(x, y, z) = rhs_vf(eqn)%sf(x, y, z) + omega_m
 
