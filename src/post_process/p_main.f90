--- conflicted
+++ resolved
@@ -126,26 +126,6 @@
         call s_write_grid_to_formatted_database_file(t_step)
 
         ! Computing centered finite-difference coefficients in x-direction
-<<<<<<< HEAD
-        if (omega_wrt(2) .or. omega_wrt(3) .or. schlieren_wrt) then
-            call s_compute_finite_difference_coefficients(m, x_cc, &
-                                                          fd_coeff_x, buff_size, &
-                                                           fd_number, fd_order)
-        end if
-
-        ! Computing centered finite-difference coefficients in y-direction
-        if (omega_wrt(1) .or. omega_wrt(3) .or. (n > 0 .and. schlieren_wrt)) then
-            call s_compute_finite_difference_coefficients(n, y_cc, &
-                                                          fd_coeff_y, buff_size, &
-                                                           fd_number, fd_order)
-        end if
-
-        ! Computing centered finite-difference coefficients in z-direction
-        if (omega_wrt(1) .or. omega_wrt(2) .or. (p > 0 .and. schlieren_wrt)) then
-            call s_compute_finite_difference_coefficients(p, z_cc, &
-                                                          fd_coeff_z, buff_size, &
-                                                          fd_number, fd_order)
-=======
         if (omega_wrt(2) .or. omega_wrt(3) .or. qm_wrt .or. schlieren_wrt) then
             call s_compute_finite_difference_coefficients(m, offset_x, x_cc, &
                                                           fd_coeff_x)
@@ -161,7 +141,6 @@
         if (omega_wrt(1) .or. omega_wrt(2) .or. qm_wrt .or. (p > 0 .and. schlieren_wrt)) then
             call s_compute_finite_difference_coefficients(p, offset_z, z_cc, &
                                                           fd_coeff_z)
->>>>>>> 57f7c6a3
         end if
 
         ! Adding the partial densities to the formatted database file ----------
