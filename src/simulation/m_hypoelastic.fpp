--- conflicted
+++ resolved
@@ -404,20 +404,9 @@
 
         if (n == 0) then
             l = 0; q = 0
-<<<<<<< HEAD
             #:call GPU_PARALLEL_LOOP()
-=======
-            $:GPU_PARALLEL_LOOP()
-            do k = 0, m
-                rhs_vf(damage_idx)%sf(k, l, q) = (alpha_bar*max(abs(real(q_cons_vf(stress_idx%beg)%sf(k, l, q), kind=wp)) - tau_star, 0._wp))**cont_damage_s
-            end do
-        elseif (p == 0) then
-            q = 0
-            $:GPU_PARALLEL_LOOP(collapse=2)
-            do l = 0, n
->>>>>>> b3008d49
                 do k = 0, m
-                    rhs_vf(damage_idx)%sf(k, l, q) = (alpha_bar*max(abs(q_cons_vf(stress_idx%beg)%sf(k, l, q)) - tau_star, 0._wp))**cont_damage_s
+                    rhs_vf(damage_idx)%sf(k, l, q) = (alpha_bar*max(abs(real(q_cons_vf(stress_idx%beg)%sf(k, l, q), kind=wp)) - tau_star, 0._wp))**cont_damage_s
                 end do
             #:endcall GPU_PARALLEL_LOOP
         elseif (p == 0) then
