--- conflicted
+++ resolved
@@ -93,7 +93,6 @@
         real(kind(0d0)) :: the_time, sound
         real(kind(0d0)) :: s2, const_sos, s1
         !integer :: w !< Broadband loop variables
-<<<<<<< HEAD
         real(kind(0d0)), dimension(0:99) :: phi_rn, fre, period, sl, bwid, ffre !< Broadband loop variables
         real(kind(0d0)) :: fsum
 
@@ -109,19 +108,6 @@
         end do
 
         fsum = sum(ffre)
-=======
-        real(kind(0d0)), dimension(100) :: phi_rn !fre, period, sl, bandwid, ffre !< Broadband loop variables
-
-        call random_number(phi_rn(:))
-        ! !$acc loop seq
-        ! do w = 0, 99
-        !     fre(w) = 500d0 + w*100d0
-        !     period(w) = 1d0/fre
-        !     sl(w) = 1d0 + 0.5d0*w
-        !     bwid(w) = 100d0
-        !     ffre(w) = ((2d0*sl*bwid)**0.5d0)*cos((the_time + offset)*2.d0*pi/period + 2d0*pi*phi_rn(w))
-        ! end do
->>>>>>> d5e86982
 
         !$acc parallel loop collapse(3) gang vector default(present)
         do l = 0, p
@@ -199,21 +185,13 @@
                             angle = 0.d0
                             angle_z = 0.d0
 
-<<<<<<< HEAD
                             s2 = f_g(the_time, sound, const_sos, q, term_index, phi_rn, ffre, fsum)* &
-=======
-                            s2 = f_g(the_time, sound, const_sos, q, term_index, phi_rn)* &
->>>>>>> d5e86982
                                  f_delta(j, k, l, loc_mono(:, q), length(q), q, angle, angle_z)
                             !s2 = 1d0
 
                             if (support(q) == 5) then
                                 term_index = 1
-<<<<<<< HEAD
                                 s1 = f_g(the_time, sound, const_sos, q, term_index, phi_rn, ffre, fsum)* &
-=======
-                                s1 = f_g(the_time, sound, const_sos, q, term_index, phi_rn)* &
->>>>>>> d5e86982
                                      f_delta(j, k, l, loc_mono(:, q), length(q), q, angle, angle_z)
                             end if
 
@@ -300,11 +278,7 @@
         !! @param the_time Simulation time
         !! @param sos Sound speed
         !! @param mysos Alternative speed of sound for testing
-<<<<<<< HEAD
     function f_g(the_time, sos, mysos, nm, term_index, phi_rn, ffre, fsum)
-=======
-    function f_g(the_time, sos, mysos, nm, term_index, phi_rn)
->>>>>>> d5e86982
         !$acc routine seq
         real(kind(0d0)), intent(IN) :: the_time, sos, mysos
         integer, intent(IN) :: nm
@@ -312,13 +286,8 @@
         real(kind(0d0)) :: offset
         real(kind(0d0)) :: f_g
         integer :: term_index, w
-<<<<<<< HEAD
         real(kind(0d0)) :: fre, sl, bwid, fsum
         real(kind(0d0)), dimension(100) :: phi_rn, ffre
-=======
-        real(kind(0d0)) :: fre, sl, bwid
-        real(kind(0d0)), dimension(100) :: phi_rn
->>>>>>> d5e86982
 
         offset = 0d0
         if (delay(nm) /= dflt_real) offset = delay(nm)
@@ -349,28 +318,7 @@
             end if
         else
             ! Broadband wave
-<<<<<<< HEAD
             f_g = fsum
-            !!$acc routine seq
-            ! do w = 0, 99
-            !     fre = 500d0 + w*100d0
-            !     period = 1d0/fre
-            !     sl = 10d0 + 5d0*w
-            !     bwid = 100d0
-            !     f_g = ((2d0*sl*bwid)**0.5d0)*cos((the_time + offset)*2.d0*pi/period + 2d0*pi*phi_rn(w)) + f_g
-            ! end do
-
-=======
-            f_g = 0d0
-            !$acc routine seq
-            do w = 0, 99
-                fre = 500d0 + w*100d0
-                period = 1d0/fre
-                sl = 1d0 + 0.5d0*w
-                bwid = 100d0
-                f_g = ((2d0*sl*bwid)**0.5d0)*cos((the_time + offset)*2.d0*pi/period + 2d0*pi*phi_rn(w)) + f_g
-            end do
->>>>>>> d5e86982
         end if
 
     end function f_g
