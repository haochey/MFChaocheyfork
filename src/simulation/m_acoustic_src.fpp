--- conflicted
+++ resolved
@@ -185,7 +185,6 @@
             ! Skip if the pulse has not started yet for sine and square waves
             if (.not. (sim_time < delay(ai) .and. (pulse(ai) == 1 .or. pulse(ai) == 3))) then
 
-<<<<<<< HEAD
                 ! Decide if frequency need to be converted from wavelength
                 freq_conv_flag = f_is_default(frequency(ai))
                 gauss_conv_flag = f_is_default(gauss_sigma_time(ai))
@@ -221,7 +220,7 @@
 
                 deallocate (phi_rn)
 
-                #:call GPU_PARALLEL_LOOP(private='[myalpha,myalpha_rho]')
+                #:call GPU_PARALLEL_LOOP(private='[myalpha,myalpha_rho, myRho, B_tait,c,  small_gamma, frequency_local, gauss_sigma_time_local, mass_src_diff, mom_src_diff, source_temporal, j, k, l, q ]')
                     do i = 1, num_points
                         j = source_spatials(ai)%coord(1, i)
                         k = source_spatials(ai)%coord(2, i)
@@ -340,162 +339,6 @@
                 end do
             end do
         #:endcall GPU_PARALLEL_LOOP
-=======
-              ! Decide if frequency need to be converted from wavelength
-              freq_conv_flag = f_is_default(frequency(ai))
-              gauss_conv_flag = f_is_default(gauss_sigma_time(ai))
-
-              num_points = source_spatials_num_points(ai) ! Use scalar to force firstprivate to prevent GPU bug
-
-              ! Calculate the broadband source
-              period_BB = 0._wp
-              sl_BB = 0._wp
-              ffre_BB = 0._wp
-              sum_BB = 0._wp
-
-              ! Allocate buffers for random phase shift
-              allocate (phi_rn(1:bb_num_freq(ai)))
-
-              if (pulse(ai) == 4) then
-                  call random_number(phi_rn(1:bb_num_freq(ai)))
-                  ! Ensure all the ranks have the same random phase shift
-                  call s_mpi_send_random_number(phi_rn, bb_num_freq(ai))
-              end if
-
-              $:GPU_LOOP(reduction='[[sum_BB]]', reductionOp='[+]')
-              do k = 1, bb_num_freq(ai)
-                  ! Acoustic period of the wave at each discrete frequency
-                  period_BB = 1._wp/(bb_lowest_freq(ai) + k*bb_bandwidth(ai))
-                  ! Spectral level at each frequency
-                  sl_BB = broadband_spectral_level_constant*mag(ai) + k*mag(ai)/broadband_spectral_level_growth_rate
-                  ! Source term corresponding to each frequencies
-                  ffre_BB = sqrt((2._wp*sl_BB*bb_bandwidth(ai)))*cos((sim_time)*2._wp*pi/period_BB + 2._wp*pi*phi_rn(k))
-                  ! Sum up the source term of each frequency to obtain the total source term for broadband wave
-                  sum_BB = sum_BB + ffre_BB
-              end do
-
-              deallocate (phi_rn)
-
-                #:call GPU_PARALLEL_LOOP(private='[myalpha,myalpha_rho, myRho, B_tait,c,  small_gamma, frequency_local, gauss_sigma_time_local, mass_src_diff, mom_src_diff, source_temporal, j, k, l, q ]')
-                  do i = 1, num_points
-                      j = source_spatials(ai)%coord(1, i)
-                      k = source_spatials(ai)%coord(2, i)
-                      l = source_spatials(ai)%coord(3, i)
-
-                      ! Compute speed of sound
-                      myRho = 0._wp
-                      B_tait = 0._wp
-                      small_gamma = 0._wp
-
-                      $:GPU_LOOP(parallelism='[seq]')
-                      do q = 1, num_fluids
-                          myalpha_rho(q) = q_cons_vf(q)%sf(j, k, l)
-                          myalpha(q) = q_cons_vf(advxb + q - 1)%sf(j, k, l)
-                      end do
-
-                      if (bubbles_euler) then
-                          if (num_fluids > 2) then
-                              $:GPU_LOOP(parallelism='[seq]')
-                              do q = 1, num_fluids - 1
-                                  myRho = myRho + myalpha_rho(q)
-                                  B_tait = B_tait + myalpha(q)*pi_infs(q)
-                                  small_gamma = small_gamma + myalpha(q)*gammas(q)
-                              end do
-                          else
-                              myRho = myalpha_rho(1)
-                              B_tait = pi_infs(1)
-                              small_gamma = gammas(1)
-                          end if
-                      end if
-
-                      if ((.not. bubbles_euler) .or. (mpp_lim .and. (num_fluids > 2))) then
-                          $:GPU_LOOP(parallelism='[seq]')
-                          do q = 1, num_fluids
-                              myRho = myRho + myalpha_rho(q)
-                              B_tait = B_tait + myalpha(q)*pi_infs(q)
-                              small_gamma = small_gamma + myalpha(q)*gammas(q)
-                          end do
-                      end if
-
-                      small_gamma = 1._wp/small_gamma + 1._wp
-                      c = sqrt(small_gamma*(q_prim_vf(E_idx)%sf(j, k, l) + ((small_gamma - 1._wp)/small_gamma)*B_tait)/myRho)
-
-                      ! Wavelength to frequency conversion
-                      if (pulse(ai) == 1 .or. pulse(ai) == 3) frequency_local = f_frequency_local(freq_conv_flag, ai, c)
-                      if (pulse(ai) == 2) gauss_sigma_time_local = f_gauss_sigma_time_local(gauss_conv_flag, ai, c)
-
-                      ! Update momentum source term
-                      call s_source_temporal(sim_time, c, ai, mom_label, frequency_local, gauss_sigma_time_local, source_temporal, sum_BB)
-                      mom_src_diff = source_temporal*source_spatials(ai)%val(i)
-
-                      if (dipole(ai)) then ! Double amplitude & No momentum source term (only works for Planar)
-                          mass_src(j, k, l) = mass_src(j, k, l) + 2._wp*mom_src_diff/c
-                          if (model_eqns /= 4) E_src(j, k, l) = E_src(j, k, l) + 2._wp*mom_src_diff*c/(small_gamma - 1._wp)
-                          cycle
-                      end if
-
-                      if (n == 0) then ! 1D
-                          mom_src(1, j, k, l) = mom_src(1, j, k, l) + mom_src_diff*sign(1._wp, dir(ai)) ! Left or right-going wave
-
-                      elseif (p == 0) then ! 2D
-                          if (support(ai) < 5) then ! Planar
-                              mom_src(1, j, k, l) = mom_src(1, j, k, l) + mom_src_diff*cos(dir(ai))
-                              mom_src(2, j, k, l) = mom_src(2, j, k, l) + mom_src_diff*sin(dir(ai))
-                          else
-                              mom_src(1, j, k, l) = mom_src(1, j, k, l) + mom_src_diff*cos(source_spatials(ai)%angle(i))
-                              mom_src(2, j, k, l) = mom_src(2, j, k, l) + mom_src_diff*sin(source_spatials(ai)%angle(i))
-                          end if
-
-                      else ! 3D
-                          if (support(ai) < 5) then ! Planar
-                              mom_src(1, j, k, l) = mom_src(1, j, k, l) + mom_src_diff*cos(dir(ai))
-                              mom_src(2, j, k, l) = mom_src(2, j, k, l) + mom_src_diff*sin(dir(ai))
-                          else
-                              mom_src(1, j, k, l) = mom_src(1, j, k, l) + mom_src_diff*source_spatials(ai)%xyz_to_r_ratios(1, i)
-                              mom_src(2, j, k, l) = mom_src(2, j, k, l) + mom_src_diff*source_spatials(ai)%xyz_to_r_ratios(2, i)
-                              mom_src(3, j, k, l) = mom_src(3, j, k, l) + mom_src_diff*source_spatials(ai)%xyz_to_r_ratios(3, i)
-                          end if
-                      end if
-
-                      ! Update mass source term
-                      if (support(ai) < 5) then ! Planar
-                          mass_src_diff = mom_src_diff/c
-                      else ! Spherical or cylindrical support
-                          ! Mass source term must be calculated differently using a correction term for spherical and cylindrical support
-                          call s_source_temporal(sim_time, c, ai, mass_label, frequency_local, gauss_sigma_time_local, source_temporal, sum_BB)
-                          mass_src_diff = source_temporal*source_spatials(ai)%val(i)
-                      end if
-                      mass_src(j, k, l) = mass_src(j, k, l) + mass_src_diff
-
-                      ! Update energy source term
-                      if (model_eqns /= 4) then
-                          E_src(j, k, l) = E_src(j, k, l) + mass_src_diff*c**2._wp/(small_gamma - 1._wp)
-                      end if
-
-                  end do
-              #:endcall GPU_PARALLEL_LOOP
-                end if
-          end do
-
-          ! Update the rhs variables
-          #:call GPU_PARALLEL_LOOP(collapse=3)
-              do l = 0, p
-                  do k = 0, n
-                      do j = 0, m
-                          $:GPU_LOOP(parallelism='[seq]')
-                          do q = contxb, contxe
-                              rhs_vf(q)%sf(j, k, l) = rhs_vf(q)%sf(j, k, l) + mass_src(j, k, l)
-                          end do
-                          $:GPU_LOOP(parallelism='[seq]')
-                          do q = momxb, momxe
-                              rhs_vf(q)%sf(j, k, l) = rhs_vf(q)%sf(j, k, l) + mom_src(q - contxe, j, k, l)
-                          end do
-                          rhs_vf(E_idx)%sf(j, k, l) = rhs_vf(E_idx)%sf(j, k, l) + e_src(j, k, l)
-                      end do
-                  end do
-              end do
-          #:endcall GPU_PARALLEL_LOOP
->>>>>>> 0fcc08da
     end subroutine s_acoustic_src_calculations
 
     !> This subroutine gives the temporally varying amplitude of the pulse
