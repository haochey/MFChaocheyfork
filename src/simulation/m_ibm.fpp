!>
!! @file m_ibm.fpp
!! @brief Contains module m_ibm

#:include 'macros.fpp'

!> @brief This module is used to handle all operations related to immersed
!!              boundary methods (IBMs)
module m_ibm
    ! Dependencies =============================================================

    use m_derived_types        !< Definitions of the derived types

    use m_global_parameters    !< Definitions of the global parameters

    use m_mpi_proxy            !< Message passing interface (MPI) module proxy

    use m_variables_conversion !< State variables type conversion procedures

    use m_helper

    use m_compute_levelset

    ! ==========================================================================

    implicit none

    private :: s_compute_image_points, &
               s_compute_interpolation_coeffs, &
               s_interpolate_image_point, &
               s_compute_levelset, &
               s_find_ghost_points, &
               s_find_num_ghost_points
    ; public :: s_initialize_ibm_module, &
 s_ibm_setup, &
 s_ibm_correct_state, &
 s_finalize_ibm_module

    type(integer_field), public :: ib_markers
!$acc declare create(ib_markers)

#ifdef CRAY_ACC_WAR
    @:CRAY_DECLARE_GLOBAL(real(kind(0d0)), dimension(:, :, :, :), levelset)
    @:CRAY_DECLARE_GLOBAL(real(kind(0d0)), dimension(:, :, :, :, :), levelset_norm)
    @:CRAY_DECLARE_GLOBAL(type(ghost_point), dimension(:), ghost_points)
    @:CRAY_DECLARE_GLOBAL(type(ghost_point), dimension(:), inner_points)

    !$acc declare link(levelset, levelset_norm, ghost_points, inner_points)
#else

    !! Marker for solid cells. 0 if liquid, the patch id of its IB if solid
    real(kind(0d0)), dimension(:, :, :, :), allocatable :: levelset
    !! Matrix of distance to IB
    real(kind(0d0)), dimension(:, :, :, :, :), allocatable :: levelset_norm
    !! Matrix of normal vector to IB
    type(ghost_point), dimension(:), allocatable :: ghost_points
    type(ghost_point), dimension(:), allocatable :: inner_points
    !! Matrix of normal vector to IB

    !$acc declare create(levelset, levelset_norm, ghost_points, inner_points)
#endif

    integer :: gp_layers !< Number of ghost point layers
    integer :: num_gps !< Number of ghost points
    integer :: num_inner_gps !< Number of ghost points
    !$acc declare create(gp_layers, num_gps, num_inner_gps)

contains

    !>  Initialize IBM module
    subroutine s_initialize_ibm_module()

        gp_layers = 3

        if (p > 0) then
            @:ALLOCATE(ib_markers%sf(-gp_layers:m+gp_layers, &
                -gp_layers:n+gp_layers, -gp_layers:p+gp_layers))
        else
            @:ALLOCATE(ib_markers%sf(-gp_layers:m+gp_layers, &
                -gp_layers:n+gp_layers, 0:0))
        end if
        @:ACC_SETUP_SFs(ib_markers)

        ! @:ALLOCATE(ib_markers%sf(0:m, 0:n, 0:p))
        @:ALLOCATE_GLOBAL(levelset(0:m, 0:n, 0:p, num_ibs))
        @:ALLOCATE_GLOBAL(levelset_norm(0:m, 0:n, 0:p, num_ibs, 3))

        !$acc enter data copyin(gp_layers, num_gps, num_inner_gps)

    end subroutine s_initialize_ibm_module

    subroutine s_ibm_setup()

        integer :: i, j, k

        !$acc update device(ib_markers%sf)

        ! Get neighboring IB variables from other processors
        call s_mpi_sendrecv_ib_buffers(ib_markers, gp_layers)

        call s_find_num_ghost_points()

        !$acc update device(num_gps, num_inner_gps)
        @:ALLOCATE_GLOBAL(ghost_points(num_gps))
        @:ALLOCATE_GLOBAL(inner_points(num_inner_gps))

        !$acc enter data copyin(ghost_points, inner_points)

        call s_find_ghost_points(ghost_points, inner_points)
        !$acc update device(ghost_points, inner_points)

        call s_compute_levelset(levelset, levelset_norm)
        !$acc update device(levelset, levelset_norm)

        call s_compute_image_points(ghost_points, levelset, levelset_norm)
        !$acc update device(ghost_points)

        call s_compute_interpolation_coeffs(ghost_points)
        !$acc update device(ghost_points)

    end subroutine s_ibm_setup

    !>  Subroutine that updates the conservative variables at the ghost points
        !!  @param q_cons_vf
    subroutine s_ibm_correct_state(q_cons_vf, q_prim_vf, pb, mv)

        type(scalar_field), &
            dimension(sys_size), &
            intent(INOUT) :: q_cons_vf !< Primitive Variables

        type(scalar_field), &
            dimension(sys_size), &
            intent(INOUT) :: q_prim_vf !< Primitive Variables

        real(kind(0d0)), dimension(startx:, starty:, startz:, 1:, 1:), optional, intent(INOUT) :: pb, mv

        integer :: i, j, k, l, q, r!< Iterator variables
        integer :: patch_id !< Patch ID of ghost point
        real(kind(0d0)) :: rho, gamma, pi_inf, dyn_pres !< Mixture variables
        real(kind(0d0)), dimension(2) :: Re_K
        real(kind(0d0)) :: G_K
        real(kind(0d0)) :: qv_K
        real(kind(0d0)), dimension(num_fluids) :: Gs

        real(kind(0d0)) :: pres_IP, coeff
        real(kind(0d0)), dimension(3) :: vel_IP, vel_norm_IP
        real(kind(0d0)), dimension(num_fluids) :: alpha_rho_IP, alpha_IP
        real(kind(0d0)), dimension(nb) :: r_IP, v_IP, pb_IP, mv_IP
        real(kind(0d0)), dimension(nb*nmom) :: nmom_IP
        real(kind(0d0)), dimension(nb*nnode) :: presb_IP, massv_IP
        !! Primitive variables at the image point associated with a ghost point,
        !! interpolated from surrounding fluid cells.

        real(kind(0d0)), dimension(3) :: norm !< Normal vector from GP to IP
        real(kind(0d0)), dimension(3) :: physical_loc !< Physical loc of GP
        real(kind(0d0)), dimension(3) :: vel_g !< Velocity of GP

        real(kind(0d0)) :: nbub
        real(kind(0d0)) :: buf
        type(ghost_point) :: gp
        type(ghost_point) :: innerp

        !$acc parallel loop gang vector private(physical_loc, dyn_pres, alpha_rho_IP, alpha_IP, pres_IP, vel_IP, vel_g, vel_norm_IP, r_IP, v_IP, pb_IP, mv_IP, nmom_IP, presb_IP, massv_IP, rho, gamma, pi_inf, Re_K, G_K, Gs, gp, innerp, norm, buf, j, k, l, q, coeff)
        do i = 1, num_gps

            gp = ghost_points(i)
            j = gp%loc(1)
            k = gp%loc(2)
            l = gp%loc(3)
            patch_id = ghost_points(i)%ib_patch_id

            ! Calculate physical location of GP
            if (p > 0) then
                physical_loc = [x_cc(j), y_cc(k), z_cc(l)]
            else
                physical_loc = [x_cc(j), y_cc(k), 0d0]
            end if

            !Interpolate primitive variables at image point associated w/ GP
            if (bubbles .and. .not. qbmm) then
                call s_interpolate_image_point(q_prim_vf, gp, &
                                               alpha_rho_IP, alpha_IP, pres_IP, vel_IP, &
                                               r_IP, v_IP, pb_IP, mv_IP)
            else if (qbmm .and. polytropic) then
                call s_interpolate_image_point(q_prim_vf, gp, &
                                               alpha_rho_IP, alpha_IP, pres_IP, vel_IP, &
                                               r_IP, v_IP, pb_IP, mv_IP, nmom_IP)
            else if (qbmm .and. .not. polytropic) then
                call s_interpolate_image_point(q_prim_vf, gp, &
                                               alpha_rho_IP, alpha_IP, pres_IP, vel_IP, &
                                               r_IP, v_IP, pb_IP, mv_IP, nmom_IP, pb, mv, presb_IP, massv_IP)
            else
                call s_interpolate_image_point(q_prim_vf, gp, &
                                               alpha_rho_IP, alpha_IP, pres_IP, vel_IP)
            end if

            dyn_pres = 0d0

            ! Set q_prim_vf params at GP so that mixture vars calculated properly
            !$acc loop seq
            do q = 1, num_fluids
                q_prim_vf(q)%sf(j, k, l) = alpha_rho_IP(q)
                q_prim_vf(advxb + q - 1)%sf(j, k, l) = alpha_IP(q)
            end do

            if (model_eqns /= 4) then
                ! If in simulation, use acc mixture subroutines
                if (hypoelasticity) then
                    call s_convert_species_to_mixture_variables_acc(rho, gamma, pi_inf, qv_K, alpha_IP, &
                                                                    alpha_rho_IP, Re_K, j, k, l, G_K, Gs)
                else if (bubbles) then
                    call s_convert_species_to_mixture_variables_bubbles_acc(rho, gamma, pi_inf, qv_K, alpha_IP, &
                                                                            alpha_rho_IP, Re_K, j, k, l)
                else
                    call s_convert_species_to_mixture_variables_acc(rho, gamma, pi_inf, qv_K, alpha_IP, &
                                                                    alpha_rho_IP, Re_K, j, k, l)
                end if
            end if

            ! Calculate velocity of ghost cell
            if (gp%slip) then
                norm = gp%ip_loc - physical_loc !
                buf = sqrt(sum(norm**2))
                norm = norm/buf
                vel_norm_IP = sum(vel_IP*norm)*norm
                vel_g = vel_IP - vel_norm_IP
            else
                vel_g = 0d0
            end if

            ! Set momentum
            !$acc loop seq
            do q = momxb, momxe
                q_cons_vf(q)%sf(j, k, l) = rho*vel_g(q - momxb + 1)
                dyn_pres = dyn_pres + q_cons_vf(q)%sf(j, k, l)* &
                           vel_g(q - momxb + 1)/2d0
            end do

            ! Set continuity and adv vars
            !$acc loop seq
            do q = 1, num_fluids
                q_cons_vf(q)%sf(j, k, l) = alpha_rho_IP(q)
                q_cons_vf(advxb + q - 1)%sf(j, k, l) = alpha_IP(q)
            end do

            ! Set Energy
            if (bubbles) then
                q_cons_vf(E_idx)%sf(j, k, l) = (1 - alpha_IP(1))*(gamma*pres_IP + pi_inf + dyn_pres)
            else
                q_cons_vf(E_idx)%sf(j, k, l) = gamma*pres_IP + pi_inf + dyn_pres
            end if

            ! Set bubble vars
            if (bubbles .and. .not. qbmm) then
                call s_comp_n_from_prim(alpha_IP(1), r_IP, nbub, weight)
                do q = 1, nb
                    q_cons_vf(bubxb + (q - 1)*2)%sf(j, k, l) = nbub*r_IP(q)
                    q_cons_vf(bubxb + (q - 1)*2 + 1)%sf(j, k, l) = nbub*v_IP(q)
                    if (.not. polytropic) then
                        q_cons_vf(bubxb + (q - 1)*4)%sf(j, k, l) = nbub*r_IP(q)
                        q_cons_vf(bubxb + (q - 1)*4 + 1)%sf(j, k, l) = nbub*v_IP(q)
                        q_cons_vf(bubxb + (q - 1)*4 + 2)%sf(j, k, l) = nbub*pb_IP(q)
                        q_cons_vf(bubxb + (q - 1)*4 + 3)%sf(j, k, l) = nbub*mv_IP(q)
                    end if
                end do
            end if

            if (qbmm) then

                nbub = nmom_IP(1)
                do q = 1, nb*nmom
                    q_cons_vf(bubxb + q - 1)%sf(j, k, l) = nbub*nmom_IP(q)
                end do
                do q = 1, nb
                    q_cons_vf(bubxb + (q - 1)*nmom)%sf(j, k, l) = nbub
                end do

                if (.not. polytropic) then
                    do q = 1, nb
                        do r = 1, nnode
                            pb(j, k, l, r, q) = presb_IP((q - 1)*nnode + r)
                            mv(j, k, l, r, q) = massv_IP((q - 1)*nnode + r)
                        end do
                    end do
                end if
            end if

            if (model_eqns == 3) then
                !$acc loop seq
                do q = intxb, intxe
                    q_cons_vf(q)%sf(j, k, l) = alpha_IP(q - intxb + 1)*(gammas(q - intxb + 1)*pres_IP &
                                                                        + pi_infs(q - intxb + 1))
                end do
            end if
        end do

        !Correct the state of the inner points in IBs
        !$acc parallel loop gang vector private(physical_loc, dyn_pres, alpha_rho_IP, alpha_IP, vel_g, rho, gamma, pi_inf, Re_K, innerp, j, k, l, q)
        do i = 1, num_inner_gps

            vel_g = 0d0
            innerp = inner_points(i)
            j = innerp%loc(1)
            k = innerp%loc(2)
            l = innerp%loc(3)
            patch_id = inner_points(i)%ib_patch_id

            ! Calculate physical location of GP
            if (p > 0) then
                physical_loc = [x_cc(j), y_cc(k), z_cc(l)]
            else
                physical_loc = [x_cc(j), y_cc(k), 0d0]
            end if

            !$acc loop seq
            do q = 1, num_fluids
                q_prim_vf(q)%sf(j, k, l) = alpha_rho_IP(q)
                q_prim_vf(advxb + q - 1)%sf(j, k, l) = alpha_IP(q)
            end do

            call s_convert_species_to_mixture_variables_acc(rho, gamma, pi_inf, qv_K, alpha_IP, &
                                                            alpha_rho_IP, Re_K, j, k, l)

            dyn_pres = 0d0

            !$acc loop seq
            do q = momxb, momxe
                q_cons_vf(q)%sf(j, k, l) = rho*vel_g(q - momxb + 1)
                dyn_pres = dyn_pres + q_cons_vf(q)%sf(j, k, l)* &
                           vel_g(q - momxb + 1)/2d0
            end do
        end do

    end subroutine s_ibm_correct_state

    !>  Function that computes that bubble wall pressure for Gilmore bubbles
        !!  @param fR0 Equilibrium bubble radius
        !!  @param fR Current bubble radius
        !!  @param fV Current bubble velocity
        !!  @param fpb Internal bubble pressure
    subroutine s_compute_image_points(ghost_points, levelset, levelset_norm)

        type(ghost_point), dimension(num_gps), intent(INOUT) :: ghost_points
        real(kind(0d0)), dimension(0:m, 0:n, 0:p, num_ibs), intent(IN) :: levelset
        real(kind(0d0)), dimension(0:m, 0:n, 0:p, num_ibs, 3), intent(IN) :: levelset_norm

        real(kind(0d0)) :: dist
        real(kind(0d0)), dimension(3) :: norm
        real(kind(0d0)), dimension(3) :: physical_loc
        real(kind(0d0)) :: temp_loc
        real(kind(0d0)), pointer, dimension(:) :: s_cc => null()
        integer :: bound
        type(ghost_point) :: gp

        integer :: q, dim !< Iterator variables
        integer :: i, j, k !< Location indexes
        integer :: patch_id !< IB Patch ID
        integer :: dir
        integer :: index

        do q = 1, num_gps
            gp = ghost_points(q)
            i = gp%loc(1)
            j = gp%loc(2)
            k = gp%loc(3)

            ! Calculate physical location of ghost point
            if (p > 0) then
                physical_loc = [x_cc(i), y_cc(j), z_cc(k)]
            else
                physical_loc = [x_cc(i), y_cc(j), 0d0]
            end if

            ! Calculate and store the precise location of the image point
            patch_id = gp%ib_patch_id
            dist = abs(levelset(i, j, k, patch_id))
            norm(:) = levelset_norm(i, j, k, patch_id, :)
            ghost_points(q)%ip_loc(:) = physical_loc(:) + 2*dist*norm(:)

            ! Find the closest grid point to the image point
            do dim = 1, num_dims

                ! s_cc points to the dim array we need
                if (dim == 1) then
                    s_cc => x_cc
                    bound = m
                elseif (dim == 2) then
                    s_cc => y_cc
                    bound = n
                else
                    s_cc => z_cc
                    bound = p
                end if

                if (norm(dim) == 0 .or. ghost_points(q)%DB(dim) == 0) then
                    ghost_points(q)%ip_grid(dim) = ghost_points(q)%loc(dim)
                    ! if (ghost_points(q)%DB(dim) == -1) then
                    !     ghost_points(q)%ip_grid(dim) = ghost_points(q)%loc(dim)+1
                    ! else if (ghost_points(q)%DB(dim) == 1) then
                    !     ghost_points(q)%ip_grid(dim) = ghost_points(q)%loc(dim)-1
                    ! end if
                else
<<<<<<< HEAD
=======
                    ! if (ghost_points(q)%DB(dim) == -1) then
                    !     ghost_points(q)%ip_grid(dim) = ghost_points(q)%loc(dim)+1
                    ! else if (ghost_points(q)%DB(dim) == 1) then
                    !     ghost_points(q)%ip_grid(dim) = ghost_points(q)%loc(dim)-1
                    ! end if

>>>>>>> 2763a31f
                    if (norm(dim) > 0) then
                        dir = 1
                    else
                        dir = -1
                    end if

                    index = ghost_points(q)%loc(dim)
                    temp_loc = ghost_points(q)%ip_loc(dim)
                    do while ((temp_loc < s_cc(index) &
                               .or. temp_loc > s_cc(index + 1)) &
                              .and. (index >= 0 .and. index <= bound))
                        index = index + dir
                    end do
                    ghost_points(q)%ip_grid(dim) = index
                    if (ghost_points(q)%DB(dim) == -1) then
                        ghost_points(q)%ip_grid(dim) = ghost_points(q)%loc(dim) + 1
                    else if (ghost_points(q)%DB(dim) == 1) then
                        ghost_points(q)%ip_grid(dim) = ghost_points(q)%loc(dim) - 1
                    end if
                end if
            end do

            print*, ghost_points(q)%loc(:)
            print*, ghost_points(q)%ip_grid(:)

            ! print *, "GP Loc: ", ghost_points(q)%loc(:)
            ! print *, "Norm: ", norm(:)
            ! print *, "Dist: ", abs(dist)
            ! print *, "IP Loc: ", ghost_points(q)%ip_grid(:)
            ! print *, "------"
        end do

#if 0
        if (proc_rank == 0) then

            open (unit=10, file=trim(case_dir)//'/gp.txt', status='replace')
            do i = 1, num_gps
                write (10, '(3F36.12)') x_cc(ghost_points(i)%loc(1)), y_cc(ghost_points(i)%loc(2))
            end do
            close (10)

            open (unit=10, file=trim(case_dir)//'/ip.txt', status='replace')
            do i = 1, num_gps
                write (10, '(3F36.12)') ghost_points(i)%ip_loc(1), ghost_points(i)%ip_loc(2)
            end do
            close (10)

        end if

#endif

    end subroutine s_compute_image_points

    subroutine s_find_num_ghost_points()
        integer, dimension(2*gp_layers + 1, 2*gp_layers + 1) &
            :: subsection_2D
        integer, dimension(2*gp_layers + 1, 2*gp_layers + 1, 2*gp_layers + 1) &
            :: subsection_3D
        integer :: i, j, k, l, q !< Iterator variables

        do i = 0, m
            do j = 0, n
                if (p == 0) then
                    if (ib_markers%sf(i, j, 0) /= 0) then
                        subsection_2D = ib_markers%sf( &
                                        i - gp_layers:i + gp_layers, &
                                        j - gp_layers:j + gp_layers, 0)
                        if (any(subsection_2D == 0)) then
                            num_gps = num_gps + 1
                        else
                            num_inner_gps = num_inner_gps + 1
                        end if
                    end if
                else
                    do k = 0, p
                        if (ib_markers%sf(i, j, k) /= 0) then
                            subsection_3D = ib_markers%sf( &
                                            i - gp_layers:i + gp_layers, &
                                            j - gp_layers:j + gp_layers, &
                                            k - gp_layers:k + gp_layers)
                            if (any(subsection_3D == 0)) then
                                num_gps = num_gps + 1
                            else
                                num_inner_gps = num_inner_gps + 1
                            end if
                        end if
                    end do
                end if
            end do
        end do

    end subroutine s_find_num_ghost_points

    subroutine s_find_ghost_points(ghost_points, inner_points)

        type(ghost_point), dimension(num_gps), intent(INOUT) :: ghost_points
        type(ghost_point), dimension(num_inner_gps), intent(INOUT) :: inner_points
        integer, dimension(2*gp_layers + 1, 2*gp_layers + 1) &
            :: subsection_2D
        integer, dimension(2*gp_layers + 1, 2*gp_layers + 1, 2*gp_layers + 1) &
            :: subsection_3D
        integer :: i, j, k !< Iterator variables
        integer :: count, count_i
        integer :: patch_id

        count = 1
        count_i = 1

        do i = 0, m
            do j = 0, n
                if (p == 0) then
                    if (ib_markers%sf(i, j, 0) /= 0) then
                        subsection_2D = ib_markers%sf( &
                                        i - gp_layers:i + gp_layers, &
                                        j - gp_layers:j + gp_layers, 0)
                        if (any(subsection_2D == 0)) then
                            ghost_points(count)%loc = [i, j, 0]
                            patch_id = ib_markers%sf(i, j, 0)
                            ghost_points(count)%ib_patch_id = &
                                patch_id
                            ghost_points(count)%slip = patch_ib(patch_id)%slip

                            if ((x_cc(i) - dx(i)) < x_domain%beg) then
                                ghost_points(count)%DB(1) = -1
                            else if ((x_cc(i) + dx(i)) > x_domain%end) then
                                ghost_points(count)%DB(1) = 1
                            else
                                ghost_points(count)%DB(1) = 0
                            end if

                            if ((y_cc(j) - dy(j)) < y_domain%beg) then
                                ghost_points(count)%DB(2) = -1
                            else if ((y_cc(j) + dy(j)) > y_domain%end) then
                                ghost_points(count)%DB(2) = 1
                            else
                                ghost_points(count)%DB(2) = 0
                            end if

                            count = count + 1
                            !  print*, i, j, (y_cc(j) + dy(j)), ghost_points(count)%DB(2)
                        else
                            inner_points(count_i)%loc = [i, j, 0]
                            patch_id = ib_markers%sf(i, j, 0)
                            inner_points(count_i)%ib_patch_id = &
                                patch_id
                            inner_points(count_i)%slip = patch_ib(patch_id)%slip
                            if ((x_cc(i) - dx(i)) < x_domain%beg .or. &
                                (x_cc(i) + dx(i)) > x_domain%end) then
                                ghost_points(count)%DB(1) = 1
                            else
                                ghost_points(count)%DB(1) = 0
                            end if

                            if ((y_cc(j) - dy(j)) < y_domain%beg .or. &
                                (y_cc(j) + dy(j)) > y_domain%end) then
                                ghost_points(count)%DB(2) = 1
                            else
                                ghost_points(count)%DB(2) = 0
                            end if

                            count_i = count_i + 1

                        end if
                    end if
                else
                    do k = 0, p
                        if (ib_markers%sf(i, j, k) /= 0) then
                            subsection_3D = ib_markers%sf( &
                                            i - gp_layers:i + gp_layers, &
                                            j - gp_layers:j + gp_layers, &
                                            k - gp_layers:k + gp_layers)
                            if (any(subsection_3D == 0)) then
                                ghost_points(count)%loc = [i, j, k]
                                patch_id = ib_markers%sf(i, j, k)
                                ghost_points(count)%ib_patch_id = &
                                    ib_markers%sf(i, j, k)
                                ghost_points(count)%slip = patch_ib(patch_id)%slip

                                if ((x_cc(i) - dx(i)) < x_domain%beg) then
                                    ghost_points(count)%DB(1) = -1
                                else if ((x_cc(i) + dx(i)) > x_domain%end) then
                                    ghost_points(count)%DB(1) = 1
                                else
                                    ghost_points(count)%DB(1) = 0
                                end if

                                if ((y_cc(j) - dy(j)) < y_domain%beg) then
                                    ghost_points(count)%DB(2) = -1
                                else if ((y_cc(j) + dy(j)) > y_domain%end) then
                                    ghost_points(count)%DB(2) = 1
                                else
                                    ghost_points(count)%DB(2) = 0
                                end if

                                if ((z_cc(k) - dz(k)) < z_domain%beg) then
                                    ghost_points(count)%DB(3) = -1
                                else if ((z_cc(k) + dz(k)) > z_domain%end) then
                                    ghost_points(count)%DB(3) = 1
                                else
                                    ghost_points(count)%DB(3) = 0
                                end if

                                count = count + 1
                            else
                                inner_points(count_i)%loc = [i, j, k]
                                patch_id = ib_markers%sf(i, j, k)
                                inner_points(count_i)%ib_patch_id = &
                                    ib_markers%sf(i, j, k)
                                inner_points(count_i)%slip = patch_ib(patch_id)%slip

                                if ((x_cc(i) - dx(i)) < x_domain%beg) then
                                    ghost_points(count)%DB(1) = -1
                                else if ((x_cc(i) + dx(i)) > x_domain%end) then
                                    ghost_points(count)%DB(1) = 1
                                else
                                    ghost_points(count)%DB(1) = 0
                                end if

                                if ((y_cc(j) - dy(j)) < y_domain%beg) then
                                    ghost_points(count)%DB(2) = -1
                                else if ((y_cc(j) + dy(j)) > y_domain%end) then
                                    ghost_points(count)%DB(2) = 1
                                else
                                    ghost_points(count)%DB(2) = 0
                                end if

                                if ((z_cc(k) - dz(k)) < z_domain%beg) then
                                    ghost_points(count)%DB(3) = -1
                                else if ((z_cc(k) + dz(k)) > z_domain%end) then
                                    ghost_points(count)%DB(3) = 1
                                else
                                    ghost_points(count)%DB(3) = 0
                                end if

                                count_i = count_i + 1
                            end if
                        end if
                    end do
                end if
            end do
        end do

    end subroutine s_find_ghost_points

    !>  Function that computes that bubble wall pressure for Gilmore bubbles
        !!  @param fR0 Equilibrium bubble radius
        !!  @param fR Current bubble radius
        !!  @param fV Current bubble velocity
        !!  @param fpb Internal bubble pressure
    subroutine s_compute_interpolation_coeffs(ghost_points)

        type(ghost_point), dimension(num_gps), intent(INOUT) :: ghost_points

        real(kind(0d0)), dimension(2, 2, 2) :: dist
        real(kind(0d0)), dimension(2, 2, 2) :: alpha
        real(kind(0d0)), dimension(2, 2, 2) :: interp_coeffs
        real(kind(0d0)) :: buf
        real(kind(0d0)), dimension(2, 2, 2) :: eta
        type(ghost_point) :: gp
        integer :: i, j, k, l, q !< Iterator variables
        integer :: i1, i2, j1, j2, k1, k2 !< Grid indexes
        integer :: patch_id

        ! 2D
        if (p <= 0) then
            do i = 1, num_gps
                gp = ghost_points(i)
                ! Get the interpolation points
                i1 = gp%ip_grid(1); i2 = i1 + 1
                j1 = gp%ip_grid(2); j2 = j1 + 1

                ! if (gp%DB(1) == -1) then
                !     i2 = i1 + 1
                ! else if (gp%DB(1) == 1) then
                !     i2 = i1 - 1
                ! else if (gp%DB(2) == -1) then
                !     j2 = j1 + 1
                ! else if (gp%DB(2) == 1) then
                !     j2 = j1 - 1
                ! end if

                dist = 0d0
                buf = 1d0
                dist(1, 1, 1) = sqrt( &
                                (x_cc(i1) - gp%ip_loc(1))**2 + &
                                (y_cc(j1) - gp%ip_loc(2))**2)
                dist(2, 1, 1) = sqrt( &
                                (x_cc(i2) - gp%ip_loc(1))**2 + &
                                (y_cc(j1) - gp%ip_loc(2))**2)
                dist(1, 2, 1) = sqrt( &
                                (x_cc(i1) - gp%ip_loc(1))**2 + &
                                (y_cc(j2) - gp%ip_loc(2))**2)
                dist(2, 2, 1) = sqrt( &
                                (x_cc(i2) - gp%ip_loc(1))**2 + &
                                (y_cc(j2) - gp%ip_loc(2))**2)

                interp_coeffs = 0d0

                if (dist(1, 1, 1) <= 1d-16) then
                    interp_coeffs(1, 1, 1) = 1d0
                else if (dist(2, 1, 1) <= 1d-16) then
                    interp_coeffs(2, 1, 1) = 1d0
                else if (dist(1, 2, 1) <= 1d-16) then
                    interp_coeffs(1, 2, 1) = 1d0
                else if (dist(2, 2, 1) <= 1d-16) then
                    interp_coeffs(2, 2, 1) = 1d0
                else
                    eta(:, :, 1) = 1d0/dist(:, :, 1)**2
                    alpha = 1d0
                    patch_id = gp%ib_patch_id
                    if (ib_markers%sf(i1, j1, 0) /= 0) alpha(1, 1, 1) = 0d0
                    if (ib_markers%sf(i2, j1, 0) /= 0) alpha(2, 1, 1) = 0d0
                    if (ib_markers%sf(i1, j2, 0) /= 0) alpha(1, 2, 1) = 0d0
                    if (ib_markers%sf(i2, j2, 0) /= 0) alpha(2, 2, 1) = 0d0
                    buf = sum(alpha(:, :, 1)*eta(:, :, 1))
                    if (buf > 0d0) then
                        interp_coeffs(:, :, 1) = alpha(:, :, 1)*eta(:, :, 1)/buf
                    else
                        buf = sum(eta(:, :, 1))
                        interp_coeffs(:, :, 1) = eta(:, :, 1)/buf
                    end if
                end if

<<<<<<< HEAD
=======
                ! if (gp%DB(1) == 1) then
                !     interp_coeffs(2, 1, 1) = 1d0
                ! else if (gp%DB(2) == 1) then
                !     interp_coeffs(1, 2, 1) = 1d0
                ! else if (gp%DB(1) == 1 .and. gp%DB(2) == 1) then
                !     interp_coeffs(2, 2, 1) = 1d0
                ! end if

>>>>>>> 2763a31f
                ghost_points(i)%interp_coeffs = interp_coeffs
            end do

        else
            do i = 1, num_gps
                gp = ghost_points(i)
                ! Get the interpolation points
                i1 = gp%ip_grid(1); i2 = i1 + 1
                j1 = gp%ip_grid(2); j2 = j1 + 1
                k1 = gp%ip_grid(3); k2 = k1 + 1

                ! Get interpolation weights (Chaudhuri et al. 2011, JCP)
                dist(1, 1, 1) = sqrt( &
                                (x_cc(i1) - gp%ip_loc(1))**2 + &
                                (y_cc(j1) - gp%ip_loc(2))**2 + &
                                (z_cc(k1) - gp%ip_loc(3))**2)
                dist(2, 1, 1) = sqrt( &
                                (x_cc(i2) - gp%ip_loc(1))**2 + &
                                (y_cc(j1) - gp%ip_loc(2))**2 + &
                                (z_cc(k1) - gp%ip_loc(3))**2)
                dist(1, 2, 1) = sqrt( &
                                (x_cc(i1) - gp%ip_loc(1))**2 + &
                                (y_cc(j2) - gp%ip_loc(2))**2 + &
                                (z_cc(k1) - gp%ip_loc(3))**2)
                dist(2, 2, 1) = sqrt( &
                                (x_cc(i2) - gp%ip_loc(1))**2 + &
                                (y_cc(j2) - gp%ip_loc(2))**2 + &
                                (z_cc(k1) - gp%ip_loc(3))**2)
                dist(1, 1, 2) = sqrt( &
                                (x_cc(i1) - gp%ip_loc(1))**2 + &
                                (y_cc(j1) - gp%ip_loc(2))**2 + &
                                (z_cc(k2) - gp%ip_loc(3))**2)
                dist(2, 1, 2) = sqrt( &
                                (x_cc(i2) - gp%ip_loc(1))**2 + &
                                (y_cc(j1) - gp%ip_loc(2))**2 + &
                                (z_cc(k2) - gp%ip_loc(3))**2)
                dist(1, 2, 2) = sqrt( &
                                (x_cc(i1) - gp%ip_loc(1))**2 + &
                                (y_cc(j2) - gp%ip_loc(2))**2 + &
                                (z_cc(k2) - gp%ip_loc(3))**2)
                dist(2, 2, 2) = sqrt( &
                                (x_cc(i2) - gp%ip_loc(1))**2 + &
                                (y_cc(j2) - gp%ip_loc(2))**2 + &
                                (z_cc(k2) - gp%ip_loc(3))**2)
                interp_coeffs = 0d0
                buf = 1d0
                if (dist(1, 1, 1) <= 1d-16) then
                    interp_coeffs(1, 1, 1) = 1d0
                else if (dist(2, 1, 1) <= 1d-16) then
                    interp_coeffs(2, 1, 1) = 1d0
                else if (dist(1, 2, 1) <= 1d-16) then
                    interp_coeffs(1, 2, 1) = 1d0
                else if (dist(2, 2, 1) <= 1d-16) then
                    interp_coeffs(2, 2, 1) = 1d0
                else if (dist(1, 1, 2) <= 1d-16) then
                    interp_coeffs(1, 1, 2) = 1d0
                else if (dist(2, 1, 2) <= 1d-16) then
                    interp_coeffs(2, 1, 2) = 1d0
                else if (dist(1, 2, 2) <= 1d-16) then
                    interp_coeffs(1, 2, 2) = 1d0
                else if (dist(2, 2, 2) <= 1d-16) then
                    interp_coeffs(2, 2, 2) = 1d0
                else
                    eta = 1d0/dist**2
                    alpha = 1d0
                    if (ib_markers%sf(i1, j1, k1) /= 0) alpha(1, 1, 1) = 0d0
                    if (ib_markers%sf(i2, j1, k1) /= 0) alpha(2, 1, 1) = 0d0
                    if (ib_markers%sf(i1, j2, k1) /= 0) alpha(1, 2, 1) = 0d0
                    if (ib_markers%sf(i2, j2, k1) /= 0) alpha(2, 2, 1) = 0d0
                    if (ib_markers%sf(i1, j1, k2) /= 0) alpha(1, 1, 2) = 0d0
                    if (ib_markers%sf(i2, j1, k2) /= 0) alpha(2, 1, 2) = 0d0
                    if (ib_markers%sf(i1, j2, k2) /= 0) alpha(1, 2, 2) = 0d0
                    if (ib_markers%sf(i2, j2, k2) /= 0) alpha(2, 2, 2) = 0d0
                    buf = sum(alpha*eta)
                    if (buf > 0d0) then
                        interp_coeffs = alpha*eta/buf
                    else
                        buf = sum(eta)
                        interp_coeffs = eta/buf
                    end if
                end if

                ghost_points(i)%interp_coeffs = interp_coeffs
            end do
        end if

    end subroutine s_compute_interpolation_coeffs

    subroutine s_interpolate_image_point(q_prim_vf, gp, alpha_rho_IP, alpha_IP, pres_IP, vel_IP, r_IP, v_IP, pb_IP, mv_IP, nmom_IP, pb, mv, presb_IP, massv_IP)
        !$acc routine seq
        type(scalar_field), &
            dimension(sys_size), &
            intent(IN) :: q_prim_vf !< Primitive Variables
        real(kind(0d0)), optional, dimension(startx:, starty:, startz:, 1:, 1:), intent(INOUT) :: pb, mv

        type(ghost_point), intent(IN) :: gp
        real(kind(0d0)), intent(INOUT) :: pres_IP
        real(kind(0d0)), dimension(3), intent(INOUT) :: vel_IP
        real(kind(0d0)), dimension(num_fluids), intent(INOUT) :: alpha_IP, alpha_rho_IP
        real(kind(0d0)), optional, dimension(:), intent(INOUT) :: r_IP, v_IP, pb_IP, mv_IP
        real(kind(0d0)), optional, dimension(:), intent(INOUT) :: nmom_IP
        real(kind(0d0)), optional, dimension(:), intent(INOUT) :: presb_IP, massv_IP

        integer :: i, j, k, l, q !< Iterator variables
        integer :: i1, i2, j1, j2, k1, k2 !< Iterator variables
        real(kind(0d0)) :: coeff

        i1 = gp%ip_grid(1); i2 = i1 + 1
        j1 = gp%ip_grid(2); j2 = j1 + 1
        k1 = gp%ip_grid(3); k2 = k1 + 1

        if (gp%DB(1) == -1) then
            i2 = i1 + 1
        else if (gp%DB(1) == 1) then
            i2 = i1 - 1
        else if (gp%DB(2) == -1) then
            j2 = j1 + 1
            ! else if (gp%DB(2) == 1) then
            !     j2 = j1 - 1
        end if

        if (p == 0) then
            k1 = 0
            k2 = 0
        end if

        alpha_rho_IP = 0d0
        alpha_IP = 0d0
        pres_IP = 0d0
        vel_IP = 0d0

        if (bubbles) then
            r_IP = 0d0
            v_IP = 0d0
            if (.not. polytropic) then
                mv_IP = 0d0
                pb_IP = 0d0
            end if
        end if

        if (qbmm) then
            nmom_IP = 0d0
            if (.not. polytropic) then
                presb_IP = 0d0
                massv_IP = 0d0
            end if
        end if

        !$acc loop seq
        do i = i1, i2
            !$acc loop seq
            do j = j1, j2
                !$acc loop seq
                do k = k1, k2

                    coeff = gp%interp_coeffs(i - i1 + 1, j - j1 + 1, k - k1 + 1)

                    pres_IP = pres_IP + coeff* &
                              q_prim_vf(E_idx)%sf(i, j, k)

                    !$acc loop seq
                    do q = momxb, momxe
                        vel_IP(q + 1 - momxb) = vel_IP(q + 1 - momxb) + coeff* &
                                                q_prim_vf(q)%sf(i, j, k)
                    end do

                    !$acc loop seq
                    do l = contxb, contxe
                        alpha_rho_IP(l) = alpha_rho_IP(l) + coeff* &
                                          q_prim_vf(l)%sf(i, j, k)
                        alpha_IP(l) = alpha_IP(l) + coeff* &
                                      q_prim_vf(advxb + l - 1)%sf(i, j, k)
                    end do

                    if (bubbles .and. .not. qbmm) then
                        !$acc loop seq
                        do l = 1, nb
                            if (polytropic) then
                                r_IP(l) = r_IP(l) + coeff*q_prim_vf(bubxb + (l - 1)*2)%sf(i, j, k)
                                v_IP(l) = v_IP(l) + coeff*q_prim_vf(bubxb + 1 + (l - 1)*2)%sf(i, j, k)
                            else
                                r_IP(l) = r_IP(l) + coeff*q_prim_vf(bubxb + (l - 1)*4)%sf(i, j, k)
                                v_IP(l) = v_IP(l) + coeff*q_prim_vf(bubxb + 1 + (l - 1)*4)%sf(i, j, k)
                                pb_IP(l) = pb_IP(l) + coeff*q_prim_vf(bubxb + 2 + (l - 1)*4)%sf(i, j, k)
                                mv_IP(l) = mv_IP(l) + coeff*q_prim_vf(bubxb + 3 + (l - 1)*4)%sf(i, j, k)
                            end if
                        end do
                    end if

                    if (qbmm) then
                        do l = 1, nb*nmom
                            nmom_IP(l) = nmom_IP(l) + coeff*q_prim_vf(bubxb - 1 + l)%sf(i, j, k)
                        end do
                        if (.not. polytropic) then
                            do q = 1, nb
                                do l = 1, nnode
                                    presb_IP((q - 1)*nnode + l) = presb_IP((q - 1)*nnode + l) + coeff*pb(i, j, k, l, q)
                                    massv_IP((q - 1)*nnode + l) = massv_IP((q - 1)*nnode + l) + coeff*mv(i, j, k, l, q)
                                end do
                            end do
                        end if

                    end if

                end do
            end do
        end do

    end subroutine s_interpolate_image_point

    !>  Function that computes that bubble wall pressure for Gilmore bubbles
        !!  @param fR0 Equilibrium bubble radius
        !!  @param fR Current bubble radius
        !!  @param fV Current bubble velocity
        !!  @param fpb Internal bubble pressure
    subroutine s_compute_levelset(levelset, levelset_norm)

        real(kind(0d0)), dimension(0:m, 0:n, 0:p, num_ibs), intent(INOUT) :: levelset
        real(kind(0d0)), dimension(0:m, 0:n, 0:p, num_ibs, 3), intent(INOUT) :: levelset_norm
        integer :: i !< Iterator variables
        integer :: geometry

        do i = 1, num_ibs
            geometry = patch_ib(i)%geometry
            if (geometry == 2) then
                call s_compute_circle_levelset(levelset, levelset_norm, i)
            else if (geometry == 3) then
                call s_compute_rectangle_levelset(levelset, levelset_norm, i)
            else if (geometry == 4) then
                call s_compute_airfoil_levelset(levelset, levelset_norm, i)
            else if (geometry == 8) then
                call s_compute_sphere_levelset(levelset, levelset_norm, i)
            else if (geometry == 10) then
                call s_compute_cylinder_levelset(levelset, levelset_norm, i)
            else if (geometry == 11) then
                call s_compute_3D_airfoil_levelset(levelset, levelset_norm, i)
            end if
        end do

    end subroutine s_compute_levelset

    !>  Function that computes that bubble wall pressure for Gilmore bubbles
        !!  @param fR0 Equilibrium bubble radius
        !!  @param fR Current bubble radius
        !!  @param fV Current bubble velocity
        !!  @param fpb Internal bubble pressure
    subroutine s_finalize_ibm_module()

        @:DEALLOCATE(ib_markers%sf)
        @:DEALLOCATE_GLOBAL(levelset)
        @:DEALLOCATE_GLOBAL(levelset_norm)
    end subroutine s_finalize_ibm_module

end module m_ibm<|MERGE_RESOLUTION|>--- conflicted
+++ resolved
@@ -392,23 +392,9 @@
                     bound = p
                 end if
 
-                if (norm(dim) == 0 .or. ghost_points(q)%DB(dim) == 0) then
+                if (norm(dim) == 0) then
                     ghost_points(q)%ip_grid(dim) = ghost_points(q)%loc(dim)
-                    ! if (ghost_points(q)%DB(dim) == -1) then
-                    !     ghost_points(q)%ip_grid(dim) = ghost_points(q)%loc(dim)+1
-                    ! else if (ghost_points(q)%DB(dim) == 1) then
-                    !     ghost_points(q)%ip_grid(dim) = ghost_points(q)%loc(dim)-1
-                    ! end if
                 else
-<<<<<<< HEAD
-=======
-                    ! if (ghost_points(q)%DB(dim) == -1) then
-                    !     ghost_points(q)%ip_grid(dim) = ghost_points(q)%loc(dim)+1
-                    ! else if (ghost_points(q)%DB(dim) == 1) then
-                    !     ghost_points(q)%ip_grid(dim) = ghost_points(q)%loc(dim)-1
-                    ! end if
-
->>>>>>> 2763a31f
                     if (norm(dim) > 0) then
                         dir = 1
                     else
@@ -732,17 +718,6 @@
                     end if
                 end if
 
-<<<<<<< HEAD
-=======
-                ! if (gp%DB(1) == 1) then
-                !     interp_coeffs(2, 1, 1) = 1d0
-                ! else if (gp%DB(2) == 1) then
-                !     interp_coeffs(1, 2, 1) = 1d0
-                ! else if (gp%DB(1) == 1 .and. gp%DB(2) == 1) then
-                !     interp_coeffs(2, 2, 1) = 1d0
-                ! end if
-
->>>>>>> 2763a31f
                 ghost_points(i)%interp_coeffs = interp_coeffs
             end do
 
