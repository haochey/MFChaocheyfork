!>
!! @file m_ibm.fpp
!! @brief Contains module m_ibm

#:include 'macros.fpp'

!> @brief This module is used to handle all operations related to immersed
!!              boundary methods (IBMs)
module m_ibm
    ! Dependencies =============================================================

    use m_derived_types        !< Definitions of the derived types

    use m_global_parameters    !< Definitions of the global parameters

    use m_mpi_proxy            !< Message passing interface (MPI) module proxy

    use m_variables_conversion !< State variables type conversion procedures

    use m_helper

    use m_compute_levelset

    ! ==========================================================================

    implicit none

    private :: s_compute_image_points, &
               s_compute_interpolation_coeffs, &
               s_interpolate_image_point, &
               s_compute_levelset, &
               s_find_ghost_points, &
               s_determine_IB_boundary, &
               s_find_num_ghost_points
    ; public :: s_initialize_ibm_module, &
 s_ibm_setup, &
 s_ibm_correct_state, &
 s_finalize_ibm_module

    type(integer_field), public :: ib_markers
!$acc declare create(ib_markers)

#ifdef CRAY_ACC_WAR
    @:CRAY_DECLARE_GLOBAL(real(kind(0d0)), dimension(:, :, :, :), levelset)
    @:CRAY_DECLARE_GLOBAL(real(kind(0d0)), dimension(:, :, :, :, :), levelset_norm)
    @:CRAY_DECLARE_GLOBAL(type(ghost_point), dimension(:), ghost_points)
    @:CRAY_DECLARE_GLOBAL(type(ghost_point), dimension(:), inner_points)

    !$acc declare link(levelset, levelset_norm, ghost_points, inner_points)
#else

    !! Marker for solid cells. 0 if liquid, the patch id of its IB if solid
    real(kind(0d0)), dimension(:, :, :, :), allocatable :: levelset
    !! Matrix of distance to IB
    real(kind(0d0)), dimension(:, :, :, :, :), allocatable :: levelset_norm
    !! Matrix of normal vector to IB
    type(ghost_point), dimension(:), allocatable :: ghost_points
    type(ghost_point), dimension(:), allocatable :: inner_points
    !! Matrix of normal vector to IB

    !$acc declare create(levelset, levelset_norm, ghost_points, inner_points)
#endif

    integer :: gp_layers !< Number of ghost point layers
    integer :: num_gps !< Number of ghost points
    integer :: num_inner_gps !< Number of ghost points
    !$acc declare create(gp_layers, num_gps, num_inner_gps)

contains

    !>  Initialize IBM module
    subroutine s_initialize_ibm_module()

        gp_layers = 3

        if (p > 0) then
            @:ALLOCATE(ib_markers%sf(-gp_layers:m+gp_layers, &
                -gp_layers:n+gp_layers, -gp_layers:p+gp_layers))
        else
            @:ALLOCATE(ib_markers%sf(-gp_layers:m+gp_layers, &
                -gp_layers:n+gp_layers, 0:0))
        end if
        @:ACC_SETUP_SFs(ib_markers)

        ! @:ALLOCATE(ib_markers%sf(0:m, 0:n, 0:p))
        @:ALLOCATE_GLOBAL(levelset(0:m, 0:n, 0:p, num_ibs))
        @:ALLOCATE_GLOBAL(levelset_norm(0:m, 0:n, 0:p, num_ibs, 3))

        !$acc enter data copyin(gp_layers, num_gps, num_inner_gps)

    end subroutine s_initialize_ibm_module

    subroutine s_ibm_setup()

        integer :: i, j, k

        !$acc update device(ib_markers%sf)

        ! Get neighboring IB variables from other processors
        call s_mpi_sendrecv_ib_buffers(ib_markers, gp_layers)

        call s_find_num_ghost_points()
        !$acc update device(num_gps, num_inner_gps)

        ! if (proc_rank == 0) then
        !     call s_mpi_sendrecv_num_gps(num_gps)
        ! end if

        @:ALLOCATE_GLOBAL(ghost_points(num_gps))
        @:ALLOCATE_GLOBAL(inner_points(num_inner_gps))

        !$acc enter data copyin(ghost_points, inner_points)

        call s_find_ghost_points(ghost_points, inner_points)
        !$acc update device(ghost_points, inner_points)

        call s_determine_IB_boundary(ghost_points)

        call s_compute_levelset(levelset, levelset_norm, ghost_points)
        !$acc update device(levelset, levelset_norm)

        call s_compute_image_points(ghost_points, levelset, levelset_norm)
        !$acc update device(ghost_points)

        call s_compute_interpolation_coeffs(ghost_points)
        !$acc update device(ghost_points)

    end subroutine s_ibm_setup

    !>  Subroutine that updates the conservative variables at the ghost points
        !!  @param q_cons_vf
    subroutine s_ibm_correct_state(q_cons_vf, q_prim_vf, pb, mv)

        type(scalar_field), &
            dimension(sys_size), &
            intent(INOUT) :: q_cons_vf !< Primitive Variables

        type(scalar_field), &
            dimension(sys_size), &
            intent(INOUT) :: q_prim_vf !< Primitive Variables

        real(kind(0d0)), dimension(startx:, starty:, startz:, 1:, 1:), optional, intent(INOUT) :: pb, mv

        integer :: i, j, k, l, q, r!< Iterator variables
        integer :: patch_id !< Patch ID of ghost point
        real(kind(0d0)) :: rho, gamma, pi_inf, dyn_pres !< Mixture variables
        real(kind(0d0)), dimension(2) :: Re_K
        real(kind(0d0)) :: G_K
        real(kind(0d0)) :: qv_K
        real(kind(0d0)), dimension(num_fluids) :: Gs

        real(kind(0d0)) :: pres_IP, coeff
        real(kind(0d0)), dimension(3) :: vel_IP, vel_norm_IP
        real(kind(0d0)), dimension(num_fluids) :: alpha_rho_IP, alpha_IP
        real(kind(0d0)), dimension(nb) :: r_IP, v_IP, pb_IP, mv_IP
        real(kind(0d0)), dimension(nb*nmom) :: nmom_IP
        real(kind(0d0)), dimension(nb*nnode) :: presb_IP, massv_IP
        !! Primitive variables at the image point associated with a ghost point,
        !! interpolated from surrounding fluid cells.

        real(kind(0d0)), dimension(3) :: norm !< Normal vector from GP to IP
        real(kind(0d0)), dimension(3) :: physical_loc !< Physical loc of GP
        real(kind(0d0)), dimension(3) :: vel_g !< Velocity of GP

        real(kind(0d0)) :: nbub
        real(kind(0d0)) :: buf
        type(ghost_point) :: gp
        type(ghost_point) :: innerp

        !$acc parallel loop gang vector private(physical_loc, dyn_pres, alpha_rho_IP, alpha_IP, pres_IP, vel_IP, vel_g, vel_norm_IP, r_IP, v_IP, pb_IP, mv_IP, nmom_IP, presb_IP, massv_IP, rho, gamma, pi_inf, Re_K, G_K, Gs, gp, innerp, norm, buf, j, k, l, q, coeff)
        do i = 1, num_gps

            gp = ghost_points(i)
            j = gp%loc(1)
            k = gp%loc(2)
            l = gp%loc(3)
            patch_id = ghost_points(i)%ib_patch_id

            ! Calculate physical location of GP
            if (p > 0) then
                physical_loc = [x_cc(j), y_cc(k), z_cc(l)]
            else
                physical_loc = [x_cc(j), y_cc(k), 0d0]
            end if

            !Interpolate primitive variables at image point associated w/ GP
            if (bubbles .and. .not. qbmm) then
                call s_interpolate_image_point(q_prim_vf, gp, &
                                               alpha_rho_IP, alpha_IP, pres_IP, vel_IP, &
                                               r_IP, v_IP, pb_IP, mv_IP)
            else if (qbmm .and. polytropic) then
                call s_interpolate_image_point(q_prim_vf, gp, &
                                               alpha_rho_IP, alpha_IP, pres_IP, vel_IP, &
                                               r_IP, v_IP, pb_IP, mv_IP, nmom_IP)
            else if (qbmm .and. .not. polytropic) then
                call s_interpolate_image_point(q_prim_vf, gp, &
                                               alpha_rho_IP, alpha_IP, pres_IP, vel_IP, &
                                               r_IP, v_IP, pb_IP, mv_IP, nmom_IP, pb, mv, presb_IP, massv_IP)
            else
                call s_interpolate_image_point(q_prim_vf, gp, &
                                               alpha_rho_IP, alpha_IP, pres_IP, vel_IP)
            end if

            dyn_pres = 0d0

            ! Set q_prim_vf params at GP so that mixture vars calculated properly
            !$acc loop seq
            do q = 1, num_fluids
                q_prim_vf(q)%sf(j, k, l) = alpha_rho_IP(q)
                q_prim_vf(advxb + q - 1)%sf(j, k, l) = alpha_IP(q)
            end do

            if (model_eqns /= 4) then
                ! If in simulation, use acc mixture subroutines
                if (hypoelasticity) then
                    call s_convert_species_to_mixture_variables_acc(rho, gamma, pi_inf, qv_K, alpha_IP, &
                                                                    alpha_rho_IP, Re_K, j, k, l, G_K, Gs)
                else if (bubbles) then
                    call s_convert_species_to_mixture_variables_bubbles_acc(rho, gamma, pi_inf, qv_K, alpha_IP, &
                                                                            alpha_rho_IP, Re_K, j, k, l)
                else
                    call s_convert_species_to_mixture_variables_acc(rho, gamma, pi_inf, qv_K, alpha_IP, &
                                                                    alpha_rho_IP, Re_K, j, k, l)
                end if
            end if

            ! Calculate velocity of ghost cell
            if (gp%slip) then
                norm = gp%ip_loc - physical_loc !
                buf = sqrt(sum(norm**2))
                norm = norm/buf
                vel_norm_IP = sum(vel_IP*norm)*norm
                vel_g = vel_IP - vel_norm_IP
            else
                vel_g = 0d0
            end if

            ! Set momentum
            !$acc loop seq
            do q = momxb, momxe
                q_cons_vf(q)%sf(j, k, l) = rho*vel_g(q - momxb + 1)
                dyn_pres = dyn_pres + q_cons_vf(q)%sf(j, k, l)* &
                           vel_g(q - momxb + 1)/2d0
            end do

            ! Set continuity and adv vars
            !$acc loop seq
            do q = 1, num_fluids
                q_cons_vf(q)%sf(j, k, l) = alpha_rho_IP(q)
                q_cons_vf(advxb + q - 1)%sf(j, k, l) = alpha_IP(q)
            end do

            ! Set Energy
            if (bubbles) then
                q_cons_vf(E_idx)%sf(j, k, l) = (1 - alpha_IP(1))*(gamma*pres_IP + pi_inf + dyn_pres)
            else
                q_cons_vf(E_idx)%sf(j, k, l) = gamma*pres_IP + pi_inf + dyn_pres
            end if

            ! Set bubble vars
            if (bubbles .and. .not. qbmm) then
                call s_comp_n_from_prim(alpha_IP(1), r_IP, nbub, weight)
                do q = 1, nb
                    q_cons_vf(bubxb + (q - 1)*2)%sf(j, k, l) = nbub*r_IP(q)
                    q_cons_vf(bubxb + (q - 1)*2 + 1)%sf(j, k, l) = nbub*v_IP(q)
                    if (.not. polytropic) then
                        q_cons_vf(bubxb + (q - 1)*4)%sf(j, k, l) = nbub*r_IP(q)
                        q_cons_vf(bubxb + (q - 1)*4 + 1)%sf(j, k, l) = nbub*v_IP(q)
                        q_cons_vf(bubxb + (q - 1)*4 + 2)%sf(j, k, l) = nbub*pb_IP(q)
                        q_cons_vf(bubxb + (q - 1)*4 + 3)%sf(j, k, l) = nbub*mv_IP(q)
                    end if
                end do
            end if

            if (qbmm) then

                nbub = nmom_IP(1)
                do q = 1, nb*nmom
                    q_cons_vf(bubxb + q - 1)%sf(j, k, l) = nbub*nmom_IP(q)
                end do
                do q = 1, nb
                    q_cons_vf(bubxb + (q - 1)*nmom)%sf(j, k, l) = nbub
                end do

                if (.not. polytropic) then
                    do q = 1, nb
                        do r = 1, nnode
                            pb(j, k, l, r, q) = presb_IP((q - 1)*nnode + r)
                            mv(j, k, l, r, q) = massv_IP((q - 1)*nnode + r)
                        end do
                    end do
                end if
            end if

            if (model_eqns == 3) then
                !$acc loop seq
                do q = intxb, intxe
                    q_cons_vf(q)%sf(j, k, l) = alpha_IP(q - intxb + 1)*(gammas(q - intxb + 1)*pres_IP &
                                                                        + pi_infs(q - intxb + 1))
                end do
            end if
        end do

        !Correct the state of the inner points in IBs
        !$acc parallel loop gang vector private(physical_loc, dyn_pres, alpha_rho_IP, alpha_IP, vel_g, rho, gamma, pi_inf, Re_K, innerp, j, k, l, q)
        do i = 1, num_inner_gps

            vel_g = 0d0
            innerp = inner_points(i)
            j = innerp%loc(1)
            k = innerp%loc(2)
            l = innerp%loc(3)
            patch_id = inner_points(i)%ib_patch_id

            ! Calculate physical location of GP
            if (p > 0) then
                physical_loc = [x_cc(j), y_cc(k), z_cc(l)]
            else
                physical_loc = [x_cc(j), y_cc(k), 0d0]
            end if

            !$acc loop seq
            do q = 1, num_fluids
                q_prim_vf(q)%sf(j, k, l) = alpha_rho_IP(q)
                q_prim_vf(advxb + q - 1)%sf(j, k, l) = alpha_IP(q)
            end do

            call s_convert_species_to_mixture_variables_acc(rho, gamma, pi_inf, qv_K, alpha_IP, &
                                                            alpha_rho_IP, Re_K, j, k, l)

            dyn_pres = 0d0

            !$acc loop seq
            do q = momxb, momxe
                q_cons_vf(q)%sf(j, k, l) = rho*vel_g(q - momxb + 1)
                dyn_pres = dyn_pres + q_cons_vf(q)%sf(j, k, l)* &
                           vel_g(q - momxb + 1)/2d0
            end do
        end do

    end subroutine s_ibm_correct_state

    subroutine s_determine_IB_boundary(ghost_points)
        type(ghost_point), dimension(num_gps), intent(INOUT) :: ghost_points
        integer, dimension(2 + 1, 2 + 1) &
            :: subsection_2D
        integer, dimension(2 + 1, 2 + 1, 2 + 1) &
            :: subsection_3D
        integer :: i, j, k, l, q !< Iterator variables
        type(ghost_point) :: gp

        do q = 1, num_gps
            gp = ghost_points(q)
            i = gp%loc(1)
            j = gp%loc(2)
            k = gp%loc(3)

            if (p == 0) then
                subsection_2D = ib_markers%sf( &
                                i - 1:i + 1, &
                                j - 1:j + 1, 0)
                if (any(subsection_2D == 0)) then
                    ghost_points(q)%IBB = 1
                else
                    ghost_points(q)%IBB = 0
                end if
            else
                subsection_3D = ib_markers%sf( &
                                i - 1:i + 1, &
                                j - 1:j + 1, &
                                k - 1:k + 1)
                if (any(subsection_3D == 0)) then
                    ghost_points(q)%IBB = 1
                else
                    ghost_points(q)%IBB = 0
                end if
            end if

            ! print*, i, j, ghost_points(q)%IBB

        end do

    end subroutine s_determine_IB_boundary

    !>  Function that computes that bubble wall pressure for Gilmore bubbles
        !!  @param fR0 Equilibrium bubble radius
        !!  @param fR Current bubble radius
        !!  @param fV Current bubble velocity
        !!  @param fpb Internal bubble pressure
    subroutine s_compute_image_points(ghost_points, levelset, levelset_norm)

        type(ghost_point), dimension(num_gps), intent(INOUT) :: ghost_points
        real(kind(0d0)), dimension(0:m, 0:n, 0:p, num_ibs), intent(IN) :: levelset
        real(kind(0d0)), dimension(0:m, 0:n, 0:p, num_ibs, 3), intent(IN) :: levelset_norm

        real(kind(0d0)) :: dist
        real(kind(0d0)), dimension(3) :: norm
        real(kind(0d0)), dimension(3) :: physical_loc
        real(kind(0d0)) :: temp_loc
        real(kind(0d0)), pointer, dimension(:) :: s_cc => null()
        integer :: bound
        type(ghost_point) :: gp

        integer :: q, dim !< Iterator variables
        integer :: i, j, k !< Location indexes
        integer :: patch_id !< IB Patch ID
        integer :: dir
        integer :: index

        do q = 1, num_gps
            gp = ghost_points(q)
            i = gp%loc(1)
            j = gp%loc(2)
            k = gp%loc(3)

            ! Calculate physical location of ghost point
            if (p > 0) then
                physical_loc = [x_cc(i), y_cc(j), z_cc(k)]
            else
                physical_loc = [x_cc(i), y_cc(j), 0d0]
            end if

            ! Calculate and store the precise location of the image point
            patch_id = gp%ib_patch_id
            dist = abs(levelset(i, j, k, patch_id))
            norm(:) = levelset_norm(i, j, k, patch_id, :)
            ghost_points(q)%ip_loc(:) = physical_loc(:) + 2*dist*norm(:)

            ! Find the closest grid point to the image point
            do dim = 1, num_dims

                ! s_cc points to the dim array we need
                if (dim == 1) then
                    s_cc => x_cc
                    bound = m
                elseif (dim == 2) then
                    s_cc => y_cc
                    bound = n
                else
                    s_cc => z_cc
                    bound = p
                end if

                if (norm(dim) == 0) then
                    ghost_points(q)%ip_grid(dim) = ghost_points(q)%loc(dim)
                else
                    if (norm(dim) > 0) then
                        dir = 1
                    else
                        dir = -1
                    end if

                    index = ghost_points(q)%loc(dim)
                    temp_loc = ghost_points(q)%ip_loc(dim)
                    do while ((temp_loc < s_cc(index) &
                               .or. temp_loc > s_cc(index + 1)) &
                              .and. (index >= 0 .and. index <= bound))
                        index = index + dir
                    end do
                    ghost_points(q)%ip_grid(dim) = index
                    if (ghost_points(q)%DB(dim) == -1) then
                        ghost_points(q)%ip_grid(dim) = ghost_points(q)%loc(dim) + 1
                    else if (ghost_points(q)%DB(dim) == 1) then
                        ghost_points(q)%ip_grid(dim) = ghost_points(q)%loc(dim) - 1
                    end if
                end if
            end do

            ! print *, "GP Loc: ", ghost_points(q)%loc(:)
            ! print *, "Norm: ", norm(:)
            ! print *, "Dist: ", abs(dist)
            ! print *, "IP Loc: ", ghost_points(q)%ip_grid(:)
            ! print *, "------"
        end do

#if 0
        if (proc_rank == 0) then

            open (unit=10, file=trim(case_dir)//'/gp.txt', status='replace')
            do i = 1, num_gps
                write (10, '(3F36.12)') x_cc(ghost_points(i)%loc(1)), y_cc(ghost_points(i)%loc(2))
            end do
            close (10)

            open (unit=10, file=trim(case_dir)//'/ip.txt', status='replace')
            do i = 1, num_gps
                write (10, '(3F36.12)') ghost_points(i)%ip_loc(1), ghost_points(i)%ip_loc(2)
            end do
            close (10)

        end if

#endif

    end subroutine s_compute_image_points

    subroutine s_find_num_ghost_points()
        integer, dimension(2*gp_layers + 1, 2*gp_layers + 1) &
            :: subsection_2D
        integer, dimension(2*gp_layers + 1, 2*gp_layers + 1, 2*gp_layers + 1) &
            :: subsection_3D
        integer :: i, j, k, l, q !< Iterator variables

        do i = 0, m
            do j = 0, n
                if (p == 0) then
                    if (ib_markers%sf(i, j, 0) /= 0) then
                        subsection_2D = ib_markers%sf( &
                                        i - gp_layers:i + gp_layers, &
                                        j - gp_layers:j + gp_layers, 0)
                        if (any(subsection_2D == 0)) then
                            num_gps = num_gps + 1
                        else
                            num_inner_gps = num_inner_gps + 1
                        end if
                    end if
                else
                    do k = 0, p
                        if (ib_markers%sf(i, j, k) /= 0) then
                            subsection_3D = ib_markers%sf( &
                                            i - gp_layers:i + gp_layers, &
                                            j - gp_layers:j + gp_layers, &
                                            k - gp_layers:k + gp_layers)
                            if (any(subsection_3D == 0)) then
                                num_gps = num_gps + 1
                            else
                                num_inner_gps = num_inner_gps + 1
                            end if
                        end if
                    end do
                end if
            end do
        end do
    end subroutine s_find_num_ghost_points

    subroutine s_find_ghost_points(ghost_points, inner_points)

        type(ghost_point), dimension(num_gps), intent(INOUT) :: ghost_points
        type(ghost_point), dimension(num_inner_gps), intent(INOUT) :: inner_points
        integer, dimension(2*gp_layers + 1, 2*gp_layers + 1) &
            :: subsection_2D
        integer, dimension(2*gp_layers + 1, 2*gp_layers + 1, 2*gp_layers + 1) &
            :: subsection_3D
        integer :: i, j, k !< Iterator variables
        integer :: count, count_i
        integer :: patch_id

        count = 1
        count_i = 1

        do i = 0, m
            do j = 0, n
                if (p == 0) then
                    if (ib_markers%sf(i, j, 0) /= 0) then
                        subsection_2D = ib_markers%sf( &
                                        i - gp_layers:i + gp_layers, &
                                        j - gp_layers:j + gp_layers, 0)
                        if (any(subsection_2D == 0)) then
                            ghost_points(count)%loc = [i, j, 0]
                            patch_id = ib_markers%sf(i, j, 0)
                            ghost_points(count)%ib_patch_id = &
                                patch_id
                            ghost_points(count)%slip = patch_ib(patch_id)%slip

                            if ((x_cc(i) - dx(i)) < x_domain%beg) then
                                ghost_points(count)%DB(1) = -1
                            else if ((x_cc(i) + dx(i)) > x_domain%end) then
                                ghost_points(count)%DB(1) = 1
                            else
                                ghost_points(count)%DB(1) = 0
                            end if

                            if ((y_cc(j) - dy(j)) < y_domain%beg) then
                                ghost_points(count)%DB(2) = -1
                            else if ((y_cc(j) + dy(j)) > y_domain%end) then
                                ghost_points(count)%DB(2) = 1
                            else
                                ghost_points(count)%DB(2) = 0
                            end if

                            count = count + 1
                        else
                            inner_points(count_i)%loc = [i, j, 0]
                            patch_id = ib_markers%sf(i, j, 0)
                            inner_points(count_i)%ib_patch_id = &
                                patch_id
                            inner_points(count_i)%slip = patch_ib(patch_id)%slip

                            if ((x_cc(i) - dx(i)) < x_domain%beg .or. &
                                (x_cc(i) + dx(i)) > x_domain%end) then
                                ghost_points(count)%DB(1) = 1
                            else
                                ghost_points(count)%DB(1) = 0
                            end if

                            if ((y_cc(j) - dy(j)) < y_domain%beg .or. &
                                (y_cc(j) + dy(j)) > y_domain%end) then
                                ghost_points(count)%DB(2) = 1
                            else
                                ghost_points(count)%DB(2) = 0
                            end if

                            count_i = count_i + 1
                        end if
                    end if
                else
                    do k = 0, p
                        if (ib_markers%sf(i, j, k) /= 0) then
                            subsection_3D = ib_markers%sf( &
                                            i - gp_layers:i + gp_layers, &
                                            j - gp_layers:j + gp_layers, &
                                            k - gp_layers:k + gp_layers)
                            if (any(subsection_3D == 0)) then
                                ghost_points(count)%loc = [i, j, k]
                                patch_id = ib_markers%sf(i, j, k)
                                ghost_points(count)%ib_patch_id = &
                                    ib_markers%sf(i, j, k)
                                ghost_points(count)%slip = patch_ib(patch_id)%slip

                                if ((x_cc(i) - dx(i)) < x_domain%beg) then
                                    ghost_points(count)%DB(1) = -1
                                else if ((x_cc(i) + dx(i)) > x_domain%end) then
                                    ghost_points(count)%DB(1) = 1
                                else
                                    ghost_points(count)%DB(1) = 0
                                end if

                                if ((y_cc(j) - dy(j)) < y_domain%beg) then
                                    ghost_points(count)%DB(2) = -1
                                else if ((y_cc(j) + dy(j)) > y_domain%end) then
                                    ghost_points(count)%DB(2) = 1
                                else
                                    ghost_points(count)%DB(2) = 0
                                end if

                                if ((z_cc(k) - dz(k)) < z_domain%beg) then
                                    ghost_points(count)%DB(3) = -1
                                else if ((z_cc(k) + dz(k)) > z_domain%end) then
                                    ghost_points(count)%DB(3) = 1
                                else
                                    ghost_points(count)%DB(3) = 0
                                end if

                                count = count + 1
                            else
                                inner_points(count_i)%loc = [i, j, k]
                                patch_id = ib_markers%sf(i, j, k)
                                inner_points(count_i)%ib_patch_id = &
                                    ib_markers%sf(i, j, k)
                                inner_points(count_i)%slip = patch_ib(patch_id)%slip

                                if ((x_cc(i) - dx(i)) < x_domain%beg) then
                                    ghost_points(count)%DB(1) = -1
                                else if ((x_cc(i) + dx(i)) > x_domain%end) then
                                    ghost_points(count)%DB(1) = 1
                                else
                                    ghost_points(count)%DB(1) = 0
                                end if

                                if ((y_cc(j) - dy(j)) < y_domain%beg) then
                                    ghost_points(count)%DB(2) = -1
                                else if ((y_cc(j) + dy(j)) > y_domain%end) then
                                    ghost_points(count)%DB(2) = 1
                                else
                                    ghost_points(count)%DB(2) = 0
                                end if

                                if ((z_cc(k) - dz(k)) < z_domain%beg) then
                                    ghost_points(count)%DB(3) = -1
                                else if ((z_cc(k) + dz(k)) > z_domain%end) then
                                    ghost_points(count)%DB(3) = 1
                                else
                                    ghost_points(count)%DB(3) = 0
                                end if
                                
                                count_i = count_i + 1
                            end if
                        end if
                    end do
                end if
            end do
        end do

    end subroutine s_find_ghost_points

    !>  Function that computes that bubble wall pressure for Gilmore bubbles
        !!  @param fR0 Equilibrium bubble radius
        !!  @param fR Current bubble radius
        !!  @param fV Current bubble velocity
        !!  @param fpb Internal bubble pressure
    subroutine s_compute_interpolation_coeffs(ghost_points)

        type(ghost_point), dimension(num_gps), intent(INOUT) :: ghost_points

        real(kind(0d0)), dimension(2, 2, 2) :: dist
        real(kind(0d0)), dimension(2, 2, 2) :: alpha
        real(kind(0d0)), dimension(2, 2, 2) :: interp_coeffs
        real(kind(0d0)) :: buf
        real(kind(0d0)), dimension(2, 2, 2) :: eta
        type(ghost_point) :: gp
        integer :: i, j, k, l, q !< Iterator variables
        integer :: i1, i2, j1, j2, k1, k2 !< Grid indexes
        integer :: patch_id

        ! 2D
        if (p <= 0) then
            do i = 1, num_gps
                gp = ghost_points(i)
                ! Get the interpolation points
                i1 = gp%ip_grid(1); i2 = i1 + 1
                j1 = gp%ip_grid(2); j2 = j1 + 1

                dist = 0d0
                buf = 1d0
                dist(1, 1, 1) = sqrt( &
                                (x_cc(i1) - gp%ip_loc(1))**2 + &
                                (y_cc(j1) - gp%ip_loc(2))**2)
                dist(2, 1, 1) = sqrt( &
                                (x_cc(i2) - gp%ip_loc(1))**2 + &
                                (y_cc(j1) - gp%ip_loc(2))**2)
                dist(1, 2, 1) = sqrt( &
                                (x_cc(i1) - gp%ip_loc(1))**2 + &
                                (y_cc(j2) - gp%ip_loc(2))**2)
                dist(2, 2, 1) = sqrt( &
                                (x_cc(i2) - gp%ip_loc(1))**2 + &
                                (y_cc(j2) - gp%ip_loc(2))**2)

                interp_coeffs = 0d0
                if (dist(1, 1, 1) <= 1d-16) then
                    interp_coeffs(1, 1, 1) = 1d0
                else if (dist(2, 1, 1) <= 1d-16) then
                    interp_coeffs(2, 1, 1) = 1d0
                else if (dist(1, 2, 1) <= 1d-16) then
                    interp_coeffs(1, 2, 1) = 1d0
                else if (dist(2, 2, 1) <= 1d-16) then
                    interp_coeffs(2, 2, 1) = 1d0
                else
                    eta(:, :, 1) = 1d0/dist(:, :, 1)**2
                    alpha = 1d0
                    patch_id = gp%ib_patch_id
                    if (ib_markers%sf(i1, j1, 0) /= 0) alpha(1, 1, 1) = 0d0
                    if (ib_markers%sf(i2, j1, 0) /= 0) alpha(2, 1, 1) = 0d0
                    if (ib_markers%sf(i1, j2, 0) /= 0) alpha(1, 2, 1) = 0d0
                    if (ib_markers%sf(i2, j2, 0) /= 0) alpha(2, 2, 1) = 0d0
                    buf = sum(alpha(:, :, 1)*eta(:, :, 1))
                    if (buf > 0d0) then
                        interp_coeffs(:, :, 1) = alpha(:, :, 1)*eta(:, :, 1)/buf
                    else
                        buf = sum(eta(:, :, 1))
                        interp_coeffs(:, :, 1) = eta(:, :, 1)/buf
                    end if
                end if

                ghost_points(i)%interp_coeffs = interp_coeffs
            end do

        else
            do i = 1, num_gps
                gp = ghost_points(i)
                ! Get the interpolation points
                i1 = gp%ip_grid(1); i2 = i1 + 1
                j1 = gp%ip_grid(2); j2 = j1 + 1
                k1 = gp%ip_grid(3); k2 = k1 + 1

                ! Get interpolation weights (Chaudhuri et al. 2011, JCP)
                dist(1, 1, 1) = sqrt( &
                                (x_cc(i1) - gp%ip_loc(1))**2 + &
                                (y_cc(j1) - gp%ip_loc(2))**2 + &
                                (z_cc(k1) - gp%ip_loc(3))**2)
                dist(2, 1, 1) = sqrt( &
                                (x_cc(i2) - gp%ip_loc(1))**2 + &
                                (y_cc(j1) - gp%ip_loc(2))**2 + &
                                (z_cc(k1) - gp%ip_loc(3))**2)
                dist(1, 2, 1) = sqrt( &
                                (x_cc(i1) - gp%ip_loc(1))**2 + &
                                (y_cc(j2) - gp%ip_loc(2))**2 + &
                                (z_cc(k1) - gp%ip_loc(3))**2)
                dist(2, 2, 1) = sqrt( &
                                (x_cc(i2) - gp%ip_loc(1))**2 + &
                                (y_cc(j2) - gp%ip_loc(2))**2 + &
                                (z_cc(k1) - gp%ip_loc(3))**2)
                dist(1, 1, 2) = sqrt( &
                                (x_cc(i1) - gp%ip_loc(1))**2 + &
                                (y_cc(j1) - gp%ip_loc(2))**2 + &
                                (z_cc(k2) - gp%ip_loc(3))**2)
                dist(2, 1, 2) = sqrt( &
                                (x_cc(i2) - gp%ip_loc(1))**2 + &
                                (y_cc(j1) - gp%ip_loc(2))**2 + &
                                (z_cc(k2) - gp%ip_loc(3))**2)
                dist(1, 2, 2) = sqrt( &
                                (x_cc(i1) - gp%ip_loc(1))**2 + &
                                (y_cc(j2) - gp%ip_loc(2))**2 + &
                                (z_cc(k2) - gp%ip_loc(3))**2)
                dist(2, 2, 2) = sqrt( &
                                (x_cc(i2) - gp%ip_loc(1))**2 + &
                                (y_cc(j2) - gp%ip_loc(2))**2 + &
                                (z_cc(k2) - gp%ip_loc(3))**2)
                interp_coeffs = 0d0
                buf = 1d0
                if (dist(1, 1, 1) <= 1d-16) then
                    interp_coeffs(1, 1, 1) = 1d0
                else if (dist(2, 1, 1) <= 1d-16) then
                    interp_coeffs(2, 1, 1) = 1d0
                else if (dist(1, 2, 1) <= 1d-16) then
                    interp_coeffs(1, 2, 1) = 1d0
                else if (dist(2, 2, 1) <= 1d-16) then
                    interp_coeffs(2, 2, 1) = 1d0
                else if (dist(1, 1, 2) <= 1d-16) then
                    interp_coeffs(1, 1, 2) = 1d0
                else if (dist(2, 1, 2) <= 1d-16) then
                    interp_coeffs(2, 1, 2) = 1d0
                else if (dist(1, 2, 2) <= 1d-16) then
                    interp_coeffs(1, 2, 2) = 1d0
                else if (dist(2, 2, 2) <= 1d-16) then
                    interp_coeffs(2, 2, 2) = 1d0
                else
                    eta = 1d0/dist**2
                    alpha = 1d0
                    if (ib_markers%sf(i1, j1, k1) /= 0) alpha(1, 1, 1) = 0d0
                    if (ib_markers%sf(i2, j1, k1) /= 0) alpha(2, 1, 1) = 0d0
                    if (ib_markers%sf(i1, j2, k1) /= 0) alpha(1, 2, 1) = 0d0
                    if (ib_markers%sf(i2, j2, k1) /= 0) alpha(2, 2, 1) = 0d0
                    if (ib_markers%sf(i1, j1, k2) /= 0) alpha(1, 1, 2) = 0d0
                    if (ib_markers%sf(i2, j1, k2) /= 0) alpha(2, 1, 2) = 0d0
                    if (ib_markers%sf(i1, j2, k2) /= 0) alpha(1, 2, 2) = 0d0
                    if (ib_markers%sf(i2, j2, k2) /= 0) alpha(2, 2, 2) = 0d0
                    buf = sum(alpha*eta)
                    if (buf > 0d0) then
                        interp_coeffs = alpha*eta/buf
                    else
                        buf = sum(eta)
                        interp_coeffs = eta/buf
                    end if
                end if

                ghost_points(i)%interp_coeffs = interp_coeffs
            end do
        end if

    end subroutine s_compute_interpolation_coeffs

    subroutine s_interpolate_image_point(q_prim_vf, gp, alpha_rho_IP, alpha_IP, pres_IP, vel_IP, r_IP, v_IP, pb_IP, mv_IP, nmom_IP, pb, mv, presb_IP, massv_IP)
        !$acc routine seq
        type(scalar_field), &
            dimension(sys_size), &
            intent(IN) :: q_prim_vf !< Primitive Variables
        real(kind(0d0)), optional, dimension(startx:, starty:, startz:, 1:, 1:), intent(INOUT) :: pb, mv

        type(ghost_point), intent(IN) :: gp
        real(kind(0d0)), intent(INOUT) :: pres_IP
        real(kind(0d0)), dimension(3), intent(INOUT) :: vel_IP
        real(kind(0d0)), dimension(num_fluids), intent(INOUT) :: alpha_IP, alpha_rho_IP
        real(kind(0d0)), optional, dimension(:), intent(INOUT) :: r_IP, v_IP, pb_IP, mv_IP
        real(kind(0d0)), optional, dimension(:), intent(INOUT) :: nmom_IP
        real(kind(0d0)), optional, dimension(:), intent(INOUT) :: presb_IP, massv_IP

        integer :: i, j, k, l, q !< Iterator variables
        integer :: i1, i2, j1, j2, k1, k2 !< Iterator variables
        real(kind(0d0)) :: coeff

        i1 = gp%ip_grid(1); i2 = i1 + 1
        j1 = gp%ip_grid(2); j2 = j1 + 1
        k1 = gp%ip_grid(3); k2 = k1 + 1

        if (p == 0) then
            k1 = 0
            k2 = 0
        end if

        alpha_rho_IP = 0d0
        alpha_IP = 0d0
        pres_IP = 0d0
        vel_IP = 0d0

        if (bubbles) then
            r_IP = 0d0
            v_IP = 0d0
            if (.not. polytropic) then
                mv_IP = 0d0
                pb_IP = 0d0
            end if
        end if

        if (qbmm) then
            nmom_IP = 0d0
            if (.not. polytropic) then
                presb_IP = 0d0
                massv_IP = 0d0
            end if
        end if

        !$acc loop seq
        do i = i1, i2
            !$acc loop seq
            do j = j1, j2
                !$acc loop seq
                do k = k1, k2

                    coeff = gp%interp_coeffs(i - i1 + 1, j - j1 + 1, k - k1 + 1)

                    pres_IP = pres_IP + coeff* &
                              q_prim_vf(E_idx)%sf(i, j, k)

                    !$acc loop seq
                    do q = momxb, momxe
                        vel_IP(q + 1 - momxb) = vel_IP(q + 1 - momxb) + coeff* &
                                                q_prim_vf(q)%sf(i, j, k)
                    end do

                    !$acc loop seq
                    do l = contxb, contxe
                        alpha_rho_IP(l) = alpha_rho_IP(l) + coeff* &
                                          q_prim_vf(l)%sf(i, j, k)
                        alpha_IP(l) = alpha_IP(l) + coeff* &
                                      q_prim_vf(advxb + l - 1)%sf(i, j, k)
                    end do

                    if (bubbles .and. .not. qbmm) then
                        !$acc loop seq
                        do l = 1, nb
                            if (polytropic) then
                                r_IP(l) = r_IP(l) + coeff*q_prim_vf(bubxb + (l - 1)*2)%sf(i, j, k)
                                v_IP(l) = v_IP(l) + coeff*q_prim_vf(bubxb + 1 + (l - 1)*2)%sf(i, j, k)
                            else
                                r_IP(l) = r_IP(l) + coeff*q_prim_vf(bubxb + (l - 1)*4)%sf(i, j, k)
                                v_IP(l) = v_IP(l) + coeff*q_prim_vf(bubxb + 1 + (l - 1)*4)%sf(i, j, k)
                                pb_IP(l) = pb_IP(l) + coeff*q_prim_vf(bubxb + 2 + (l - 1)*4)%sf(i, j, k)
                                mv_IP(l) = mv_IP(l) + coeff*q_prim_vf(bubxb + 3 + (l - 1)*4)%sf(i, j, k)
                            end if
                        end do
                    end if

                    if (qbmm) then
                        do l = 1, nb*nmom
                            nmom_IP(l) = nmom_IP(l) + coeff*q_prim_vf(bubxb - 1 + l)%sf(i, j, k)
                        end do
                        if (.not. polytropic) then
                            do q = 1, nb
                                do l = 1, nnode
                                    presb_IP((q - 1)*nnode + l) = presb_IP((q - 1)*nnode + l) + coeff*pb(i, j, k, l, q)
                                    massv_IP((q - 1)*nnode + l) = massv_IP((q - 1)*nnode + l) + coeff*mv(i, j, k, l, q)
                                end do
                            end do
                        end if

                    end if

                end do
            end do
        end do

    end subroutine s_interpolate_image_point

    !>  Function that computes that bubble wall pressure for Gilmore bubbles
        !!  @param fR0 Equilibrium bubble radius
        !!  @param fR Current bubble radius
        !!  @param fV Current bubble velocity
        !!  @param fpb Internal bubble pressure
    subroutine s_compute_levelset(levelset, levelset_norm, ghost_points)
        type(ghost_point), dimension(num_gps), intent(INOUT) :: ghost_points
        real(kind(0d0)), dimension(0:m, 0:n, 0:p, num_ibs), intent(INOUT) :: levelset
        real(kind(0d0)), dimension(0:m, 0:n, 0:p, num_ibs, 3), intent(INOUT) :: levelset_norm
        integer :: i !< Iterator variables
        integer :: geometry

        do i = 1, num_ibs
            geometry = patch_ib(i)%geometry
            if (geometry == 5) then
                call s_compute_circle_levelset(levelset, levelset_norm, i)
            else if (geometry == 3) then
                call s_compute_rectangle_levelset(levelset, levelset_norm, i)
            else if (geometry == 4) then
                call s_compute_airfoil_levelset(levelset, levelset_norm, i)
<<<<<<< HEAD
            else if (geometry == 2) then
=======
            else if (geometry == 5) then
>>>>>>> d9e0761d
                call s_compute_2D_STL_levelset(levelset, levelset_norm, i, ghost_points, num_gps, ib_markers)
            else if (geometry == 8) then
                call s_compute_sphere_levelset(levelset, levelset_norm, i)
            else if (geometry == 10) then
                call s_compute_cylinder_levelset(levelset, levelset_norm, i)
            else if (geometry == 11) then
                call s_compute_3D_airfoil_levelset(levelset, levelset_norm, i)
            end if
        end do

    end subroutine s_compute_levelset

    !>  Function that computes that bubble wall pressure for Gilmore bubbles
        !!  @param fR0 Equilibrium bubble radius
        !!  @param fR Current bubble radius
        !!  @param fV Current bubble velocity
        !!  @param fpb Internal bubble pressure
    subroutine s_finalize_ibm_module()

        @:DEALLOCATE(ib_markers%sf)
        @:DEALLOCATE_GLOBAL(levelset)
        @:DEALLOCATE_GLOBAL(levelset_norm)
    end subroutine s_finalize_ibm_module

end module m_ibm<|MERGE_RESOLUTION|>--- conflicted
+++ resolved
@@ -965,17 +965,13 @@
 
         do i = 1, num_ibs
             geometry = patch_ib(i)%geometry
-            if (geometry == 5) then
+            if (geometry == 2) then
                 call s_compute_circle_levelset(levelset, levelset_norm, i)
             else if (geometry == 3) then
                 call s_compute_rectangle_levelset(levelset, levelset_norm, i)
             else if (geometry == 4) then
                 call s_compute_airfoil_levelset(levelset, levelset_norm, i)
-<<<<<<< HEAD
-            else if (geometry == 2) then
-=======
             else if (geometry == 5) then
->>>>>>> d9e0761d
                 call s_compute_2D_STL_levelset(levelset, levelset_norm, i, ghost_points, num_gps, ib_markers)
             else if (geometry == 8) then
                 call s_compute_sphere_levelset(levelset, levelset_norm, i)
