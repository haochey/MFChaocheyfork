--- conflicted
+++ resolved
@@ -23,10 +23,7 @@
     private; public :: s_compute_cylinder_levelset, s_compute_circle_levelset, &
  s_compute_airfoil_levelset, &
  s_compute_2D_STL_levelset, &
-<<<<<<< HEAD
  s_compute_3D_STL_levelset, &
-=======
->>>>>>> d9e0761d
  s_compute_3D_airfoil_levelset, &
  s_compute_rectangle_levelset, &
  s_compute_sphere_levelset
@@ -49,7 +46,6 @@
         type(ghost_point), dimension(num_gps), intent(INOUT) :: ghost_points
         real(kind(0d0)), dimension(0:m, 0:n, 0:p, num_ibs), intent(INOUT) :: levelset
         real(kind(0d0)), dimension(0:m, 0:n, 0:p, num_ibs, 3), intent(INOUT) :: levelset_norm
-<<<<<<< HEAD
         real(kind(0d0)), dimension(3) :: dist_vec, dist_vec_buffer1, dist_vec_buffer2, dist_vec_buffer3
         integer, intent(IN) :: ib_patch_id
         real(kind(0d0)), dimension(0:num_gps) :: distance
@@ -57,14 +53,6 @@
         integer :: ii_buffer_avg1, jj_buffer_avg1, ii_buffer_avg2, jj_buffer_avg2
         type(ghost_point) :: gp
         real(kind(0d0)) :: distance_q, distance_buffer
-=======
-        real(kind(0d0)), dimension(3) :: dist_vec
-        integer, intent(IN) :: ib_patch_id
-        real(kind(0d0)), dimension(0:num_gps) :: distance
-        integer :: i, j, ii, jj, q, ii_buffer, jj_buffer !< Loop index variables
-        type(ghost_point) :: gp
-        real(kind(0d0)) :: distance_buffer
->>>>>>> d9e0761d
         type(integer_field), intent(INOUT) :: ib_markers
 
         do i = 0, m
@@ -72,13 +60,10 @@
                 distance_buffer = 1d12
                 ii_buffer = 0
                 jj_buffer = 0
-<<<<<<< HEAD
                 ii_buffer_avg1 = -1000
                 jj_buffer_avg1 = -1000
                 ii_buffer_avg2 = -1000
                 jj_buffer_avg2 = -1000
-=======
->>>>>>> d9e0761d
                 distance = 0d0
 
                 do q = 1, num_gps
@@ -97,7 +82,7 @@
                         distance_buffer = distance(q)
                         ii_buffer = ii
                         jj_buffer = jj
-<<<<<<< HEAD
+
                     else if (abs(distance_buffer - distance(q)) < 1d-13) then
                         if (ii_buffer_avg1 == -1000) then
                             ii_buffer_avg1 = ii
@@ -152,28 +137,6 @@
                 else
                     levelset_norm(i, j, 0, ib_patch_id, :) = &
                         dist_vec(:)/abs(distance_q)
-=======
-                    end if
-                end do
-
-                if (ib_markers%sf(i, j, 0) /= 0) then
-                    distance_buffer = -distance_buffer
-                else
-                    distance_buffer = abs(distance_buffer)
-                end if
-
-                dist_vec(1) = x_cc(i) - x_cc(ii_buffer)
-                dist_vec(2) = y_cc(j) - y_cc(jj_buffer)
-                dist_vec(3) = 0
-
-                levelset(i, j, 0, ib_patch_id) = distance_buffer
-
-                if (distance_buffer == 0) then
-                    levelset_norm(i, j, 0, ib_patch_id, :) = 0
-                else
-                    levelset_norm(i, j, 0, ib_patch_id, :) = &
-                        dist_vec(:)/abs(distance_buffer)
->>>>>>> d9e0761d
                 end if
 
                 ! print*, i, j, levelset(i, j, 0, ib_patch_id)
@@ -182,7 +145,6 @@
 
     end subroutine s_compute_2D_STL_levelset
 
-<<<<<<< HEAD
     subroutine s_compute_3D_STL_levelset(levelset, levelset_norm, ib_patch_id, ghost_points, num_gps, ib_markers)
         integer, intent(INOUT) :: num_gps
         type(ghost_point), dimension(num_gps), intent(INOUT) :: ghost_points
@@ -251,8 +213,6 @@
 
     end subroutine s_compute_3D_STL_levelset
 
-=======
->>>>>>> d9e0761d
     subroutine s_compute_circle_levelset(levelset, levelset_norm, ib_patch_id)
 
         real(kind(0d0)), dimension(0:m, 0:n, 0:p, num_ibs), intent(INOUT) :: levelset
