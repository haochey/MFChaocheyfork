#:include 'case.fpp'
#:include 'macros.fpp'

module m_igr

    use m_derived_types        !< Definitions of the derived types

    use m_global_parameters

    use m_variables_conversion

    use m_mpi_proxy

    use m_helper

    use m_boundary_common

    implicit none

    private; public :: s_initialize_igr_module, &
 s_igr_iterative_solve, &
 s_igr_riemann_solver, &
 s_igr_sigma_x, &
 s_igr_flux_add, &
 s_finalize_igr_module

<<<<<<< HEAD
    real(wp), allocatable, target, dimension(: ,:, :) :: jac
    real(wp), allocatable, dimension(:, :, :) :: jac_rhs, jac_old
    $:GPU_DECLARE(create='[jac, jac_rhs, jac_old]')

    type(scalar_field), dimension(1) :: jac_sf
    $:GPU_DECLARE(create='[jac_sf]')

    real(wp), allocatable, dimension(:, :) :: Res_igr
    $:GPU_DECLARE(create='[Res_igr]')
=======
    real(stp), allocatable, dimension(:, :, :) :: jac, jac_rhs, jac_old
    $:GPU_DECLARE(create='[jac, jac_rhs, jac_old]')

    real(stp), allocatable, dimension(:, :) :: Res
    $:GPU_DECLARE(create='[Res]')
>>>>>>> b3008d49

    real(wp) :: alf_igr
    $:GPU_DECLARE(create='[alf_igr]')

    #:if not MFC_CASE_OPTIMIZATION
        integer :: vidxb, vidxe
        $:GPU_DECLARE(create='[vidxb, vidxe]')

        real(wp), allocatable, dimension(:) :: coeff_L, coeff_R
        $:GPU_DECLARE(create='[coeff_L, coeff_R]')
    #:else
        #:if igr_order == 5
            integer, parameter :: vidxb = -2
            integer, parameter :: vidxe = 3

            real(wp), parameter :: coeff_L(-1:3) = [ &
                                   -3._wp/60._wp, &  ! Index -1
                                   27._wp/60._wp, &  ! Index 0
                                   47._wp/60._wp, &  ! Index 1
                                   -13._wp/60._wp, &  ! Index 2
                                   2._wp/60._wp &  ! Index 3
                                   ]

            real(wp), parameter :: coeff_R(-2:2) = [ &
                                   2._wp/60._wp, &  ! Index -2
                                   -13._wp/60._wp, &  ! Index -1
                                   47._wp/60._wp, &  ! Index 0
                                   27._wp/60._wp, &  ! Index 1
                                   -3._wp/60._wp &  ! Index 2
                                   ]
        #:elif igr_order == 3
            integer, parameter :: vidxb = -1
            integer, parameter :: vidxe = 2

            real(wp), parameter :: coeff_L(0:2) = [ &
                                   2._wp/6._wp, & ! Index 0
                                   5._wp/6._wp, & ! Index 1
                                   -1._wp/6._wp & ! Index 2
                                   ]
            real(wp), parameter :: coeff_R(-1:1) = [ &
                                   -1._wp/6._wp, & ! Index -1
                                   5._wp/6._wp, & ! Index 0
                                   2._wp/6._wp & ! Index 1
                                   ]

        #:endif
    #:endif

    integer :: i, j, k, l, q, r

contains

    subroutine s_initialize_igr_module()

        if (viscous) then
            @:ALLOCATE(Res_igr(1:2, 1:maxval(Re_size)))
            do i = 1, 2
                do j = 1, Re_size(i)
                    Res_igr(i, j) = fluid_pp(Re_idx(i, j))%Re(i)
                end do
            end do
            $:GPU_UPDATE(device='[Res_igr, Re_idx, Re_size]')
        end if

        @:ALLOCATE(jac(idwbuff(1)%beg:idwbuff(1)%end, &
            idwbuff(2)%beg:idwbuff(2)%end, &
            idwbuff(3)%beg:idwbuff(3)%end))
        @:ALLOCATE(jac_rhs(-1:m,-1:n,-1:p))

        if (igr_iter_solver == 1) then ! Jacobi iteration
            @:ALLOCATE(jac_old(idwbuff(1)%beg:idwbuff(1)%end, &
                idwbuff(2)%beg:idwbuff(2)%end, &
                idwbuff(3)%beg:idwbuff(3)%end))
        end if

        #:call GPU_PARALLEL_LOOP(collapse=3)
            do l = idwbuff(3)%beg, idwbuff(3)%end
                do k = idwbuff(2)%beg, idwbuff(2)%end
                    do j = idwbuff(1)%beg, idwbuff(1)%end
                        jac(j, k, l) = 0._wp
                        if (igr_iter_solver == 1) jac_old(j, k, l) = 0._wp
                    end do
                end do
            end do
        #:endcall GPU_PARALLEL_LOOP

        if (p == 0) then
            alf_igr = alf_factor*max(dx(1), dy(1))**2._wp
        else
            alf_igr = alf_factor*max(dx(1), dy(1), dz(1))**2._wp
        end if
        $:GPU_UPDATE(device='[alf_igr]')

        #:if not MFC_CASE_OPTIMIZATION
            if (igr_order == 3) then
                vidxb = -1; vidxe = 2;
                $:GPU_UPDATE(device='[vidxb, vidxe]')

                @:ALLOCATE(coeff_L(0:2))
                coeff_L(0) = (2._wp/6._wp)
                coeff_L(1) = (5._wp/6._wp)
                coeff_L(2) = (-1._wp/6._wp)
                $:GPU_UPDATE(device='[coeff_L]')

                @:ALLOCATE(coeff_R(-1:1))
                coeff_R(1) = (2._wp/6._wp)
                coeff_R(0) = (5._wp/6._wp)
                coeff_R(-1) = (-1._wp/6._wp)
                $:GPU_UPDATE(device='[coeff_R]')

            elseif (igr_order == 5) then
                vidxb = -2; vidxe = 3;
                $:GPU_UPDATE(device='[vidxb, vidxe]')

                @:ALLOCATE(coeff_L(-1:3))
                coeff_L(-1) = (-3._wp/60._wp)
                coeff_L(0) = (27._wp/60._wp)
                coeff_L(1) = (47._wp/60._wp)
                coeff_L(2) = (-13._wp/60._wp)
                coeff_L(3) = (2._wp/60._wp)
                $:GPU_UPDATE(device='[coeff_L]')

                @:ALLOCATE(coeff_R(-2:2))
                coeff_R(2) = (-3._wp/60._wp)
                coeff_R(1) = (27._wp/60._wp)
                coeff_R(0) = (47._wp/60._wp)
                coeff_R(-1) = (-13._wp/60._wp)
                coeff_R(-2) = (2._wp/60._wp)
                $:GPU_UPDATE(device='[coeff_R]')
            end if
        #:endif

        jac_sf(1)%sf => jac
        $:GPU_ENTER_DATA(copyin='[jac_sf(1)%sf]')
        $:GPU_ENTER_DATA(attach='[jac_sf(1)%sf]')

    end subroutine s_initialize_igr_module

    subroutine s_igr_iterative_solve(q_cons_vf, bc_type, t_step)
#ifdef _CRAYFTN
        !DIR$ OPTIMIZE (-haggress)
#endif
        type(scalar_field), dimension(sys_size), intent(inout) :: q_cons_vf
        type(integer_field), dimension(1:num_dims, -1:1), intent(in) :: bc_type
        integer, intent(in) :: t_step

        real(wp) :: rho_rx, rho_ry, rho_rz, rho_lx, rho_ly, rho_lz
        real(wp) :: fd_coeff
        integer :: num_iters

        if (t_step == t_step_start) then
            num_iters = num_igr_warm_start_iters
        else
            num_iters = num_igr_iters
        end if

        do q = 1, num_iters
<<<<<<< HEAD
            #:call GPU_PARALLEL_LOOP(collapse=3, private='[rho_lx, rho_rx, rho_ly, rho_ry, rho_lz, rho_rz, fd_coeff]')
                do l = 0, p
                    do k = 0, n
                        do j = 0, m
                            rho_lx = 0._wp
                            rho_rx = 0._wp
                            rho_ly = 0._wp
                            rho_ry = 0._wp
                            rho_lz = 0._wp
                            rho_rz = 0._wp
                            fd_coeff = 0._wp
=======
            $:GPU_PARALLEL_LOOP(collapse=3, private='[rho_lx, rho_rx, rho_ly, &
                & rho_ry, rho_lz, rho_rz, fd_coeff]')
            do l = 0, p
                do k = 0, n
                    do j = 0, m
                        rho_lx = 0._wp
                        rho_rx = 0._wp
                        rho_ly = 0._wp
                        rho_ry = 0._wp
                        rho_lz = 0._wp
                        rho_rz = 0._wp
                        fd_coeff = 0._wp

                        $:GPU_LOOP(parallelism='[seq]')
                        do i = 1, num_fluids
                            rho_lx = rho_lx + real(q_cons_vf(i)%sf(j, k, l) + q_cons_vf(i)%sf(j - 1, k, l), kind=wp)/2._wp
                            rho_rx = rho_rx + real(q_cons_vf(i)%sf(j, k, l) + q_cons_vf(i)%sf(j + 1, k, l), kind=wp)/2._wp
                            rho_ly = rho_ly + real(q_cons_vf(i)%sf(j, k, l) + q_cons_vf(i)%sf(j, k - 1, l), kind=wp)/2._wp
                            rho_ry = rho_ry + real(q_cons_vf(i)%sf(j, k, l) + q_cons_vf(i)%sf(j, k + 1, l), kind=wp)/2._wp
                            if (p > 0) then
                                rho_lz = rho_lz + real(q_cons_vf(i)%sf(j, k, l) + q_cons_vf(i)%sf(j, k, l - 1), kind=wp)/2._wp
                                rho_rz = rho_rz + real(q_cons_vf(i)%sf(j, k, l) + q_cons_vf(i)%sf(j, k, l + 1), kind=wp)/2._wp
                            end if
                            fd_coeff = fd_coeff + q_cons_vf(i)%sf(j, k, l)
                        end do
>>>>>>> b3008d49

                            $:GPU_LOOP(parallelism='[seq]')
                            do i = 1, num_fluids
                                rho_lx = rho_lx + (q_cons_vf(i)%sf(j, k, l) + q_cons_vf(i)%sf(j - 1, k, l))/2._wp
                                rho_rx = rho_rx + (q_cons_vf(i)%sf(j, k, l) + q_cons_vf(i)%sf(j + 1, k, l))/2._wp
                                rho_ly = rho_ly + (q_cons_vf(i)%sf(j, k, l) + q_cons_vf(i)%sf(j, k - 1, l))/2._wp
                                rho_ry = rho_ry + (q_cons_vf(i)%sf(j, k, l) + q_cons_vf(i)%sf(j, k + 1, l))/2._wp
                                if (p > 0) then
                                    rho_lz = rho_lz + (q_cons_vf(i)%sf(j, k, l) + q_cons_vf(i)%sf(j, k, l - 1))/2._wp
                                    rho_rz = rho_rz + (q_cons_vf(i)%sf(j, k, l) + q_cons_vf(i)%sf(j, k, l + 1))/2._wp
                                end if
                                fd_coeff = fd_coeff + q_cons_vf(i)%sf(j, k, l)
                            end do

                            fd_coeff = 1._wp/fd_coeff + alf_igr* &
                                       ((1._wp/dx(j)**2._wp)*(1._wp/rho_lx + 1._wp/rho_rx) + &
                                        (1._wp/dy(k)**2._wp)*(1._wp/rho_ly + 1._wp/rho_ry))

                            if (num_dims == 3) then
<<<<<<< HEAD
                                fd_coeff = fd_coeff + alf_igr*(1._wp/dz(l)**2._wp)*(1._wp/rho_lz + 1._wp/rho_rz)
=======
                                jac(j, k, l) = (alf_igr/fd_coeff)* &
                                               ((1._wp/dx(j)**2._wp)*(jac_old(j - 1, k, l)/rho_lx + jac_old(j + 1, k, l)/rho_rx) + &
                                                (1._wp/dy(k)**2._wp)*(jac_old(j, k - 1, l)/rho_ly + jac_old(j, k + 1, l)/rho_ry) + &
                                                (1._wp/dz(l)**2._wp)*(jac_old(j, k, l - 1)/rho_lz + jac_old(j, k, l + 1)/rho_rz)) + &
                                               jac_rhs(j, k, l)/fd_coeff
                            else
                                jac(j, k, l) = (alf_igr/fd_coeff)* &
                                               ((1._wp/dx(j)**2._wp)*(real(jac_old(j - 1, k, l), kind=wp)/rho_lx + real(jac_old(j + 1, k, l), kind=wp)/rho_rx) + &
                                                (1._wp/dy(k)**2._wp)*(real(jac_old(j, k - 1, l), kind=wp)/rho_ly + real(jac_old(j, k + 1, l), kind=wp)/rho_ry)) + &
                                               real(jac_rhs(j, k, l), kind=wp)/fd_coeff
>>>>>>> b3008d49
                            end if

                            if (igr_iter_solver == 1) then ! Jacobi iteration
                                if (num_dims == 3) then
                                    jac(j, k, l) = (alf_igr/fd_coeff)* &
                                                   ((1._wp/dx(j)**2._wp)*(jac_old(j - 1, k, l)/rho_lx + jac_old(j + 1, k, l)/rho_rx) + &
                                                    (1._wp/dy(k)**2._wp)*(jac_old(j, k - 1, l)/rho_ly + jac_old(j, k + 1, l)/rho_ry) + &
                                                    (1._wp/dz(l)**2._wp)*(jac_old(j, k, l - 1)/rho_lz + jac_old(j, k, l + 1)/rho_rz)) + &
                                                   jac_rhs(j, k, l)/fd_coeff
                                else
                                    jac(j, k, l) = (alf_igr/fd_coeff)* &
                                                   ((1._wp/dx(j)**2._wp)*(jac_old(j - 1, k, l)/rho_lx + jac_old(j + 1, k, l)/rho_rx) + &
                                                    (1._wp/dy(k)**2._wp)*(jac_old(j, k - 1, l)/rho_ly + jac_old(j, k + 1, l)/rho_ry)) + &
                                                   jac_rhs(j, k, l)/fd_coeff
                                end if
                            else ! Gauss Seidel iteration
                                if (num_dims == 3) then
                                    jac(j, k, l) = (alf_igr/fd_coeff)* &
                                                   ((1._wp/dx(j)**2._wp)*(jac(j - 1, k, l)/rho_lx + jac(j + 1, k, l)/rho_rx) + &
                                                    (1._wp/dy(k)**2._wp)*(jac(j, k - 1, l)/rho_ly + jac(j, k + 1, l)/rho_ry) + &
                                                    (1._wp/dz(l)**2._wp)*(jac(j, k, l - 1)/rho_lz + jac(j, k, l + 1)/rho_rz)) + &
                                                   jac_rhs(j, k, l)/fd_coeff
                                else
                                    jac(j, k, l) = (alf_igr/fd_coeff)* &
                                                   ((1._wp/dx(j)**2._wp)*(jac(j - 1, k, l)/rho_lx + jac(j + 1, k, l)/rho_rx) + &
                                                    (1._wp/dy(k)**2._wp)*(jac(j, k - 1, l)/rho_ly + jac(j, k + 1, l)/rho_ry)) + &
                                                   jac_rhs(j, k, l)/fd_coeff
                                end if
                            end if
                        end do
                    end do
                end do
            #:endcall GPU_PARALLEL_LOOP

            call s_populate_F_igr_buffers(bc_type, jac_sf)

            if (igr_iter_solver == 1) then ! Jacobi iteration
                #:call GPU_PARALLEL_LOOP(collapse=3)
                    do l = idwbuff(3)%beg, idwbuff(3)%end
                        do k = idwbuff(2)%beg, idwbuff(2)%end
                            do j = idwbuff(1)%beg, idwbuff(1)%end
                                jac_old(j, k, l) = jac(j, k, l)
                            end do
                        end do
                    end do
                #:endcall GPU_PARALLEL_LOOP
            end if
        end do

    end subroutine s_igr_iterative_solve

    subroutine s_igr_sigma_x(q_cons_vf, rhs_vf)
#ifdef _CRAYFTN
        !DIR$ OPTIMIZE (-haggress)
#endif
        type(scalar_field), &
            dimension(sys_size), &
            intent(inout) :: rhs_vf
        type(scalar_field), &
            dimension(sys_size), &
            intent(inout) :: q_cons_vf

        real(wp) :: F_L, vel_L, rho_L, F_R, vel_R, rho_R
        real(wp), dimension(num_fluids) :: alpha_rho_L, alpha_rho_R

        #:call GPU_PARALLEL_LOOP(collapse=3, private='[F_L, vel_L, alpha_rho_L, F_R, vel_R, alpha_rho_R]')
            do l = 0, p
                do k = 0, n
                    do j = -1, m

                        F_L = 0._wp; F_R = 0._wp
                        alpha_rho_L = 0._wp; alpha_rho_R = 0._wp
                        vel_L = 0._wp; vel_R = 0._wp

                        $:GPU_LOOP(parallelism='[seq]')
                        do q = vidxb + 1, vidxe
                            $:GPU_LOOP(parallelism='[seq]')
                            do i = 1, num_fluids
                                alpha_rho_L(i) = alpha_rho_L(i) + coeff_L(q)*q_cons_vf(i)%sf(j + q, k, l)
                            end do

                            vel_L = vel_L + coeff_L(q)*q_cons_vf(momxb)%sf(j + q, k, l)
                            F_L = F_L + coeff_L(q)*jac(j + q, k, l)
                        end do

                        $:GPU_LOOP(parallelism='[seq]')
                        do q = vidxb, vidxe - 1
                            $:GPU_LOOP(parallelism='[seq]')
                            do i = 1, num_fluids
                                alpha_rho_R(i) = alpha_rho_R(i) + coeff_R(q)*q_cons_vf(i)%sf(j + q, k, l)
                            end do

                            vel_R = vel_R + coeff_R(q)*q_cons_vf(momxb)%sf(j + q, k, l)
                            F_R = F_R + coeff_R(q)*jac(j + q, k, l)
                        end do

                        vel_L = vel_L/sum(alpha_rho_L)
                        vel_R = vel_R/sum(alpha_rho_R)

<<<<<<< HEAD
                        #:for LR in ['L', 'R']
                            $:GPU_ATOMIC(atomic='update')
                            rhs_vf(momxb)%sf(j + 1, k, l) = rhs_vf(momxb)%sf(j + 1, k, l) + &
                                                            0.5_wp*F_${LR}$*(1._wp/dx(j + 1))
                            $:GPU_ATOMIC(atomic='update')
                            rhs_vf(E_idx)%sf(j + 1, k, l) = rhs_vf(E_idx)%sf(j + 1, k, l) + &
                                                            0.5_wp*vel_${LR}$*F_${LR}$*(1._wp/dx(j + 1))
                            $:GPU_ATOMIC(atomic='update')
                            rhs_vf(momxb)%sf(j, k, l) = rhs_vf(momxb)%sf(j, k, l) - &
                                                        0.5_wp*F_${LR}$*(1._wp/dx(j))
                            $:GPU_ATOMIC(atomic='update')
                            rhs_vf(E_idx)%sf(j, k, l) = rhs_vf(E_idx)%sf(j, k, l) - &
                                                        0.5_wp*vel_${LR}$*F_${LR}$*(1._wp/dx(j))
                        #:endfor
                    end do
=======
                    vel_L = vel_L/sum(alpha_rho_L)
                    vel_R = vel_R/sum(alpha_rho_R)

                    #:for LR in ['L', 'R']
                        $:GPU_ATOMIC(atomic='update')
                        rhs_vf(momxb)%sf(j + 1, k, l) = rhs_vf(momxb)%sf(j + 1, k, l) + &
                                                        0.5_wp*dt*F_${LR}$*(1._wp/dx(j + 1))
                        $:GPU_ATOMIC(atomic='update')
                        rhs_vf(E_idx)%sf(j + 1, k, l) = rhs_vf(E_idx)%sf(j + 1, k, l) + &
                                                        0.5_wp*dt*vel_${LR}$*F_${LR}$*(1._wp/dx(j + 1))
                        $:GPU_ATOMIC(atomic='update')
                        rhs_vf(momxb)%sf(j, k, l) = rhs_vf(momxb)%sf(j, k, l) - &
                                                    0.5_wp*dt*F_${LR}$*(1._wp/dx(j))
                        $:GPU_ATOMIC(atomic='update')
                        rhs_vf(E_idx)%sf(j, k, l) = rhs_vf(E_idx)%sf(j, k, l) - &
                                                    0.5_wp*dt*vel_${LR}$*F_${LR}$*(1._wp/dx(j))
                    #:endfor
>>>>>>> b3008d49
                end do
            end do
        #:endcall GPU_PARALLEL_LOOP

    end subroutine s_igr_sigma_x

    subroutine s_igr_riemann_solver(q_cons_vf, rhs_vf, idir)
#ifdef _CRAYFTN
        !DIR$ OPTIMIZE (-haggress)
#endif
        type(scalar_field), &
            dimension(sys_size), &
            intent(inout) :: rhs_vf
        type(scalar_field), &
            dimension(sys_size), &
            intent(inout) :: q_cons_vf
        integer, intent(in) :: idir

        real(wp) :: cfl
        real(wp) :: rho_L, gamma_L, pi_inf_L, E_L, mu_L, F_L, pres_L
        real(wp) :: rho_R, gamma_R, pi_inf_R, E_R, mu_R, F_R, pres_R
        real(wp), dimension(num_fluids) :: alpha_rho_L, alpha_L, alpha_R, alpha_rho_R
        real(wp), dimension(num_dims) :: vel_L, vel_R
        real(wp), dimension(-1:1) :: rho_sf_small
        real(wp), dimension(num_dims, num_dims) :: dvel
        real(wp), dimension(3) :: vflux_L_arr, vflux_R_arr
        real(wp), dimension(num_dims) :: dvel_small

        if (idir == 1) then
            if (p == 0) then
<<<<<<< HEAD
                #:call GPU_PARALLEL_LOOP(collapse=3, private='[rho_L, rho_R, gamma_L, gamma_R, pi_inf_L, pi_inf_R, mu_L, mu_R, vel_L, vel_R, pres_L, pres_R, alpha_L, alpha_R, alpha_rho_L, alpha_rho_R, F_L, F_R, E_L, E_R, cfl, dvel, dvel_small, rho_sf_small, vflux_L_arr, vflux_R_arr]')
                    do l = 0, p
                        do k = 0, n
                            do j = -1, m

                                dvel = 0._wp
                                vflux_L_arr = 0._wp
                                vflux_R_arr = 0._wp
=======
                $:GPU_PARALLEL_LOOP(collapse=3, private='[rho_L, rho_R, gamma_L, &
                    & gamma_R, pi_inf_L, pi_inf_R, mu_L, mu_R, vel_L, vel_R, &
                    & pres_L, pres_R, alpha_L, alpha_R, alpha_rho_L, alpha_rho_R, &
                    & F_L, F_R, E_L, E_R, cfl, dvel, dvel_small, rho_sf_small, &
                    & vflux_L_arr, vflux_R_arr]')
                do l = 0, p
                    do k = 0, n
                        do j = -1, m
                            dvel = 0._wp
                            vflux_L_arr = 0._wp
                            vflux_R_arr = 0._wp
>>>>>>> b3008d49

                                #:if MFC_CASE_OPTIMIZATION
                                    #:if igr_order == 5
                                        !DIR$ unroll 6
                                    #:elif igr_order == 3
                                        !DIR$ unroll 4
                                    #:endif
                                #:endif
                                $:GPU_LOOP(parallelism='[seq]')
                                do q = vidxb, vidxe
                                    dvel_small = 0._wp
                                    !x-direction contributions
                                    $:GPU_LOOP(parallelism='[seq]')
                                    do i = -1, 1
                                        rho_L = 0._wp
                                        $:GPU_LOOP(parallelism='[seq]')
                                        do r = 1, num_fluids
                                            rho_L = rho_L + q_cons_vf(r)%sf(j + i + q, k, l)
                                        end do
                                        rho_sf_small(i) = rho_L
                                    end do

                                    dvel_small(1) = (1/(2._wp*dx(j)))*( &
                                                    1._wp*q_cons_vf(momxb)%sf(j + 1 + q, k, l)/rho_sf_small(1) - &
                                                    1._wp*q_cons_vf(momxb)%sf(j - 1 + q, k, l)/rho_sf_small(-1))
                                    dvel_small(2) = (1/(2._wp*dx(j)))*( &
                                                    q_cons_vf(momxb + 1)%sf(j + 1 + q, k, l)/rho_sf_small(1) - &
                                                    q_cons_vf(momxb + 1)%sf(j - 1 + q, k, l)/rho_sf_small(-1))

                                    if (q == 0) dvel(:, 1) = dvel_small
                                    if (q > vidxb) then
                                        vflux_L_arr(1) = vflux_L_arr(1) + coeff_L(q)*(dvel_small(2))
                                        vflux_L_arr(3) = vflux_L_arr(3) + coeff_L(q)*(4._wp*dvel_small(1))/3._wp
                                    end if
                                    if (q < vidxe) then
                                        vflux_R_arr(1) = vflux_R_arr(1) + coeff_R(q)*(dvel_small(2))
                                        vflux_R_arr(3) = vflux_R_arr(3) + coeff_R(q)*(4._wp*dvel_small(1))/3._wp
                                    end if

                                    !y-direction contributions
                                    $:GPU_LOOP(parallelism='[seq]')
                                    do i = -1, 1
                                        rho_L = 0._wp
                                        $:GPU_LOOP(parallelism='[seq]')
                                        do r = 1, num_fluids
                                            rho_L = rho_L + q_cons_vf(r)%sf(j + q, k + i, l)
                                        end do
                                        rho_sf_small(i) = rho_L
                                    end do

                                    dvel_small(1) = (1/(2._wp*dy(k)))*( &
                                                    q_cons_vf(momxb)%sf(j + q, k + 1, l)/rho_sf_small(1) - &
                                                    q_cons_vf(momxb)%sf(j + q, k - 1, l)/rho_sf_small(-1))
                                    dvel_small(2) = (1/(2._wp*dy(k)))*( &
                                                    q_cons_vf(momxb + 1)%sf(j + q, k + 1, l)/rho_sf_small(1) - &
                                                    q_cons_vf(momxb + 1)%sf(j + q, k - 1, l)/rho_sf_small(-1))

                                    if (q == 0) dvel(:, 2) = dvel_small

                                    if (q > vidxb) then
                                        vflux_L_arr(1) = vflux_L_arr(1) + coeff_L(q)*(dvel_small(1))
                                        vflux_L_arr(3) = vflux_L_arr(3) + coeff_L(q)*(-2._wp*dvel_small(2))/3._wp
                                    end if
                                    if (q < vidxe) then
                                        vflux_R_arr(1) = vflux_R_arr(1) + coeff_R(q)*(dvel_small(1))
                                        vflux_R_arr(3) = vflux_R_arr(3) + coeff_R(q)*(-2._wp*dvel_small(2))/3._wp
                                    end if

                                    if (q == 0) then
                                        jac_rhs(j, k, l) = alf_igr*(2._wp*(dvel(1, 2)*dvel(2, 1)) &
                                                                    + dvel(1, 1)**2._wp + dvel(2, 2)**2._wp &
                                                                    + (dvel(1, 1) + dvel(2, 2))**2._wp)
                                    end if
                                end do

                                alpha_rho_L = 0._wp; alpha_rho_R = 0._wp
                                alpha_L = 0._wp; alpha_R = 0._wp
                                vel_L = 0._wp; vel_R = 0._wp

                                $:GPU_LOOP(parallelism='[seq]')
                                do q = vidxb + 1, vidxe
                                    $:GPU_LOOP(parallelism='[seq]')
                                    do i = 1, num_fluids
                                        alpha_rho_L(i) = alpha_rho_L(i) + coeff_L(q)*q_cons_vf(i)%sf(j + q, k, l)
                                    end do

                                    if (num_fluids > 1) then
                                        $:GPU_LOOP(parallelism='[seq]')
                                        do i = 1, num_fluids - 1
                                            alpha_L(i) = alpha_L(i) + coeff_L(q)*q_cons_vf(E_idx + i)%sf(j + q, k, l)
                                        end do
                                    else
                                        alpha_L(1) = 1._wp
                                    end if

                                    $:GPU_LOOP(parallelism='[seq]')
                                    do i = 1, num_dims
                                        vel_L(i) = vel_L(i) + coeff_L(q)*q_cons_vf(momxb + i - 1)%sf(j + q, k, l)
                                    end do
                                end do

                                $:GPU_LOOP(parallelism='[seq]')
                                do q = vidxb, vidxe - 1
                                    $:GPU_LOOP(parallelism='[seq]')
                                    do i = 1, num_fluids
                                        alpha_rho_R(i) = alpha_rho_R(i) + coeff_R(q)*q_cons_vf(i)%sf(j + q, k, l)
                                    end do

                                    if (num_fluids > 1) then
                                        $:GPU_LOOP(parallelism='[seq]')
                                        do i = 1, num_fluids - 1
                                            alpha_R(i) = alpha_R(i) + coeff_R(q)*q_cons_vf(E_idx + i)%sf(j + q, k, l)
                                        end do
                                    else
                                        alpha_R(1) = 1._wp
                                    end if

                                    $:GPU_LOOP(parallelism='[seq]')
                                    do i = 1, num_dims
                                        vel_R(i) = vel_R(i) + coeff_R(q)*q_cons_vf(momxb + i - 1)%sf(j + q, k, l)
                                    end do
                                end do

                                if (num_fluids > 1) then
                                    alpha_L(num_fluids) = 1._wp - sum(alpha_L(1:num_fluids - 1))
                                    alpha_R(num_fluids) = 1._wp - sum(alpha_R(1:num_fluids - 1))
                                end if

                                rho_L = sum(alpha_rho_L)
                                gamma_L = sum(alpha_L*gammas)
                                pi_inf_L = sum(alpha_L*pi_infs)

                                rho_R = sum(alpha_rho_R)
                                gamma_R = sum(alpha_R*gammas)
                                pi_inf_R = sum(alpha_R*pi_infs)

                                vel_L = vel_L/rho_L
                                vel_R = vel_R/rho_R

                                if (viscous) then
                                    mu_L = 0._wp; mu_R = 0._wp
                                    $:GPU_LOOP(parallelism='[seq]')
                                    do i = 1, num_fluids
                                        mu_L = alpha_L(i)/Res_igr(1, i) + mu_L
                                        mu_R = alpha_R(i)/Res_igr(1, i) + mu_R
                                    end do

                                    $:GPU_ATOMIC(atomic='update')
                                    rhs_vf(momxb + 1)%sf(j + 1, k, l) = rhs_vf(momxb + 1)%sf(j + 1, k, l) - &
                                                                        0.5_wp*mu_L*vflux_L_arr(1)*(1._wp/dx(j + 1))
                                    $:GPU_ATOMIC(atomic='update')
                                    rhs_vf(E_idx)%sf(j + 1, k, l) = rhs_vf(E_idx)%sf(j + 1, k, l) - &
                                                                    0.5_wp*mu_L*vflux_L_arr(1)*vel_L(2)*(1._wp/dx(j + 1))

                                    $:GPU_ATOMIC(atomic='update')
                                    rhs_vf(momxb + 1)%sf(j, k, l) = rhs_vf(momxb + 1)%sf(j, k, l) + &
                                                                    0.5_wp*mu_L*vflux_L_arr(1)*(1._wp/dx(j))
                                    $:GPU_ATOMIC(atomic='update')
                                    rhs_vf(E_idx)%sf(j, k, l) = rhs_vf(E_idx)%sf(j, k, l) + &
                                                                0.5_wp*mu_L*vflux_L_arr(1)*vel_L(2)*(1._wp/dx(j))

                                    $:GPU_ATOMIC(atomic='update')
                                    rhs_vf(momxb + 1)%sf(j + 1, k, l) = rhs_vf(momxb + 1)%sf(j + 1, k, l) - &
                                                                        0.5_wp*mu_R*vflux_R_arr(1)*(1._wp/dx(j + 1))
                                    $:GPU_ATOMIC(atomic='update')
                                    rhs_vf(E_idx)%sf(j + 1, k, l) = rhs_vf(E_idx)%sf(j + 1, k, l) - &
                                                                    0.5_wp*mu_R*vflux_R_arr(1)*vel_R(2)*(1._wp/dx(j + 1))

                                    $:GPU_ATOMIC(atomic='update')
                                    rhs_vf(momxb + 1)%sf(j, k, l) = rhs_vf(momxb + 1)%sf(j, k, l) + &
                                                                    0.5_wp*mu_R*vflux_R_arr(1)*(1._wp/dx(j))
                                    $:GPU_ATOMIC(atomic='update')
                                    rhs_vf(E_idx)%sf(j, k, l) = rhs_vf(E_idx)%sf(j, k, l) + &
                                                                0.5_wp*mu_R*vflux_R_arr(1)*vel_R(2)*(1._wp/dx(j))

                                    $:GPU_ATOMIC(atomic='update')
                                    rhs_vf(momxb)%sf(j + 1, k, l) = rhs_vf(momxb)%sf(j + 1, k, l) - &
                                                                    0.5_wp*mu_L*vflux_L_arr(3)*(1._wp/dx(j + 1))
                                    $:GPU_ATOMIC(atomic='update')
                                    rhs_vf(E_idx)%sf(j + 1, k, l) = rhs_vf(E_idx)%sf(j + 1, k, l) - &
                                                                    0.5_wp*mu_L*vflux_L_arr(3)*vel_L(1)*(1._wp/dx(j + 1))

                                    $:GPU_ATOMIC(atomic='update')
                                    rhs_vf(momxb)%sf(j, k, l) = rhs_vf(momxb)%sf(j, k, l) + &
                                                                0.5_wp*mu_L*vflux_L_arr(3)*(1._wp/dx(j))
                                    $:GPU_ATOMIC(atomic='update')
                                    rhs_vf(E_idx)%sf(j, k, l) = rhs_vf(E_idx)%sf(j, k, l) + &
                                                                0.5_wp*mu_L*vflux_L_arr(3)*vel_L(1)*(1._wp/dx(j))

                                    $:GPU_ATOMIC(atomic='update')
                                    rhs_vf(momxb)%sf(j + 1, k, l) = rhs_vf(momxb)%sf(j + 1, k, l) - &
                                                                    0.5_wp*mu_R*vflux_R_arr(3)*(1._wp/dx(j + 1))
                                    $:GPU_ATOMIC(atomic='update')
                                    rhs_vf(E_idx)%sf(j + 1, k, l) = rhs_vf(E_idx)%sf(j + 1, k, l) - &
                                                                    0.5_wp*mu_R*vflux_R_arr(3)*vel_R(1)*(1._wp/dx(j + 1))

                                    $:GPU_ATOMIC(atomic='update')
                                    rhs_vf(momxb)%sf(j, k, l) = rhs_vf(momxb)%sf(j, k, l) + &
                                                                0.5_wp*mu_R*vflux_R_arr(3)*(1._wp/dx(j))
                                    $:GPU_ATOMIC(atomic='update')
                                    rhs_vf(E_idx)%sf(j, k, l) = rhs_vf(E_idx)%sf(j, k, l) + &
                                                                0.5_wp*mu_R*vflux_R_arr(3)*vel_R(1)*(1._wp/dx(j))
                                end if

                                E_L = 0._wp; E_R = 0._wp

                                $:GPU_LOOP(parallelism='[seq]')
                                do q = vidxb + 1, vidxe
                                    E_L = E_L + coeff_L(q)*q_cons_vf(E_idx)%sf(j + q, k, l)
                                end do

                                $:GPU_LOOP(parallelism='[seq]')
                                do q = vidxb, vidxe - 1
                                    E_R = E_R + coeff_R(q)*q_cons_vf(E_idx)%sf(j + q, k, l)
                                end do

                                call s_get_derived_states(E_L, gamma_L, pi_inf_L, rho_L, vel_L, &
                                                          E_R, gamma_R, pi_inf_R, rho_R, vel_R, &
                                                          pres_L, pres_R, cfl)

                                do i = 1, num_fluids
                                    $:GPU_ATOMIC(atomic='update')
                                    rhs_vf(i)%sf(j + 1, k, l) = rhs_vf(i)%sf(j + 1, k, l) + &
                                                                (0.5_wp*(alpha_rho_L(i)* &
                                                                         vel_L(1))*(1._wp/dx(j + 1)) - &
                                                                 0.5_wp*cfl*(alpha_rho_L(i))*(1._wp/dx(j + 1)))

                                    $:GPU_ATOMIC(atomic='update')
                                    rhs_vf(i)%sf(j, k, l) = rhs_vf(i)%sf(j, k, l) - &
                                                            (0.5_wp*(alpha_rho_L(i)* &
                                                                     vel_L(1))*(1._wp/dx(j)) - &
                                                             0.5_wp*cfl*(alpha_rho_L(i))*(1._wp/dx(j)))
                                end do

                                if (num_fluids > 1) then
                                    $:GPU_LOOP(parallelism='[seq]')
                                    do i = 1, num_fluids - 1
                                        $:GPU_ATOMIC(atomic='update')
                                        rhs_vf(advxb + i - 1)%sf(j + 1, k, l) = rhs_vf(advxb + i - 1)%sf(j + 1, k, l) + &
                                                                                (0.5_wp*(alpha_L(i)* &
                                                                                         vel_L(1))*(1._wp/dx(j + 1)) - &
                                                                                 0.5_wp*cfl*(alpha_L(i))*(1._wp/dx(j + 1)))

                                        $:GPU_ATOMIC(atomic='update')
                                        rhs_vf(advxb + i - 1)%sf(j + 1, k, l) = rhs_vf(advxb + i - 1)%sf(j + 1, k, l) &
                                                                                - (0.5_wp*q_cons_vf(advxb + i - 1)%sf(j + 1, k, l)*vel_L(1)*(1._wp/dx(j + 1)))

                                        $:GPU_ATOMIC(atomic='update')
                                        rhs_vf(advxb + i - 1)%sf(j, k, l) = rhs_vf(advxb + i - 1)%sf(j, k, l) - &
                                                                            (0.5_wp*(alpha_L(i)* &
                                                                                     vel_L(1))*(1._wp/dx(j)) - &
                                                                             0.5_wp*cfl*(alpha_L(i))*(1._wp/dx(j)))

                                        $:GPU_ATOMIC(atomic='update')
                                        rhs_vf(advxb + i - 1)%sf(j, k, l) = rhs_vf(advxb + i - 1)%sf(j, k, l) &
                                                                            + (0.5_wp*q_cons_vf(advxb + i - 1)%sf(j, k, l)*vel_L(1)*(1._wp/dx(j)))
                                    end do
                                end if

                                $:GPU_ATOMIC(atomic='update')
                                rhs_vf(momxb)%sf(j + 1, k, l) = rhs_vf(momxb)%sf(j + 1, k, l) + &
                                                                (0.5_wp*(rho_L*(vel_L(1))**2.0 + &
                                                                         pres_L)*(1._wp/dx(j + 1)) - &
                                                                 0.5_wp*cfl*(rho_L*vel_L(1))*(1._wp/dx(j + 1)))

                                $:GPU_ATOMIC(atomic='update')
                                rhs_vf(momxb + 1)%sf(j + 1, k, l) = rhs_vf(momxb + 1)%sf(j + 1, k, l) + &
                                                                    (0.5_wp*rho_L*vel_L(1)*vel_L(2)*(1._wp/dx(j + 1)) - &
                                                                     0.5_wp*cfl*(rho_L*vel_L(2))*(1._wp/dx(j + 1)))

                                $:GPU_ATOMIC(atomic='update')
                                rhs_vf(E_idx)%sf(j + 1, k, l) = rhs_vf(E_idx)%sf(j + 1, k, l) + &
                                                                (0.5_wp*(vel_L(1)*(E_L + &
                                                                                   pres_L))*(1._wp/dx(j + 1)) - &
                                                                 0.5_wp*cfl*(E_L)*(1._wp/dx(j + 1)))

                                $:GPU_ATOMIC(atomic='update')
                                rhs_vf(momxb)%sf(j, k, l) = rhs_vf(momxb)%sf(j, k, l) - &
                                                            (0.5_wp*(rho_L*(vel_L(1))**2.0 + &
                                                                     pres_L)*(1._wp/dx(j)) - &
                                                             0.5_wp*cfl*(rho_L*vel_L(1))*(1._wp/dx(j)))

                                $:GPU_ATOMIC(atomic='update')
                                rhs_vf(momxb + 1)%sf(j, k, l) = rhs_vf(momxb + 1)%sf(j, k, l) - &
                                                                (0.5_wp*rho_L*vel_L(1)*vel_L(2)*(1._wp/dx(j)) - &
                                                                 0.5_wp*cfl*(rho_L*vel_L(2))*(1._wp/dx(j)))

                                $:GPU_ATOMIC(atomic='update')
                                rhs_vf(E_idx)%sf(j, k, l) = rhs_vf(E_idx)%sf(j, k, l) - &
                                                            (0.5_wp*(vel_L(1)*(E_L + &
                                                                               pres_L))*(1._wp/dx(j)) - &
                                                             0.5_wp*cfl*(E_L)*(1._wp/dx(j)))

                                $:GPU_LOOP(parallelism='[seq]')
                                do i = 1, num_fluids
                                    $:GPU_ATOMIC(atomic='update')
                                    rhs_vf(i)%sf(j + 1, k, l) = rhs_vf(i)%sf(j + 1, k, l) + &
                                                                (0.5_wp*(alpha_rho_R(i)* &
                                                                         vel_R(1))*(1._wp/dx(j + 1)) + &
                                                                 0.5_wp*cfl*(alpha_rho_R(i))*(1._wp/dx(j + 1)))

                                    $:GPU_ATOMIC(atomic='update')
                                    rhs_vf(i)%sf(j, k, l) = rhs_vf(i)%sf(j, k, l) - &
                                                            (0.5_wp*(alpha_rho_R(i)* &
                                                                     vel_R(1))*(1._wp/dx(j)) + &
                                                             0.5_wp*cfl*(alpha_rho_R(i))*(1._wp/dx(j)))
                                end do

<<<<<<< HEAD
                                if (num_fluids > 1) then
                                    $:GPU_LOOP(parallelism='[seq]')
                                    do i = 1, num_fluids - 1
                                        $:GPU_ATOMIC(atomic='update')
                                        rhs_vf(advxb + i - 1)%sf(j + 1, k, l) = rhs_vf(advxb + i - 1)%sf(j + 1, k, l) + &
                                                                                (0.5_wp*(alpha_R(i)* &
                                                                                         vel_R(1))*(1._wp/dx(j + 1)) + &
                                                                                 0.5_wp*cfl*(alpha_R(i))*(1._wp/dx(j + 1)))

                                        $:GPU_ATOMIC(atomic='update')
                                        rhs_vf(advxb + i - 1)%sf(j + 1, k, l) = rhs_vf(advxb + i - 1)%sf(j + 1, k, l) &
                                                                                - (0.5_wp*q_cons_vf(advxb + i - 1)%sf(j + 1, k, l)*vel_R(1)*(1._wp/dx(j + 1)))

                                        $:GPU_ATOMIC(atomic='update')
                                        rhs_vf(advxb + i - 1)%sf(j, k, l) = rhs_vf(advxb + i - 1)%sf(j, k, l) - &
                                                                            (0.5_wp*(alpha_R(i)* &
                                                                                     vel_R(1))*(1._wp/dx(j)) + &
                                                                             0.5_wp*cfl*(alpha_R(i))*(1._wp/dx(j)))

                                        $:GPU_ATOMIC(atomic='update')
                                        rhs_vf(advxb + i - 1)%sf(j, k, l) = rhs_vf(advxb + i - 1)%sf(j, k, l) &
                                                                            + (0.5_wp*q_cons_vf(advxb + i - 1)%sf(j, k, l)*vel_R(1)*(1._wp/dx(j)))
                                    end do
                                end if

                                $:GPU_ATOMIC(atomic='update')
                                rhs_vf(momxb)%sf(j + 1, k, l) = rhs_vf(momxb)%sf(j + 1, k, l) + &
                                                                (0.5_wp*(rho_R*(vel_R(1))**2.0 + &
                                                                         pres_R)*(1._wp/dx(j + 1)) + &
                                                                 0.5_wp*cfl*(rho_R*vel_R(1))*(1._wp/dx(j + 1)))

                                $:GPU_ATOMIC(atomic='update')
                                rhs_vf(momxb + 1)%sf(j + 1, k, l) = rhs_vf(momxb + 1)%sf(j + 1, k, l) + &
                                                                    (0.5_wp*rho_R*vel_R(1)*vel_R(2)*(1._wp/dx(j + 1)) + &
                                                                     0.5_wp*cfl*(rho_R*vel_R(2))*(1._wp/dx(j + 1)))

                                $:GPU_ATOMIC(atomic='update')
                                rhs_vf(E_idx)%sf(j + 1, k, l) = rhs_vf(E_idx)%sf(j + 1, k, l) + &
                                                                (0.5_wp*(vel_R(1)*(E_R + &
                                                                                   pres_R))*(1._wp/dx(j + 1)) + &
                                                                 0.5_wp*cfl*(E_R)*(1._wp/dx(j + 1)))

                                $:GPU_ATOMIC(atomic='update')
                                rhs_vf(momxb)%sf(j, k, l) = rhs_vf(momxb)%sf(j, k, l) - &
                                                            (0.5_wp*(rho_R*(vel_R(1))**2.0 + &
                                                                     pres_R)*(1._wp/dx(j)) + &
                                                             0.5_wp*cfl*(rho_R*vel_R(1))*(1._wp/dx(j)))

                                $:GPU_ATOMIC(atomic='update')
                                rhs_vf(momxb + 1)%sf(j, k, l) = rhs_vf(momxb + 1)%sf(j, k, l) - &
                                                                (0.5_wp*rho_R*vel_R(1)*vel_R(2)*(1._wp/dx(j)) + &
                                                                 0.5_wp*cfl*(rho_R*vel_R(2))*(1._wp/dx(j)))

                                $:GPU_ATOMIC(atomic='update')
                                rhs_vf(E_idx)%sf(j, k, l) = rhs_vf(E_idx)%sf(j, k, l) - &
                                                            (0.5_wp*(vel_R(1)*(E_R + &
                                                                               pres_R))*(1._wp/dx(j)) + &
                                                             0.5_wp*cfl*(E_R)*(1._wp/dx(j)))
=======
                                $:GPU_ATOMIC(atomic='update')
                                rhs_vf(momxb + 1)%sf(j + 1, k, l) = rhs_vf(momxb + 1)%sf(j + 1, k, l) - &
                                                                    0.5_wp*dt*mu_L*vflux_L_arr(1)*(1._wp/dx(j + 1))
                                $:GPU_ATOMIC(atomic='update')
                                rhs_vf(E_idx)%sf(j + 1, k, l) = rhs_vf(E_idx)%sf(j + 1, k, l) - &
                                                                0.5_wp*dt*mu_L*vflux_L_arr(1)*vel_L(2)*(1._wp/dx(j + 1))

                                $:GPU_ATOMIC(atomic='update')
                                rhs_vf(momxb + 1)%sf(j, k, l) = rhs_vf(momxb + 1)%sf(j, k, l) + &
                                                                0.5_wp*dt*mu_L*vflux_L_arr(1)*(1._wp/dx(j))
                                $:GPU_ATOMIC(atomic='update')
                                rhs_vf(E_idx)%sf(j, k, l) = rhs_vf(E_idx)%sf(j, k, l) + &
                                                            0.5_wp*dt*mu_L*vflux_L_arr(1)*vel_L(2)*(1._wp/dx(j))

                                $:GPU_ATOMIC(atomic='update')
                                rhs_vf(momxb + 1)%sf(j + 1, k, l) = rhs_vf(momxb + 1)%sf(j + 1, k, l) - &
                                                                    0.5_wp*dt*mu_R*vflux_R_arr(1)*(1._wp/dx(j + 1))
                                $:GPU_ATOMIC(atomic='update')
                                rhs_vf(E_idx)%sf(j + 1, k, l) = rhs_vf(E_idx)%sf(j + 1, k, l) - &
                                                                0.5_wp*dt*mu_R*vflux_R_arr(1)*vel_R(2)*(1._wp/dx(j + 1))

                                $:GPU_ATOMIC(atomic='update')
                                rhs_vf(momxb + 1)%sf(j, k, l) = rhs_vf(momxb + 1)%sf(j, k, l) + &
                                                                0.5_wp*dt*mu_R*vflux_R_arr(1)*(1._wp/dx(j))
                                $:GPU_ATOMIC(atomic='update')
                                rhs_vf(E_idx)%sf(j, k, l) = rhs_vf(E_idx)%sf(j, k, l) + &
                                                            0.5_wp*dt*mu_R*vflux_R_arr(1)*vel_R(2)*(1._wp/dx(j))

                                $:GPU_ATOMIC(atomic='update')
                                rhs_vf(momxb)%sf(j + 1, k, l) = rhs_vf(momxb)%sf(j + 1, k, l) - &
                                                                0.5_wp*dt*mu_L*vflux_L_arr(3)*(1._wp/dx(j + 1))
                                $:GPU_ATOMIC(atomic='update')
                                rhs_vf(E_idx)%sf(j + 1, k, l) = rhs_vf(E_idx)%sf(j + 1, k, l) - &
                                                                0.5_wp*dt*mu_L*vflux_L_arr(3)*vel_L(1)*(1._wp/dx(j + 1))

                                $:GPU_ATOMIC(atomic='update')
                                rhs_vf(momxb)%sf(j, k, l) = rhs_vf(momxb)%sf(j, k, l) + &
                                                            0.5_wp*dt*mu_L*vflux_L_arr(3)*(1._wp/dx(j))
                                $:GPU_ATOMIC(atomic='update')
                                rhs_vf(E_idx)%sf(j, k, l) = rhs_vf(E_idx)%sf(j, k, l) + &
                                                            0.5_wp*dt*mu_L*vflux_L_arr(3)*vel_L(1)*(1._wp/dx(j))

                                $:GPU_ATOMIC(atomic='update')
                                rhs_vf(momxb)%sf(j + 1, k, l) = rhs_vf(momxb)%sf(j + 1, k, l) - &
                                                                0.5_wp*dt*mu_R*vflux_R_arr(3)*(1._wp/dx(j + 1))
                                $:GPU_ATOMIC(atomic='update')
                                rhs_vf(E_idx)%sf(j + 1, k, l) = rhs_vf(E_idx)%sf(j + 1, k, l) - &
                                                                0.5_wp*dt*mu_R*vflux_R_arr(3)*vel_R(1)*(1._wp/dx(j + 1))

                                $:GPU_ATOMIC(atomic='update')
                                rhs_vf(momxb)%sf(j, k, l) = rhs_vf(momxb)%sf(j, k, l) + &
                                                            0.5_wp*dt*mu_R*vflux_R_arr(3)*(1._wp/dx(j))
                                $:GPU_ATOMIC(atomic='update')
                                rhs_vf(E_idx)%sf(j, k, l) = rhs_vf(E_idx)%sf(j, k, l) + &
                                                            0.5_wp*dt*mu_R*vflux_R_arr(3)*vel_R(1)*(1._wp/dx(j))
                            end if

                            E_L = 0._wp; E_R = 0._wp

                            $:GPU_LOOP(parallelism='[seq]')
                            do q = vidxb + 1, vidxe
                                E_L = E_L + coeff_L(q)*q_cons_vf(E_idx)%sf(j + q, k, l)
                            end do
>>>>>>> b3008d49

                            end do
                        end do
                    end do
                #:endcall GPU_PARALLEL_LOOP
            else
                #:call GPU_PARALLEL_LOOP(collapse=3, private='[rho_L, rho_R, gamma_L, gamma_R, pi_inf_L, pi_inf_R, mu_L, mu_R, vel_L, vel_R, pres_L, pres_R, alpha_L, alpha_R, alpha_rho_L, alpha_rho_R, F_L, F_R, E_L, E_R, cfl, dvel, dvel_small, rho_sf_small, vflux_L_arr, vflux_R_arr]')
                    do l = 0, p
                        do k = 0, n
                            do j = -1, m

                                dvel = 0._wp
                                vflux_L_arr = 0._wp
                                vflux_R_arr = 0._wp

<<<<<<< HEAD
                                #:if MFC_CASE_OPTIMIZATION
                                    #:if igr_order == 5
                                        !DIR$ unroll 6
                                    #:elif igr_order == 3
                                        !DIR$ unroll 4
                                    #:endif
                                #:endif
                                $:GPU_LOOP(parallelism='[seq]')
                                do q = vidxb, vidxe
                                    dvel_small = 0._wp
                                    !x-direction contributions
                                    $:GPU_LOOP(parallelism='[seq]')
                                    do i = -1, 1
                                        rho_L = 0._wp
                                        $:GPU_LOOP(parallelism='[seq]')
                                        do r = 1, num_fluids
                                            rho_L = rho_L + q_cons_vf(r)%sf(j + i + q, k, l)
                                        end do
                                        rho_sf_small(i) = rho_L
                                    end do

                                    dvel_small(1) = (1/(2._wp*dx(j)))*( &
                                                    q_cons_vf(momxb)%sf(j + 1 + q, k, l)/rho_sf_small(1) - &
                                                    q_cons_vf(momxb)%sf(j - 1 + q, k, l)/rho_sf_small(-1))
                                    dvel_small(2) = (1/(2._wp*dx(j)))*( &
                                                    q_cons_vf(momxb + 1)%sf(j + 1 + q, k, l)/rho_sf_small(1) - &
                                                    q_cons_vf(momxb + 1)%sf(j - 1 + q, k, l)/rho_sf_small(-1))
                                    dvel_small(3) = (1/(2._wp*dx(j)))*( &
                                                    q_cons_vf(momxb + 2)%sf(j + 1 + q, k, l)/rho_sf_small(1) - &
                                                    q_cons_vf(momxb + 2)%sf(j - 1 + q, k, l)/rho_sf_small(-1))

                                    if (q == 0) dvel(:, 1) = dvel_small
                                    if (q > vidxb) then
                                        vflux_L_arr(1) = vflux_L_arr(1) + coeff_L(q)*(dvel_small(2))
                                        vflux_L_arr(2) = vflux_L_arr(2) + coeff_L(q)*(dvel_small(3))
                                        vflux_L_arr(3) = vflux_L_arr(3) + coeff_L(q)*(4._wp*dvel_small(1))/3._wp
                                    end if
                                    if (q < vidxe) then
                                        vflux_R_arr(1) = vflux_R_arr(1) + coeff_R(q)*(dvel_small(2))
                                        vflux_R_arr(2) = vflux_R_arr(2) + coeff_R(q)*(dvel_small(3))
                                        vflux_R_arr(3) = vflux_R_arr(3) + coeff_R(q)*(4._wp*dvel_small(1))/3._wp
                                    end if

                                    !y-direction contributions
                                    $:GPU_LOOP(parallelism='[seq]')
                                    do i = -1, 1
                                        rho_L = 0._wp
                                        $:GPU_LOOP(parallelism='[seq]')
                                        do r = 1, num_fluids
                                            rho_L = rho_L + q_cons_vf(r)%sf(j + q, k + i, l)
                                        end do
                                        rho_sf_small(i) = rho_L
                                    end do

                                    dvel_small(1) = (1/(2._wp*dy(k)))*( &
                                                    q_cons_vf(momxb)%sf(j + q, k + 1, l)/rho_sf_small(1) - &
                                                    q_cons_vf(momxb)%sf(j + q, k - 1, l)/rho_sf_small(-1))
                                    dvel_small(2) = (1/(2._wp*dy(k)))*( &
                                                    q_cons_vf(momxb + 1)%sf(j + q, k + 1, l)/rho_sf_small(1) - &
                                                    q_cons_vf(momxb + 1)%sf(j + q, k - 1, l)/rho_sf_small(-1))
                                    if (q == 0) dvel_small(3) = (1/(2._wp*dy(k)))*( &
                                                                q_cons_vf(momxb + 2)%sf(j + q, k + 1, l)/rho_sf_small(1) - &
                                                                q_cons_vf(momxb + 2)%sf(j + q, k - 1, l)/rho_sf_small(-1))
                                    if (q == 0) dvel(:, 2) = dvel_small

                                    if (q > vidxb) then
                                        vflux_L_arr(1) = vflux_L_arr(1) + coeff_L(q)*(dvel_small(1))
                                        vflux_L_arr(3) = vflux_L_arr(3) + coeff_L(q)*(-2._wp*dvel_small(2))/3._wp
                                    end if
                                    if (q < vidxe) then
                                        vflux_R_arr(1) = vflux_R_arr(1) + coeff_R(q)*(dvel_small(1))
                                        vflux_R_arr(3) = vflux_R_arr(3) + coeff_R(q)*(-2._wp*dvel_small(2))/3._wp
                                    end if

                                    !z-direction contributions
                                    $:GPU_LOOP(parallelism='[seq]')
                                    do i = -1, 1
                                        rho_L = 0._wp
                                        $:GPU_LOOP(parallelism='[seq]')
                                        do r = 1, num_fluids
                                            rho_L = rho_L + q_cons_vf(r)%sf(j + q, k, l + i)
                                        end do
                                        rho_sf_small(i) = rho_L
                                    end do

                                    dvel_small(1) = (1/(2._wp*dz(l)))*( &
                                                    q_cons_vf(momxb)%sf(j + q, k, l + 1)/rho_sf_small(1) - &
                                                    q_cons_vf(momxb)%sf(j + q, k, l - 1)/rho_sf_small(-1))
                                    if (q == 0) dvel_small(2) = (1/(2._wp*dz(l)))*( &
                                                                q_cons_vf(momxb + 1)%sf(j + q, k, l + 1)/rho_sf_small(1) - &
                                                                q_cons_vf(momxb + 1)%sf(j + q, k, l - 1)/rho_sf_small(-1))
                                    dvel_small(3) = (1/(2._wp*dz(l)))*( &
                                                    q_cons_vf(momxb + 2)%sf(j + q, k, l + 1)/rho_sf_small(1) - &
                                                    q_cons_vf(momxb + 2)%sf(j + q, k, l - 1)/rho_sf_small(-1))
                                    if (q == 0) dvel(:, 3) = dvel_small

                                    if (q > vidxb) then
                                        vflux_L_arr(2) = vflux_L_arr(2) + coeff_L(q)*(dvel_small(1))
                                        vflux_L_arr(3) = vflux_L_arr(3) + coeff_L(q)*(-2._wp*dvel_small(3))/3._wp
                                    end if
                                    if (q < vidxe) then
                                        vflux_R_arr(2) = vflux_R_arr(2) + coeff_R(q)*(dvel_small(1))
                                        vflux_R_arr(3) = vflux_R_arr(3) + coeff_R(q)*(-2._wp*dvel_small(3))/3._wp
                                    end if

                                    if (q == 0) then
                                        jac_rhs(j, k, l) = alf_igr*(2._wp*(dvel(1, 2)*dvel(2, 1) &
                                                                           + dvel(1, 3)*dvel(3, 1) &
                                                                           + dvel(2, 3)*dvel(3, 2)) &
                                                                    + dvel(1, 1)**2._wp + dvel(2, 2)**2._wp &
                                                                    + dvel(3, 3)**2._wp &
                                                                    + (dvel(1, 1) + dvel(2, 2) + dvel(3, 3))**2._wp)
                                    end if
                                end do

                                alpha_rho_L = 0._wp; alpha_rho_R = 0._wp
                                alpha_L = 0._wp; alpha_R = 0._wp
                                vel_L = 0._wp; vel_R = 0._wp

                                $:GPU_LOOP(parallelism='[seq]')
                                do q = vidxb + 1, vidxe
                                    $:GPU_LOOP(parallelism='[seq]')
                                    do i = 1, num_fluids
                                        alpha_rho_L(i) = alpha_rho_L(i) + coeff_L(q)*q_cons_vf(i)%sf(j + q, k, l)
                                    end do

                                    if (num_fluids > 1) then
                                        $:GPU_LOOP(parallelism='[seq]')
                                        do i = 1, num_fluids - 1
                                            alpha_L(i) = alpha_L(i) + coeff_L(q)*q_cons_vf(E_idx + i)%sf(j + q, k, l)
                                        end do
                                    else
                                        alpha_L(1) = 1._wp
                                    end if

                                    $:GPU_LOOP(parallelism='[seq]')
                                    do i = 1, num_dims
                                        vel_L(i) = vel_L(i) + coeff_L(q)*q_cons_vf(momxb + i - 1)%sf(j + q, k, l)
                                    end do
                                end do
=======
                            do i = 1, num_fluids
                                $:GPU_ATOMIC(atomic='update')
                                rhs_vf(i)%sf(j + 1, k, l) = rhs_vf(i)%sf(j + 1, k, l) + &
                                                            (0.5_wp*dt*(alpha_rho_L(i)* &
                                                                        vel_L(1))*(1._wp/dx(j + 1)) - &
                                                             0.5_wp*dt*cfl*(alpha_rho_L(i))*(1._wp/dx(j + 1)))

                                $:GPU_ATOMIC(atomic='update')
                                rhs_vf(i)%sf(j, k, l) = rhs_vf(i)%sf(j, k, l) - &
                                                        (0.5_wp*dt*(alpha_rho_L(i)* &
                                                                    vel_L(1))*(1._wp/dx(j)) - &
                                                         0.5_wp*dt*cfl*(alpha_rho_L(i))*(1._wp/dx(j)))
                            end do

                            if (num_fluids > 1) then
                                $:GPU_LOOP(parallelism='[seq]')
                                do i = 1, num_fluids - 1
                                    $:GPU_ATOMIC(atomic='update')
                                    rhs_vf(advxb + i - 1)%sf(j + 1, k, l) = rhs_vf(advxb + i - 1)%sf(j + 1, k, l) + &
                                                                            (0.5_wp*dt*(alpha_L(i)* &
                                                                                        vel_L(1))*(1._wp/dx(j + 1)) - &
                                                                             0.5_wp*dt*cfl*(alpha_L(i))*(1._wp/dx(j + 1)))

                                    $:GPU_ATOMIC(atomic='update')
                                    rhs_vf(advxb + i - 1)%sf(j + 1, k, l) = rhs_vf(advxb + i - 1)%sf(j + 1, k, l) &
                                                                            - (0.5_wp*dt*q_cons_vf(advxb + i - 1)%sf(j + 1, k, l)*vel_L(1)*(1._wp/dx(j + 1)))

                                    $:GPU_ATOMIC(atomic='update')
                                    rhs_vf(advxb + i - 1)%sf(j, k, l) = rhs_vf(advxb + i - 1)%sf(j, k, l) - &
                                                                        (0.5_wp*dt*(alpha_L(i)* &
                                                                                    vel_L(1))*(1._wp/dx(j)) - &
                                                                         0.5_wp*dt*cfl*(alpha_L(i))*(1._wp/dx(j)))

                                    $:GPU_ATOMIC(atomic='update')
                                    rhs_vf(advxb + i - 1)%sf(j, k, l) = rhs_vf(advxb + i - 1)%sf(j, k, l) &
                                                                        + (0.5_wp*dt*q_cons_vf(advxb + i - 1)%sf(j, k, l)*vel_L(1)*(1._wp/dx(j)))
                                end do
                            end if

                            $:GPU_ATOMIC(atomic='update')
                            rhs_vf(momxb)%sf(j + 1, k, l) = rhs_vf(momxb)%sf(j + 1, k, l) + &
                                                            (0.5_wp*dt*(rho_L*(vel_L(1))**2.0 + &
                                                                        pres_L)*(1._wp/dx(j + 1)) - &
                                                             0.5_wp*dt*cfl*(rho_L*vel_L(1))*(1._wp/dx(j + 1)))

                            $:GPU_ATOMIC(atomic='update')
                            rhs_vf(momxb + 1)%sf(j + 1, k, l) = rhs_vf(momxb + 1)%sf(j + 1, k, l) + &
                                                                (0.5_wp*dt*rho_L*vel_L(1)*vel_L(2)*(1._wp/dx(j + 1)) - &
                                                                 0.5_wp*dt*cfl*(rho_L*vel_L(2))*(1._wp/dx(j + 1)))

                            $:GPU_ATOMIC(atomic='update')
                            rhs_vf(E_idx)%sf(j + 1, k, l) = rhs_vf(E_idx)%sf(j + 1, k, l) + &
                                                            (0.5_wp*dt*(vel_L(1)*(E_L + &
                                                                                  pres_L))*(1._wp/dx(j + 1)) - &
                                                             0.5_wp*dt*cfl*(E_L)*(1._wp/dx(j + 1)))

                            $:GPU_ATOMIC(atomic='update')
                            rhs_vf(momxb)%sf(j, k, l) = rhs_vf(momxb)%sf(j, k, l) - &
                                                        (0.5_wp*dt*(rho_L*(vel_L(1))**2.0 + &
                                                                    pres_L)*(1._wp/dx(j)) - &
                                                         0.5_wp*dt*cfl*(rho_L*vel_L(1))*(1._wp/dx(j)))

                            $:GPU_ATOMIC(atomic='update')
                            rhs_vf(momxb + 1)%sf(j, k, l) = rhs_vf(momxb + 1)%sf(j, k, l) - &
                                                            (0.5_wp*dt*rho_L*vel_L(1)*vel_L(2)*(1._wp/dx(j)) - &
                                                             0.5_wp*dt*cfl*(rho_L*vel_L(2))*(1._wp/dx(j)))

                            $:GPU_ATOMIC(atomic='update')
                            rhs_vf(E_idx)%sf(j, k, l) = rhs_vf(E_idx)%sf(j, k, l) - &
                                                        (0.5_wp*dt*(vel_L(1)*(E_L + &
                                                                              pres_L))*(1._wp/dx(j)) - &
                                                         0.5_wp*dt*cfl*(E_L)*(1._wp/dx(j)))

                            $:GPU_LOOP(parallelism='[seq]')
                            do i = 1, num_fluids
                                $:GPU_ATOMIC(atomic='update')
                                rhs_vf(i)%sf(j + 1, k, l) = rhs_vf(i)%sf(j + 1, k, l) + &
                                                            (0.5_wp*dt*(alpha_rho_R(i)* &
                                                                        vel_R(1))*(1._wp/dx(j + 1)) + &
                                                             0.5_wp*dt*cfl*(alpha_rho_R(i))*(1._wp/dx(j + 1)))

                                $:GPU_ATOMIC(atomic='update')
                                rhs_vf(i)%sf(j, k, l) = rhs_vf(i)%sf(j, k, l) - &
                                                        (0.5_wp*dt*(alpha_rho_R(i)* &
                                                                    vel_R(1))*(1._wp/dx(j)) + &
                                                         0.5_wp*dt*cfl*(alpha_rho_R(i))*(1._wp/dx(j)))
                            end do
>>>>>>> b3008d49

                                $:GPU_LOOP(parallelism='[seq]')
<<<<<<< HEAD
                                do q = vidxb, vidxe - 1
                                    $:GPU_LOOP(parallelism='[seq]')
                                    do i = 1, num_fluids
                                        alpha_rho_R(i) = alpha_rho_R(i) + coeff_R(q)*q_cons_vf(i)%sf(j + q, k, l)
                                    end do

                                    if (num_fluids > 1) then
                                        $:GPU_LOOP(parallelism='[seq]')
                                        do i = 1, num_fluids - 1
                                            alpha_R(i) = alpha_R(i) + coeff_R(q)*q_cons_vf(E_idx + i)%sf(j + q, k, l)
                                        end do
                                    else
                                        alpha_R(1) = 1._wp
                                    end if

                                    $:GPU_LOOP(parallelism='[seq]')
                                    do i = 1, num_dims
                                        vel_R(i) = vel_R(i) + coeff_R(q)*q_cons_vf(momxb + i - 1)%sf(j + q, k, l)
                                    end do
=======
                                do i = 1, num_fluids - 1
                                    $:GPU_ATOMIC(atomic='update')
                                    rhs_vf(advxb + i - 1)%sf(j + 1, k, l) = rhs_vf(advxb + i - 1)%sf(j + 1, k, l) + &
                                                                            (0.5_wp*dt*(alpha_R(i)* &
                                                                                        vel_R(1))*(1._wp/dx(j + 1)) + &
                                                                             0.5_wp*dt*cfl*(alpha_R(i))*(1._wp/dx(j + 1)))

                                    $:GPU_ATOMIC(atomic='update')
                                    rhs_vf(advxb + i - 1)%sf(j + 1, k, l) = rhs_vf(advxb + i - 1)%sf(j + 1, k, l) &
                                                                            - (0.5_wp*dt*q_cons_vf(advxb + i - 1)%sf(j + 1, k, l)*vel_R(1)*(1._wp/dx(j + 1)))

                                    $:GPU_ATOMIC(atomic='update')
                                    rhs_vf(advxb + i - 1)%sf(j, k, l) = rhs_vf(advxb + i - 1)%sf(j, k, l) - &
                                                                        (0.5_wp*dt*(alpha_R(i)* &
                                                                                    vel_R(1))*(1._wp/dx(j)) + &
                                                                         0.5_wp*dt*cfl*(alpha_R(i))*(1._wp/dx(j)))

                                    $:GPU_ATOMIC(atomic='update')
                                    rhs_vf(advxb + i - 1)%sf(j, k, l) = rhs_vf(advxb + i - 1)%sf(j, k, l) &
                                                                        + (0.5_wp*dt*q_cons_vf(advxb + i - 1)%sf(j, k, l)*vel_R(1)*(1._wp/dx(j)))
>>>>>>> b3008d49
                                end do

<<<<<<< HEAD
                                if (num_fluids > 1) then
                                    alpha_L(num_fluids) = 1._wp - sum(alpha_L(1:num_fluids - 1))
                                    alpha_R(num_fluids) = 1._wp - sum(alpha_R(1:num_fluids - 1))
                                end if

                                rho_L = sum(alpha_rho_L)
                                gamma_L = sum(alpha_L*gammas)
                                pi_inf_L = sum(alpha_L*pi_infs)

                                rho_R = sum(alpha_rho_R)
                                gamma_R = sum(alpha_R*gammas)
                                pi_inf_R = sum(alpha_R*pi_infs)

                                vel_L = vel_L/rho_L
                                vel_R = vel_R/rho_R

                                if (viscous) then
                                    mu_L = 0._wp
                                    mu_R = 0._wp
                                    $:GPU_LOOP(parallelism='[seq]')
                                    do i = 1, num_fluids
                                        mu_L = alpha_L(i)/Res_igr(1, i) + mu_L
                                        mu_R = alpha_R(i)/Res_igr(1, i) + mu_R
                                    end do

                                    $:GPU_ATOMIC(atomic='update')
                                    rhs_vf(momxb + 1)%sf(j + 1, k, l) = rhs_vf(momxb + 1)%sf(j + 1, k, l) - &
                                                                        0.5_wp*mu_L*vflux_L_arr(1)*(1._wp/dx(j + 1))
                                    $:GPU_ATOMIC(atomic='update')
                                    rhs_vf(E_idx)%sf(j + 1, k, l) = rhs_vf(E_idx)%sf(j + 1, k, l) - &
                                                                    0.5_wp*mu_L*vflux_L_arr(1)*vel_L(2)*(1._wp/dx(j + 1))
=======
                            $:GPU_ATOMIC(atomic='update')
                            rhs_vf(momxb)%sf(j + 1, k, l) = rhs_vf(momxb)%sf(j + 1, k, l) + &
                                                            (0.5_wp*dt*(rho_R*(vel_R(1))**2.0 + &
                                                                        pres_R)*(1._wp/dx(j + 1)) + &
                                                             0.5_wp*dt*cfl*(rho_R*vel_R(1))*(1._wp/dx(j + 1)))

                            $:GPU_ATOMIC(atomic='update')
                            rhs_vf(momxb + 1)%sf(j + 1, k, l) = rhs_vf(momxb + 1)%sf(j + 1, k, l) + &
                                                                (0.5_wp*dt*rho_R*vel_R(1)*vel_R(2)*(1._wp/dx(j + 1)) + &
                                                                 0.5_wp*dt*cfl*(rho_R*vel_R(2))*(1._wp/dx(j + 1)))

                            $:GPU_ATOMIC(atomic='update')
                            rhs_vf(E_idx)%sf(j + 1, k, l) = rhs_vf(E_idx)%sf(j + 1, k, l) + &
                                                            (0.5_wp*dt*(vel_R(1)*(E_R + &
                                                                                  pres_R))*(1._wp/dx(j + 1)) + &
                                                             0.5_wp*dt*cfl*(E_R)*(1._wp/dx(j + 1)))

                            $:GPU_ATOMIC(atomic='update')
                            rhs_vf(momxb)%sf(j, k, l) = rhs_vf(momxb)%sf(j, k, l) - &
                                                        (0.5_wp*dt*(rho_R*(vel_R(1))**2.0 + &
                                                                    pres_R)*(1._wp/dx(j)) + &
                                                         0.5_wp*dt*cfl*(rho_R*vel_R(1))*(1._wp/dx(j)))

                            $:GPU_ATOMIC(atomic='update')
                            rhs_vf(momxb + 1)%sf(j, k, l) = rhs_vf(momxb + 1)%sf(j, k, l) - &
                                                            (0.5_wp*dt*rho_R*vel_R(1)*vel_R(2)*(1._wp/dx(j)) + &
                                                             0.5_wp*dt*cfl*(rho_R*vel_R(2))*(1._wp/dx(j)))

                            $:GPU_ATOMIC(atomic='update')
                            rhs_vf(E_idx)%sf(j, k, l) = rhs_vf(E_idx)%sf(j, k, l) - &
                                                        (0.5_wp*dt*(vel_R(1)*(E_R + &
                                                                              pres_R))*(1._wp/dx(j)) + &
                                                         0.5_wp*dt*cfl*(E_R)*(1._wp/dx(j)))
>>>>>>> b3008d49

                                    $:GPU_ATOMIC(atomic='update')
                                    rhs_vf(momxb + 1)%sf(j, k, l) = rhs_vf(momxb + 1)%sf(j, k, l) + &
                                                                    0.5_wp*mu_L*vflux_L_arr(1)*(1._wp/dx(j))
                                    $:GPU_ATOMIC(atomic='update')
                                    rhs_vf(E_idx)%sf(j, k, l) = rhs_vf(E_idx)%sf(j, k, l) + &
                                                                0.5_wp*mu_L*vflux_L_arr(1)*vel_L(2)*(1._wp/dx(j))

                                    $:GPU_ATOMIC(atomic='update')
                                    rhs_vf(momxb + 1)%sf(j + 1, k, l) = rhs_vf(momxb + 1)%sf(j + 1, k, l) - &
                                                                        0.5_wp*mu_R*vflux_R_arr(1)*(1._wp/dx(j + 1))
                                    $:GPU_ATOMIC(atomic='update')
                                    rhs_vf(E_idx)%sf(j + 1, k, l) = rhs_vf(E_idx)%sf(j + 1, k, l) - &
                                                                    0.5_wp*mu_R*vflux_R_arr(1)*vel_R(2)*(1._wp/dx(j + 1))

                                    $:GPU_ATOMIC(atomic='update')
                                    rhs_vf(momxb + 1)%sf(j, k, l) = rhs_vf(momxb + 1)%sf(j, k, l) + &
                                                                    0.5_wp*mu_R*vflux_R_arr(1)*(1._wp/dx(j))
                                    $:GPU_ATOMIC(atomic='update')
                                    rhs_vf(E_idx)%sf(j, k, l) = rhs_vf(E_idx)%sf(j, k, l) + &
                                                                0.5_wp*mu_R*vflux_R_arr(1)*vel_R(2)*(1._wp/dx(j))

                                    $:GPU_ATOMIC(atomic='update')
                                    rhs_vf(momxb + 2)%sf(j + 1, k, l) = rhs_vf(momxb + 2)%sf(j + 1, k, l) - &
                                                                        0.5_wp*mu_L*vflux_L_arr(2)*(1._wp/dx(j + 1))
                                    $:GPU_ATOMIC(atomic='update')
                                    rhs_vf(E_idx)%sf(j + 1, k, l) = rhs_vf(E_idx)%sf(j + 1, k, l) - &
                                                                    0.5_wp*mu_L*vflux_L_arr(2)*vel_L(3)*(1._wp/dx(j + 1))

                                    $:GPU_ATOMIC(atomic='update')
                                    rhs_vf(momxb + 2)%sf(j, k, l) = rhs_vf(momxb + 2)%sf(j, k, l) + &
                                                                    0.5_wp*mu_L*vflux_L_arr(2)*(1._wp/dx(j))
                                    $:GPU_ATOMIC(atomic='update')
                                    rhs_vf(E_idx)%sf(j, k, l) = rhs_vf(E_idx)%sf(j, k, l) + &
                                                                0.5_wp*mu_L*vflux_L_arr(2)*vel_L(3)*(1._wp/dx(j))

                                    $:GPU_ATOMIC(atomic='update')
                                    rhs_vf(momxb + 2)%sf(j + 1, k, l) = rhs_vf(momxb + 2)%sf(j + 1, k, l) - &
                                                                        0.5_wp*mu_R*vflux_R_arr(2)*(1._wp/dx(j + 1))
                                    $:GPU_ATOMIC(atomic='update')
                                    rhs_vf(E_idx)%sf(j + 1, k, l) = rhs_vf(E_idx)%sf(j + 1, k, l) - &
                                                                    0.5_wp*mu_R*vflux_R_arr(2)*vel_R(3)*(1._wp/dx(j + 1))

                                    $:GPU_ATOMIC(atomic='update')
                                    rhs_vf(momxb + 2)%sf(j, k, l) = rhs_vf(momxb + 2)%sf(j, k, l) + &
                                                                    0.5_wp*mu_R*vflux_R_arr(2)*(1._wp/dx(j))
                                    $:GPU_ATOMIC(atomic='update')
                                    rhs_vf(E_idx)%sf(j, k, l) = rhs_vf(E_idx)%sf(j, k, l) + &
                                                                0.5_wp*mu_R*vflux_R_arr(2)*vel_R(3)*(1._wp/dx(j))

                                    $:GPU_ATOMIC(atomic='update')
                                    rhs_vf(momxb)%sf(j + 1, k, l) = rhs_vf(momxb)%sf(j + 1, k, l) - &
                                                                    0.5_wp*mu_L*vflux_L_arr(3)*(1._wp/dx(j + 1))
                                    $:GPU_ATOMIC(atomic='update')
                                    rhs_vf(E_idx)%sf(j + 1, k, l) = rhs_vf(E_idx)%sf(j + 1, k, l) - &
                                                                    0.5_wp*mu_L*vflux_L_arr(3)*vel_L(1)*(1._wp/dx(j + 1))

                                    $:GPU_ATOMIC(atomic='update')
                                    rhs_vf(momxb)%sf(j, k, l) = rhs_vf(momxb)%sf(j, k, l) + &
                                                                0.5_wp*mu_L*vflux_L_arr(3)*(1._wp/dx(j))
                                    $:GPU_ATOMIC(atomic='update')
                                    rhs_vf(E_idx)%sf(j, k, l) = rhs_vf(E_idx)%sf(j, k, l) + &
                                                                0.5_wp*mu_L*vflux_L_arr(3)*vel_L(1)*(1._wp/dx(j))

                                    $:GPU_ATOMIC(atomic='update')
                                    rhs_vf(momxb)%sf(j + 1, k, l) = rhs_vf(momxb)%sf(j + 1, k, l) - &
                                                                    0.5_wp*mu_R*vflux_R_arr(3)*(1._wp/dx(j + 1))
                                    $:GPU_ATOMIC(atomic='update')
                                    rhs_vf(E_idx)%sf(j + 1, k, l) = rhs_vf(E_idx)%sf(j + 1, k, l) - &
                                                                    0.5_wp*mu_R*vflux_R_arr(3)*vel_R(1)*(1._wp/dx(j + 1))

                                    $:GPU_ATOMIC(atomic='update')
                                    rhs_vf(momxb)%sf(j, k, l) = rhs_vf(momxb)%sf(j, k, l) + &
                                                                0.5_wp*mu_R*vflux_R_arr(3)*(1._wp/dx(j))
                                    $:GPU_ATOMIC(atomic='update')
                                    rhs_vf(E_idx)%sf(j, k, l) = rhs_vf(E_idx)%sf(j, k, l) + &
                                                                0.5_wp*mu_R*vflux_R_arr(3)*vel_R(1)*(1._wp/dx(j))
                                end if

                                E_L = 0._wp; E_R = 0._wp

                                $:GPU_LOOP(parallelism='[seq]')
                                do q = vidxb + 1, vidxe
                                    E_L = E_L + coeff_L(q)*q_cons_vf(E_idx)%sf(j + q, k, l)
                                end do

                                $:GPU_LOOP(parallelism='[seq]')
                                do q = vidxb, vidxe - 1
                                    E_R = E_R + coeff_R(q)*q_cons_vf(E_idx)%sf(j + q, k, l)
                                end do

                                call s_get_derived_states(E_L, gamma_L, pi_inf_L, rho_L, vel_L, &
                                                          E_R, gamma_R, pi_inf_R, rho_R, vel_R, &
                                                          pres_L, pres_R, cfl)

                                $:GPU_LOOP(parallelism='[seq]')
                                do i = 1, num_fluids
                                    $:GPU_ATOMIC(atomic='update')
                                    rhs_vf(i)%sf(j + 1, k, l) = rhs_vf(i)%sf(j + 1, k, l) + &
                                                                (0.5_wp*(alpha_rho_L(i)* &
                                                                         vel_L(1))*(1._wp/dx(j + 1)) - &
                                                                 0.5_wp*cfl*(alpha_rho_L(i))*(1._wp/dx(j + 1)))

                                    $:GPU_ATOMIC(atomic='update')
                                    rhs_vf(i)%sf(j, k, l) = rhs_vf(i)%sf(j, k, l) - &
                                                            (0.5_wp*(alpha_rho_L(i)* &
                                                                     vel_L(1))*(1._wp/dx(j)) - &
                                                             0.5_wp*cfl*(alpha_rho_L(i))*(1._wp/dx(j)))
                                end do

                                if (num_fluids > 1) then
                                    $:GPU_LOOP(parallelism='[seq]')
                                    do i = 1, num_fluids - 1
                                        $:GPU_ATOMIC(atomic='update')
                                        rhs_vf(advxb + i - 1)%sf(j + 1, k, l) = rhs_vf(advxb + i - 1)%sf(j + 1, k, l) + &
                                                                                (0.5_wp*(alpha_L(i)* &
                                                                                         vel_L(1))*(1._wp/dx(j + 1)) - &
                                                                                 0.5_wp*cfl*(alpha_L(i))*(1._wp/dx(j + 1)))

                                        $:GPU_ATOMIC(atomic='update')
                                        rhs_vf(advxb + i - 1)%sf(j + 1, k, l) = rhs_vf(advxb + i - 1)%sf(j + 1, k, l) &
                                                                                - (0.5_wp*q_cons_vf(advxb + i - 1)%sf(j + 1, k, l)*vel_L(1)*(1._wp/dx(j + 1)))

                                        $:GPU_ATOMIC(atomic='update')
                                        rhs_vf(advxb + i - 1)%sf(j, k, l) = rhs_vf(advxb + i - 1)%sf(j, k, l) - &
                                                                            (0.5_wp*(alpha_L(i)* &
                                                                                     vel_L(1))*(1._wp/dx(j)) - &
                                                                             0.5_wp*cfl*(alpha_L(i))*(1._wp/dx(j)))

                                        $:GPU_ATOMIC(atomic='update')
                                        rhs_vf(advxb + i - 1)%sf(j, k, l) = rhs_vf(advxb + i - 1)%sf(j, k, l) &
                                                                            + (0.5_wp*q_cons_vf(advxb + i - 1)%sf(j, k, l)*vel_L(1)*(1._wp/dx(j)))
                                    end do
                                end if

                                $:GPU_ATOMIC(atomic='update')
<<<<<<< HEAD
                                rhs_vf(momxb)%sf(j + 1, k, l) = rhs_vf(momxb)%sf(j + 1, k, l) + &
                                                                (0.5_wp*(rho_L*(vel_L(1))**2.0 + &
                                                                         pres_L)*(1._wp/dx(j + 1)) - &
                                                                 0.5_wp*cfl*(rho_L*vel_L(1))*(1._wp/dx(j + 1)))

                                $:GPU_ATOMIC(atomic='update')
                                rhs_vf(momxb + 1)%sf(j + 1, k, l) = rhs_vf(momxb + 1)%sf(j + 1, k, l) + &
                                                                    (0.5_wp*rho_L*vel_L(1)*vel_L(2)*(1._wp/dx(j + 1)) - &
                                                                     0.5_wp*cfl*(rho_L*vel_L(2))*(1._wp/dx(j + 1)))

                                $:GPU_ATOMIC(atomic='update')
                                rhs_vf(momxb + 2)%sf(j + 1, k, l) = rhs_vf(momxb + 2)%sf(j + 1, k, l) + &
                                                                    (0.5_wp*rho_L*vel_L(1)*vel_L(3)*(1._wp/dx(j + 1)) - &
                                                                     0.5_wp*cfl*(rho_L*vel_L(3))*(1._wp/dx(j + 1)))

                                $:GPU_ATOMIC(atomic='update')
                                rhs_vf(E_idx)%sf(j + 1, k, l) = rhs_vf(E_idx)%sf(j + 1, k, l) + &
                                                                (0.5_wp*(vel_L(1)*(E_L + &
                                                                                   pres_L))*(1._wp/dx(j + 1)) - &
                                                                 0.5_wp*cfl*(E_L)*(1._wp/dx(j + 1)))

                                $:GPU_ATOMIC(atomic='update')
                                rhs_vf(momxb)%sf(j, k, l) = rhs_vf(momxb)%sf(j, k, l) - &
                                                            (0.5_wp*(rho_L*(vel_L(1))**2.0 + &
                                                                     pres_L)*(1._wp/dx(j)) - &
                                                             0.5_wp*cfl*(rho_L*vel_L(1))*(1._wp/dx(j)))

                                $:GPU_ATOMIC(atomic='update')
                                rhs_vf(momxb + 1)%sf(j, k, l) = rhs_vf(momxb + 1)%sf(j, k, l) - &
                                                                (0.5_wp*rho_L*vel_L(1)*vel_L(2)*(1._wp/dx(j)) - &
                                                                 0.5_wp*cfl*(rho_L*vel_L(2))*(1._wp/dx(j)))

                                $:GPU_ATOMIC(atomic='update')
                                rhs_vf(momxb + 2)%sf(j, k, l) = rhs_vf(momxb + 2)%sf(j, k, l) - &
                                                                (0.5_wp*rho_L*vel_L(1)*vel_L(3)*(1._wp/dx(j)) - &
                                                                 0.5_wp*cfl*(rho_L*vel_L(3))*(1._wp/dx(j)))

                                $:GPU_ATOMIC(atomic='update')
                                rhs_vf(E_idx)%sf(j, k, l) = rhs_vf(E_idx)%sf(j, k, l) - &
                                                            (0.5_wp*(vel_L(1)*(E_L + &
                                                                               pres_L))*(1._wp/dx(j)) - &
                                                             0.5_wp*cfl*(E_L)*(1._wp/dx(j)))

                                $:GPU_LOOP(parallelism='[seq]')
                                do i = 1, num_fluids
                                    $:GPU_ATOMIC(atomic='update')
                                    rhs_vf(i)%sf(j + 1, k, l) = rhs_vf(i)%sf(j + 1, k, l) + &
                                                                (0.5_wp*(alpha_rho_R(i)* &
                                                                         vel_R(1))*(1._wp/dx(j + 1)) + &
                                                                 0.5_wp*cfl*(alpha_rho_R(i))*(1._wp/dx(j + 1)))

                                    $:GPU_ATOMIC(atomic='update')
                                    rhs_vf(i)%sf(j, k, l) = rhs_vf(i)%sf(j, k, l) - &
                                                            (0.5_wp*(alpha_rho_R(i)* &
                                                                     vel_R(1))*(1._wp/dx(j)) + &
                                                             0.5_wp*cfl*(alpha_rho_R(i))*(1._wp/dx(j)))
                                end do

                                if (num_fluids > 1) then
                                    $:GPU_LOOP(parallelism='[seq]')
                                    do i = 1, num_fluids - 1
                                        $:GPU_ATOMIC(atomic='update')
                                        rhs_vf(advxb + i - 1)%sf(j + 1, k, l) = rhs_vf(advxb + i - 1)%sf(j + 1, k, l) + &
                                                                                (0.5_wp*(alpha_R(i)* &
                                                                                         vel_R(1))*(1._wp/dx(j + 1)) + &
                                                                                 0.5_wp*cfl*(alpha_R(i))*(1._wp/dx(j + 1)))

                                        $:GPU_ATOMIC(atomic='update')
                                        rhs_vf(advxb + i - 1)%sf(j + 1, k, l) = rhs_vf(advxb + i - 1)%sf(j + 1, k, l) &
                                                                                - (0.5_wp*q_cons_vf(advxb + i - 1)%sf(j + 1, k, l)*vel_R(1)*(1._wp/dx(j + 1)))

                                        $:GPU_ATOMIC(atomic='update')
                                        rhs_vf(advxb + i - 1)%sf(j, k, l) = rhs_vf(advxb + i - 1)%sf(j, k, l) - &
                                                                            (0.5_wp*(alpha_R(i)* &
                                                                                     vel_R(1))*(1._wp/dx(j)) + &
                                                                             0.5_wp*cfl*(alpha_R(i))*(1._wp/dx(j)))

                                        $:GPU_ATOMIC(atomic='update')
                                        rhs_vf(advxb + i - 1)%sf(j, k, l) = rhs_vf(advxb + i - 1)%sf(j, k, l) &
                                                                            + (0.5_wp*q_cons_vf(advxb + i - 1)%sf(j, k, l)*vel_R(1)*(1._wp/dx(j)))
                                    end do
                                end if

                                $:GPU_ATOMIC(atomic='update')
                                rhs_vf(momxb)%sf(j + 1, k, l) = rhs_vf(momxb)%sf(j + 1, k, l) + &
                                                                (0.5_wp*(rho_R*(vel_R(1))**2.0 + &
                                                                         pres_R)*(1._wp/dx(j + 1)) + &
                                                                 0.5_wp*cfl*(rho_R*vel_R(1))*(1._wp/dx(j + 1)))

                                $:GPU_ATOMIC(atomic='update')
                                rhs_vf(momxb + 1)%sf(j + 1, k, l) = rhs_vf(momxb + 1)%sf(j + 1, k, l) + &
                                                                    (0.5_wp*rho_R*vel_R(1)*vel_R(2)*(1._wp/dx(j + 1)) + &
                                                                     0.5_wp*cfl*(rho_R*vel_R(2))*(1._wp/dx(j + 1)))

                                $:GPU_ATOMIC(atomic='update')
                                rhs_vf(momxb + 2)%sf(j + 1, k, l) = rhs_vf(momxb + 2)%sf(j + 1, k, l) + &
                                                                    (0.5_wp*rho_R*vel_R(1)*vel_R(3)*(1._wp/dx(j + 1)) + &
                                                                     0.5_wp*cfl*(rho_R*vel_R(3))*(1._wp/dx(j + 1)))

                                $:GPU_ATOMIC(atomic='update')
                                rhs_vf(E_idx)%sf(j + 1, k, l) = rhs_vf(E_idx)%sf(j + 1, k, l) + &
                                                                (0.5_wp*(vel_R(1)*(E_R + &
                                                                                   pres_R))*(1._wp/dx(j + 1)) + &
                                                                 0.5_wp*cfl*(E_R)*(1._wp/dx(j + 1)))

                                $:GPU_ATOMIC(atomic='update')
                                rhs_vf(momxb)%sf(j, k, l) = rhs_vf(momxb)%sf(j, k, l) - &
                                                            (0.5_wp*(rho_R*(vel_R(1))**2.0 + &
                                                                     pres_R)*(1._wp/dx(j)) + &
                                                             0.5_wp*cfl*(rho_R*vel_R(1))*(1._wp/dx(j)))

                                $:GPU_ATOMIC(atomic='update')
                                rhs_vf(momxb + 1)%sf(j, k, l) = rhs_vf(momxb + 1)%sf(j, k, l) - &
                                                                (0.5_wp*rho_R*vel_R(1)*vel_R(2)*(1._wp/dx(j)) + &
                                                                 0.5_wp*cfl*(rho_R*vel_R(2))*(1._wp/dx(j)))
=======
                                rhs_vf(momxb + 1)%sf(j + 1, k, l) = rhs_vf(momxb + 1)%sf(j + 1, k, l) - &
                                                                    0.5_wp*dt*mu_L*vflux_L_arr(1)*(1._wp/dx(j + 1))
                                $:GPU_ATOMIC(atomic='update')
                                rhs_vf(E_idx)%sf(j + 1, k, l) = rhs_vf(E_idx)%sf(j + 1, k, l) - &
                                                                0.5_wp*dt*mu_L*vflux_L_arr(1)*vel_L(2)*(1._wp/dx(j + 1))

                                $:GPU_ATOMIC(atomic='update')
                                rhs_vf(momxb + 1)%sf(j, k, l) = rhs_vf(momxb + 1)%sf(j, k, l) + &
                                                                0.5_wp*dt*mu_L*vflux_L_arr(1)*(1._wp/dx(j))
                                $:GPU_ATOMIC(atomic='update')
                                rhs_vf(E_idx)%sf(j, k, l) = rhs_vf(E_idx)%sf(j, k, l) + &
                                                            0.5_wp*dt*mu_L*vflux_L_arr(1)*vel_L(2)*(1._wp/dx(j))

                                $:GPU_ATOMIC(atomic='update')
                                rhs_vf(momxb + 1)%sf(j + 1, k, l) = rhs_vf(momxb + 1)%sf(j + 1, k, l) - &
                                                                    0.5_wp*dt*mu_R*vflux_R_arr(1)*(1._wp/dx(j + 1))
                                $:GPU_ATOMIC(atomic='update')
                                rhs_vf(E_idx)%sf(j + 1, k, l) = rhs_vf(E_idx)%sf(j + 1, k, l) - &
                                                                0.5_wp*dt*mu_R*vflux_R_arr(1)*vel_R(2)*(1._wp/dx(j + 1))

                                $:GPU_ATOMIC(atomic='update')
                                rhs_vf(momxb + 1)%sf(j, k, l) = rhs_vf(momxb + 1)%sf(j, k, l) + &
                                                                0.5_wp*dt*mu_R*vflux_R_arr(1)*(1._wp/dx(j))
                                $:GPU_ATOMIC(atomic='update')
                                rhs_vf(E_idx)%sf(j, k, l) = rhs_vf(E_idx)%sf(j, k, l) + &
                                                            0.5_wp*dt*mu_R*vflux_R_arr(1)*vel_R(2)*(1._wp/dx(j))

                                $:GPU_ATOMIC(atomic='update')
                                rhs_vf(momxb + 2)%sf(j + 1, k, l) = rhs_vf(momxb + 2)%sf(j + 1, k, l) - &
                                                                    0.5_wp*dt*mu_L*vflux_L_arr(2)*(1._wp/dx(j + 1))
                                $:GPU_ATOMIC(atomic='update')
                                rhs_vf(E_idx)%sf(j + 1, k, l) = rhs_vf(E_idx)%sf(j + 1, k, l) - &
                                                                0.5_wp*dt*mu_L*vflux_L_arr(2)*vel_L(3)*(1._wp/dx(j + 1))

                                $:GPU_ATOMIC(atomic='update')
                                rhs_vf(momxb + 2)%sf(j, k, l) = rhs_vf(momxb + 2)%sf(j, k, l) + &
                                                                0.5_wp*dt*mu_L*vflux_L_arr(2)*(1._wp/dx(j))
                                $:GPU_ATOMIC(atomic='update')
                                rhs_vf(E_idx)%sf(j, k, l) = rhs_vf(E_idx)%sf(j, k, l) + &
                                                            0.5_wp*dt*mu_L*vflux_L_arr(2)*vel_L(3)*(1._wp/dx(j))

                                $:GPU_ATOMIC(atomic='update')
                                rhs_vf(momxb + 2)%sf(j + 1, k, l) = rhs_vf(momxb + 2)%sf(j + 1, k, l) - &
                                                                    0.5_wp*dt*mu_R*vflux_R_arr(2)*(1._wp/dx(j + 1))
                                $:GPU_ATOMIC(atomic='update')
                                rhs_vf(E_idx)%sf(j + 1, k, l) = rhs_vf(E_idx)%sf(j + 1, k, l) - &
                                                                0.5_wp*dt*mu_R*vflux_R_arr(2)*vel_R(3)*(1._wp/dx(j + 1))

                                $:GPU_ATOMIC(atomic='update')
                                rhs_vf(momxb + 2)%sf(j, k, l) = rhs_vf(momxb + 2)%sf(j, k, l) + &
                                                                0.5_wp*dt*mu_R*vflux_R_arr(2)*(1._wp/dx(j))
                                $:GPU_ATOMIC(atomic='update')
                                rhs_vf(E_idx)%sf(j, k, l) = rhs_vf(E_idx)%sf(j, k, l) + &
                                                            0.5_wp*dt*mu_R*vflux_R_arr(2)*vel_R(3)*(1._wp/dx(j))

                                $:GPU_ATOMIC(atomic='update')
                                rhs_vf(momxb)%sf(j + 1, k, l) = rhs_vf(momxb)%sf(j + 1, k, l) - &
                                                                0.5_wp*dt*mu_L*vflux_L_arr(3)*(1._wp/dx(j + 1))
                                $:GPU_ATOMIC(atomic='update')
                                rhs_vf(E_idx)%sf(j + 1, k, l) = rhs_vf(E_idx)%sf(j + 1, k, l) - &
                                                                0.5_wp*dt*mu_L*vflux_L_arr(3)*vel_L(1)*(1._wp/dx(j + 1))

                                $:GPU_ATOMIC(atomic='update')
                                rhs_vf(momxb)%sf(j, k, l) = rhs_vf(momxb)%sf(j, k, l) + &
                                                            0.5_wp*dt*mu_L*vflux_L_arr(3)*(1._wp/dx(j))
                                $:GPU_ATOMIC(atomic='update')
                                rhs_vf(E_idx)%sf(j, k, l) = rhs_vf(E_idx)%sf(j, k, l) + &
                                                            0.5_wp*dt*mu_L*vflux_L_arr(3)*vel_L(1)*(1._wp/dx(j))

                                $:GPU_ATOMIC(atomic='update')
                                rhs_vf(momxb)%sf(j + 1, k, l) = rhs_vf(momxb)%sf(j + 1, k, l) - &
                                                                0.5_wp*dt*mu_R*vflux_R_arr(3)*(1._wp/dx(j + 1))
                                $:GPU_ATOMIC(atomic='update')
                                rhs_vf(E_idx)%sf(j + 1, k, l) = rhs_vf(E_idx)%sf(j + 1, k, l) - &
                                                                0.5_wp*dt*mu_R*vflux_R_arr(3)*vel_R(1)*(1._wp/dx(j + 1))

                                $:GPU_ATOMIC(atomic='update')
                                rhs_vf(momxb)%sf(j, k, l) = rhs_vf(momxb)%sf(j, k, l) + &
                                                            0.5_wp*dt*mu_R*vflux_R_arr(3)*(1._wp/dx(j))
                                $:GPU_ATOMIC(atomic='update')
                                rhs_vf(E_idx)%sf(j, k, l) = rhs_vf(E_idx)%sf(j, k, l) + &
                                                            0.5_wp*dt*mu_R*vflux_R_arr(3)*vel_R(1)*(1._wp/dx(j))
                            end if
>>>>>>> b3008d49

                                $:GPU_ATOMIC(atomic='update')
                                rhs_vf(momxb + 2)%sf(j, k, l) = rhs_vf(momxb + 2)%sf(j, k, l) - &
                                                                (0.5_wp*rho_R*vel_R(1)*vel_R(3)*(1._wp/dx(j)) + &
                                                                 0.5_wp*cfl*(rho_R*vel_R(3))*(1._wp/dx(j)))

                                $:GPU_ATOMIC(atomic='update')
                                rhs_vf(E_idx)%sf(j, k, l) = rhs_vf(E_idx)%sf(j, k, l) - &
                                                            (0.5_wp*(vel_R(1)*(E_R + &
                                                                               pres_R))*(1._wp/dx(j)) + &
                                                             0.5_wp*cfl*(E_R)*(1._wp/dx(j)))

                            end do
                        end do
                    end do
                #:endcall GPU_PARALLEL_LOOP
            end if
        else if (idir == 2) then
            if (p == 0) then
                #:call GPU_PARALLEL_LOOP(collapse=3, private='[rho_L, rho_R, gamma_L, gamma_R, pi_inf_L, pi_inf_R, mu_L, mu_R, vel_L, vel_R, pres_L, pres_R, alpha_L, alpha_R, alpha_rho_L, alpha_rho_R, F_L, F_R, E_L, E_R, cfl, dvel_small, rho_sf_small, vflux_L_arr, vflux_R_arr]')
                    do l = 0, p
                        do k = -1, n
                            do j = 0, m

                                if (viscous) then
                                    vflux_L_arr = 0._wp
                                    vflux_R_arr = 0._wp

                                    #:if MFC_CASE_OPTIMIZATION
                                        #:if igr_order == 5
                                            !DIR$ unroll 6
                                        #:elif igr_order == 3
                                            !DIR$ unroll 4
                                        #:endif
                                    #:endif
                                    $:GPU_LOOP(parallelism='[seq]')
                                    do q = vidxb, vidxe
                                        dvel_small = 0._wp
                                        !x-direction contributions
                                        $:GPU_LOOP(parallelism='[seq]')
                                        do i = -1, 1
                                            rho_L = 0._wp
                                            $:GPU_LOOP(parallelism='[seq]')
                                            do r = 1, num_fluids
                                                rho_L = rho_L + q_cons_vf(r)%sf(j + i, k + q, l)
                                            end do
                                            rho_sf_small(i) = rho_L
                                        end do

                                        dvel_small(1) = (1/(2._wp*dx(j)))*( &
                                                        q_cons_vf(momxb)%sf(j + 1, k + q, l)/rho_sf_small(1) - &
                                                        q_cons_vf(momxb)%sf(j - 1, k + q, l)/rho_sf_small(-1))
                                        dvel_small(2) = (1/(2._wp*dx(j)))*( &
                                                        q_cons_vf(momxb + 1)%sf(j + 1, k + q, l)/rho_sf_small(1) - &
                                                        q_cons_vf(momxb + 1)%sf(j - 1, k + q, l)/rho_sf_small(-1))

                                        if (q > vidxb) then
                                            vflux_L_arr(1) = vflux_L_arr(1) + coeff_L(q)*(dvel_small(2))
                                            vflux_L_arr(3) = vflux_L_arr(3) + coeff_L(q)*(-2._wp*dvel_small(1))/3._wp
                                        end if
                                        if (q < vidxe) then
                                            vflux_R_arr(1) = vflux_R_arr(1) + coeff_R(q)*(dvel_small(2))
                                            vflux_R_arr(3) = vflux_R_arr(3) + coeff_R(q)*(-2._wp*dvel_small(1))/3._wp
                                        end if

                                        !y-direction contributions
                                        $:GPU_LOOP(parallelism='[seq]')
                                        do i = -1, 1
                                            rho_L = 0._wp
                                            $:GPU_LOOP(parallelism='[seq]')
                                            do r = 1, num_fluids
                                                rho_L = rho_L + q_cons_vf(r)%sf(j, k + i + q, l)
                                            end do
                                            rho_sf_small(i) = rho_L
                                        end do

<<<<<<< HEAD
                                        dvel_small(1) = (1/(2._wp*dy(k)))*( &
                                                        q_cons_vf(momxb)%sf(j, k + 1 + q, l)/rho_sf_small(1) - &
                                                        q_cons_vf(momxb)%sf(j, k - 1 + q, l)/rho_sf_small(-1))
                                        dvel_small(2) = (1/(2._wp*dy(k)))*( &
                                                        q_cons_vf(momxb + 1)%sf(j, k + 1 + q, l)/rho_sf_small(1) - &
                                                        q_cons_vf(momxb + 1)%sf(j, k - 1 + q, l)/rho_sf_small(-1))

                                        if (q > vidxb) then
                                            vflux_L_arr(1) = vflux_L_arr(1) + coeff_L(q)*(dvel_small(1))
                                            vflux_L_arr(3) = vflux_L_arr(3) + coeff_L(q)*(4._wp*dvel_small(2))/3._wp
                                        end if
                                        if (q < vidxe) then
                                            vflux_R_arr(1) = vflux_R_arr(1) + coeff_R(q)*(dvel_small(1))
                                            vflux_R_arr(3) = vflux_R_arr(3) + coeff_R(q)*(4._wp*dvel_small(2))/3._wp
                                        end if
                                    end do
                                end if

                                alpha_rho_L = 0._wp; alpha_rho_R = 0._wp
                                alpha_L = 0._wp; alpha_R = 0._wp
                                vel_L = 0._wp; vel_R = 0._wp
=======
                            $:GPU_LOOP(parallelism='[seq]')
                            do i = 1, num_fluids
                                $:GPU_ATOMIC(atomic='update')
                                rhs_vf(i)%sf(j + 1, k, l) = rhs_vf(i)%sf(j + 1, k, l) + &
                                                            (0.5_wp*dt*(alpha_rho_L(i)* &
                                                                        vel_L(1))*(1._wp/dx(j + 1)) - &
                                                             0.5_wp*dt*cfl*(alpha_rho_L(i))*(1._wp/dx(j + 1)))

                                $:GPU_ATOMIC(atomic='update')
                                rhs_vf(i)%sf(j, k, l) = rhs_vf(i)%sf(j, k, l) - &
                                                        (0.5_wp*dt*(alpha_rho_L(i)* &
                                                                    vel_L(1))*(1._wp/dx(j)) - &
                                                         0.5_wp*dt*cfl*(alpha_rho_L(i))*(1._wp/dx(j)))
                            end do
>>>>>>> b3008d49

                                $:GPU_LOOP(parallelism='[seq]')
<<<<<<< HEAD
                                do q = vidxb + 1, vidxe
                                    $:GPU_LOOP(parallelism='[seq]')
                                    do i = 1, num_fluids
                                        alpha_rho_L(i) = alpha_rho_L(i) + coeff_L(q)*q_cons_vf(i)%sf(j, k + q, l)
                                    end do

                                    if (num_fluids > 1) then
                                        $:GPU_LOOP(parallelism='[seq]')
                                        do i = 1, num_fluids - 1
                                            alpha_L(i) = alpha_L(i) + coeff_L(q)*q_cons_vf(E_idx + i)%sf(j, k + q, l)
                                        end do
                                    else
                                        alpha_L(1) = 1._wp
                                    end if

                                    $:GPU_LOOP(parallelism='[seq]')
                                    do i = 1, num_dims
                                        vel_L(i) = vel_L(i) + coeff_L(q)*q_cons_vf(momxb + i - 1)%sf(j, k + q, l)
                                    end do
=======
                                do i = 1, num_fluids - 1
                                    $:GPU_ATOMIC(atomic='update')
                                    rhs_vf(advxb + i - 1)%sf(j + 1, k, l) = rhs_vf(advxb + i - 1)%sf(j + 1, k, l) + &
                                                                            (0.5_wp*dt*(alpha_L(i)* &
                                                                                        vel_L(1))*(1._wp/dx(j + 1)) - &
                                                                             0.5_wp*dt*cfl*(alpha_L(i))*(1._wp/dx(j + 1)))

                                    $:GPU_ATOMIC(atomic='update')
                                    rhs_vf(advxb + i - 1)%sf(j + 1, k, l) = rhs_vf(advxb + i - 1)%sf(j + 1, k, l) &
                                                                            - (0.5_wp*dt*q_cons_vf(advxb + i - 1)%sf(j + 1, k, l)*vel_L(1)*(1._wp/dx(j + 1)))

                                    $:GPU_ATOMIC(atomic='update')
                                    rhs_vf(advxb + i - 1)%sf(j, k, l) = rhs_vf(advxb + i - 1)%sf(j, k, l) - &
                                                                        (0.5_wp*dt*(alpha_L(i)* &
                                                                                    vel_L(1))*(1._wp/dx(j)) - &
                                                                         0.5_wp*dt*cfl*(alpha_L(i))*(1._wp/dx(j)))

                                    $:GPU_ATOMIC(atomic='update')
                                    rhs_vf(advxb + i - 1)%sf(j, k, l) = rhs_vf(advxb + i - 1)%sf(j, k, l) &
                                                                        + (0.5_wp*dt*q_cons_vf(advxb + i - 1)%sf(j, k, l)*vel_L(1)*(1._wp/dx(j)))
>>>>>>> b3008d49
                                end do

<<<<<<< HEAD
                                $:GPU_LOOP(parallelism='[seq]')
                                do q = vidxb, vidxe - 1
                                    $:GPU_LOOP(parallelism='[seq]')
                                    do i = 1, num_fluids
                                        alpha_rho_R(i) = alpha_rho_R(i) + coeff_R(q)*q_cons_vf(i)%sf(j, k + q, l)
                                    end do

                                    if (num_fluids > 1) then
                                        $:GPU_LOOP(parallelism='[seq]')
                                        do i = 1, num_fluids - 1
                                            alpha_R(i) = alpha_R(i) + coeff_R(q)*q_cons_vf(E_idx + i)%sf(j, k + q, l)
                                        end do
                                    else
                                        alpha_R(1) = 1._wp
                                    end if

                                    $:GPU_LOOP(parallelism='[seq]')
                                    do i = 1, num_dims
                                        vel_R(i) = vel_R(i) + coeff_R(q)*q_cons_vf(momxb + i - 1)%sf(j, k + q, l)
                                    end do
                                end do

                                if (num_fluids > 1) then
                                    alpha_L(num_fluids) = 1._wp - sum(alpha_L(1:num_fluids - 1))
                                    alpha_R(num_fluids) = 1._wp - sum(alpha_R(1:num_fluids - 1))
                                end if

                                rho_L = sum(alpha_rho_L)
                                gamma_L = sum(alpha_L*gammas)
                                pi_inf_L = sum(alpha_L*pi_infs)

                                rho_R = sum(alpha_rho_R)
                                gamma_R = sum(alpha_R*gammas)
                                pi_inf_R = sum(alpha_R*pi_infs)

                                vel_L = vel_L/rho_L
                                vel_R = vel_R/rho_R

                                if (viscous) then
                                    mu_L = 0._wp
                                    mu_R = 0._wp
                                    $:GPU_LOOP(parallelism='[seq]')
                                    do i = 1, num_fluids
                                        mu_L = alpha_L(i)/Res_igr(1, i) + mu_L
                                        mu_R = alpha_R(i)/Res_igr(1, i) + mu_R
                                    end do
=======
                            $:GPU_ATOMIC(atomic='update')
                            rhs_vf(momxb)%sf(j + 1, k, l) = rhs_vf(momxb)%sf(j + 1, k, l) + &
                                                            (0.5_wp*dt*(rho_L*(vel_L(1))**2.0 + &
                                                                        pres_L)*(1._wp/dx(j + 1)) - &
                                                             0.5_wp*dt*cfl*(rho_L*vel_L(1))*(1._wp/dx(j + 1)))

                            $:GPU_ATOMIC(atomic='update')
                            rhs_vf(momxb + 1)%sf(j + 1, k, l) = rhs_vf(momxb + 1)%sf(j + 1, k, l) + &
                                                                (0.5_wp*dt*rho_L*vel_L(1)*vel_L(2)*(1._wp/dx(j + 1)) - &
                                                                 0.5_wp*dt*cfl*(rho_L*vel_L(2))*(1._wp/dx(j + 1)))

                            $:GPU_ATOMIC(atomic='update')
                            rhs_vf(momxb + 2)%sf(j + 1, k, l) = rhs_vf(momxb + 2)%sf(j + 1, k, l) + &
                                                                (0.5_wp*dt*rho_L*vel_L(1)*vel_L(3)*(1._wp/dx(j + 1)) - &
                                                                 0.5_wp*dt*cfl*(rho_L*vel_L(3))*(1._wp/dx(j + 1)))

                            $:GPU_ATOMIC(atomic='update')
                            rhs_vf(E_idx)%sf(j + 1, k, l) = rhs_vf(E_idx)%sf(j + 1, k, l) + &
                                                            (0.5_wp*dt*(vel_L(1)*(E_L + &
                                                                                  pres_L))*(1._wp/dx(j + 1)) - &
                                                             0.5_wp*dt*cfl*(E_L)*(1._wp/dx(j + 1)))

                            $:GPU_ATOMIC(atomic='update')
                            rhs_vf(momxb)%sf(j, k, l) = rhs_vf(momxb)%sf(j, k, l) - &
                                                        (0.5_wp*dt*(rho_L*(vel_L(1))**2.0 + &
                                                                    pres_L)*(1._wp/dx(j)) - &
                                                         0.5_wp*dt*cfl*(rho_L*vel_L(1))*(1._wp/dx(j)))

                            $:GPU_ATOMIC(atomic='update')
                            rhs_vf(momxb + 1)%sf(j, k, l) = rhs_vf(momxb + 1)%sf(j, k, l) - &
                                                            (0.5_wp*dt*rho_L*vel_L(1)*vel_L(2)*(1._wp/dx(j)) - &
                                                             0.5_wp*dt*cfl*(rho_L*vel_L(2))*(1._wp/dx(j)))

                            $:GPU_ATOMIC(atomic='update')
                            rhs_vf(momxb + 2)%sf(j, k, l) = rhs_vf(momxb + 2)%sf(j, k, l) - &
                                                            (0.5_wp*dt*rho_L*vel_L(1)*vel_L(3)*(1._wp/dx(j)) - &
                                                             0.5_wp*dt*cfl*(rho_L*vel_L(3))*(1._wp/dx(j)))

                            $:GPU_ATOMIC(atomic='update')
                            rhs_vf(E_idx)%sf(j, k, l) = rhs_vf(E_idx)%sf(j, k, l) - &
                                                        (0.5_wp*dt*(vel_L(1)*(E_L + &
                                                                              pres_L))*(1._wp/dx(j)) - &
                                                         0.5_wp*dt*cfl*(E_L)*(1._wp/dx(j)))

                            $:GPU_LOOP(parallelism='[seq]')
                            do i = 1, num_fluids
                                $:GPU_ATOMIC(atomic='update')
                                rhs_vf(i)%sf(j + 1, k, l) = rhs_vf(i)%sf(j + 1, k, l) + &
                                                            (0.5_wp*dt*(alpha_rho_R(i)* &
                                                                        vel_R(1))*(1._wp/dx(j + 1)) + &
                                                             0.5_wp*dt*cfl*(alpha_rho_R(i))*(1._wp/dx(j + 1)))

                                $:GPU_ATOMIC(atomic='update')
                                rhs_vf(i)%sf(j, k, l) = rhs_vf(i)%sf(j, k, l) - &
                                                        (0.5_wp*dt*(alpha_rho_R(i)* &
                                                                    vel_R(1))*(1._wp/dx(j)) + &
                                                         0.5_wp*dt*cfl*(alpha_rho_R(i))*(1._wp/dx(j)))
                            end do
>>>>>>> b3008d49

                                    $:GPU_ATOMIC(atomic='update')
<<<<<<< HEAD
                                    rhs_vf(momxb)%sf(j, k + 1, l) = rhs_vf(momxb)%sf(j, k + 1, l) - &
                                                                    0.5_wp*mu_L*vflux_L_arr(1)*(1._wp/dy(k + 1))
                                    $:GPU_ATOMIC(atomic='update')
                                    rhs_vf(E_idx)%sf(j, k + 1, l) = rhs_vf(E_idx)%sf(j, k + 1, l) - &
                                                                    0.5_wp*mu_L*vflux_L_arr(1)*vel_L(1)*(1._wp/dy(k + 1))

                                    $:GPU_ATOMIC(atomic='update')
                                    rhs_vf(momxb)%sf(j, k, l) = rhs_vf(momxb)%sf(j, k, l) + &
                                                                0.5_wp*mu_L*vflux_L_arr(1)*(1._wp/dy(k))
                                    $:GPU_ATOMIC(atomic='update')
                                    rhs_vf(E_idx)%sf(j, k, l) = rhs_vf(E_idx)%sf(j, k, l) + &
                                                                0.5_wp*mu_L*vflux_L_arr(1)*vel_L(1)*(1._wp/dy(k))

                                    $:GPU_ATOMIC(atomic='update')
                                    rhs_vf(momxb)%sf(j, k + 1, l) = rhs_vf(momxb)%sf(j, k + 1, l) - &
                                                                    0.5_wp*mu_R*vflux_R_arr(1)*(1._wp/dy(k + 1))
                                    $:GPU_ATOMIC(atomic='update')
                                    rhs_vf(E_idx)%sf(j, k + 1, l) = rhs_vf(E_idx)%sf(j, k + 1, l) - &
                                                                    0.5_wp*mu_R*vflux_R_arr(1)*vel_R(1)*(1._wp/dy(k + 1))
=======
                                    rhs_vf(advxb + i - 1)%sf(j + 1, k, l) = rhs_vf(advxb + i - 1)%sf(j + 1, k, l) + &
                                                                            (0.5_wp*dt*(alpha_R(i)* &
                                                                                        vel_R(1))*(1._wp/dx(j + 1)) + &
                                                                             0.5_wp*dt*cfl*(alpha_R(i))*(1._wp/dx(j + 1)))

                                    $:GPU_ATOMIC(atomic='update')
                                    rhs_vf(advxb + i - 1)%sf(j + 1, k, l) = rhs_vf(advxb + i - 1)%sf(j + 1, k, l) &
                                                                            - (0.5_wp*dt*q_cons_vf(advxb + i - 1)%sf(j + 1, k, l)*vel_R(1)*(1._wp/dx(j + 1)))

                                    $:GPU_ATOMIC(atomic='update')
                                    rhs_vf(advxb + i - 1)%sf(j, k, l) = rhs_vf(advxb + i - 1)%sf(j, k, l) - &
                                                                        (0.5_wp*dt*(alpha_R(i)* &
                                                                                    vel_R(1))*(1._wp/dx(j)) + &
                                                                         0.5_wp*dt*cfl*(alpha_R(i))*(1._wp/dx(j)))

                                    $:GPU_ATOMIC(atomic='update')
                                    rhs_vf(advxb + i - 1)%sf(j, k, l) = rhs_vf(advxb + i - 1)%sf(j, k, l) &
                                                                        + (0.5_wp*dt*q_cons_vf(advxb + i - 1)%sf(j, k, l)*vel_R(1)*(1._wp/dx(j)))
                                end do
                            end if

                            $:GPU_ATOMIC(atomic='update')
                            rhs_vf(momxb)%sf(j + 1, k, l) = rhs_vf(momxb)%sf(j + 1, k, l) + &
                                                            (0.5_wp*dt*(rho_R*(vel_R(1))**2.0 + &
                                                                        pres_R)*(1._wp/dx(j + 1)) + &
                                                             0.5_wp*dt*cfl*(rho_R*vel_R(1))*(1._wp/dx(j + 1)))

                            $:GPU_ATOMIC(atomic='update')
                            rhs_vf(momxb + 1)%sf(j + 1, k, l) = rhs_vf(momxb + 1)%sf(j + 1, k, l) + &
                                                                (0.5_wp*dt*rho_R*vel_R(1)*vel_R(2)*(1._wp/dx(j + 1)) + &
                                                                 0.5_wp*dt*cfl*(rho_R*vel_R(2))*(1._wp/dx(j + 1)))

                            $:GPU_ATOMIC(atomic='update')
                            rhs_vf(momxb + 2)%sf(j + 1, k, l) = rhs_vf(momxb + 2)%sf(j + 1, k, l) + &
                                                                (0.5_wp*dt*rho_R*vel_R(1)*vel_R(3)*(1._wp/dx(j + 1)) + &
                                                                 0.5_wp*dt*cfl*(rho_R*vel_R(3))*(1._wp/dx(j + 1)))

                            $:GPU_ATOMIC(atomic='update')
                            rhs_vf(E_idx)%sf(j + 1, k, l) = rhs_vf(E_idx)%sf(j + 1, k, l) + &
                                                            (0.5_wp*dt*(vel_R(1)*(E_R + &
                                                                                  pres_R))*(1._wp/dx(j + 1)) + &
                                                             0.5_wp*dt*cfl*(E_R)*(1._wp/dx(j + 1)))

                            $:GPU_ATOMIC(atomic='update')
                            rhs_vf(momxb)%sf(j, k, l) = rhs_vf(momxb)%sf(j, k, l) - &
                                                        (0.5_wp*dt*(rho_R*(vel_R(1))**2.0 + &
                                                                    pres_R)*(1._wp/dx(j)) + &
                                                         0.5_wp*dt*cfl*(rho_R*vel_R(1))*(1._wp/dx(j)))

                            $:GPU_ATOMIC(atomic='update')
                            rhs_vf(momxb + 1)%sf(j, k, l) = rhs_vf(momxb + 1)%sf(j, k, l) - &
                                                            (0.5_wp*dt*rho_R*vel_R(1)*vel_R(2)*(1._wp/dx(j)) + &
                                                             0.5_wp*dt*cfl*(rho_R*vel_R(2))*(1._wp/dx(j)))

                            $:GPU_ATOMIC(atomic='update')
                            rhs_vf(momxb + 2)%sf(j, k, l) = rhs_vf(momxb + 2)%sf(j, k, l) - &
                                                            (0.5_wp*dt*rho_R*vel_R(1)*vel_R(3)*(1._wp/dx(j)) + &
                                                             0.5_wp*dt*cfl*(rho_R*vel_R(3))*(1._wp/dx(j)))

                            $:GPU_ATOMIC(atomic='update')
                            rhs_vf(E_idx)%sf(j, k, l) = rhs_vf(E_idx)%sf(j, k, l) - &
                                                        (0.5_wp*dt*(vel_R(1)*(E_R + &
                                                                              pres_R))*(1._wp/dx(j)) + &
                                                         0.5_wp*dt*cfl*(E_R)*(1._wp/dx(j)))
>>>>>>> b3008d49

                                    $:GPU_ATOMIC(atomic='update')
                                    rhs_vf(momxb)%sf(j, k, l) = rhs_vf(momxb)%sf(j, k, l) + &
                                                                0.5_wp*mu_R*vflux_R_arr(1)*(1._wp/dy(k))
                                    $:GPU_ATOMIC(atomic='update')
                                    rhs_vf(E_idx)%sf(j, k, l) = rhs_vf(E_idx)%sf(j, k, l) + &
                                                                0.5_wp*mu_R*vflux_R_arr(1)*vel_R(1)*(1._wp/dy(k))

                                    $:GPU_ATOMIC(atomic='update')
                                    rhs_vf(momxb + 1)%sf(j, k + 1, l) = rhs_vf(momxb + 1)%sf(j, k + 1, l) - &
                                                                        0.5_wp*mu_L*vflux_L_arr(3)*(1._wp/dy(k + 1))
                                    $:GPU_ATOMIC(atomic='update')
                                    rhs_vf(E_idx)%sf(j, k + 1, l) = rhs_vf(E_idx)%sf(j, k + 1, l) - &
                                                                    0.5_wp*mu_L*vflux_L_arr(3)*vel_L(2)*(1._wp/dy(k + 1))

                                    $:GPU_ATOMIC(atomic='update')
                                    rhs_vf(momxb + 1)%sf(j, k, l) = rhs_vf(momxb + 1)%sf(j, k, l) + &
                                                                    0.5_wp*mu_L*vflux_L_arr(3)*(1._wp/dy(k))
                                    $:GPU_ATOMIC(atomic='update')
                                    rhs_vf(E_idx)%sf(j, k, l) = rhs_vf(E_idx)%sf(j, k, l) + &
                                                                0.5_wp*mu_L*vflux_L_arr(3)*vel_L(2)*(1._wp/dy(k))

                                    $:GPU_ATOMIC(atomic='update')
                                    rhs_vf(momxb + 1)%sf(j, k + 1, l) = rhs_vf(momxb + 1)%sf(j, k + 1, l) - &
                                                                        0.5_wp*mu_R*vflux_R_arr(3)*(1._wp/dy(k + 1))
                                    $:GPU_ATOMIC(atomic='update')
                                    rhs_vf(E_idx)%sf(j, k + 1, l) = rhs_vf(E_idx)%sf(j, k + 1, l) - &
                                                                    0.5_wp*mu_R*vflux_R_arr(3)*vel_R(2)*(1._wp/dy(k + 1))

                                    $:GPU_ATOMIC(atomic='update')
                                    rhs_vf(momxb + 1)%sf(j, k, l) = rhs_vf(momxb + 1)%sf(j, k, l) + &
                                                                    0.5_wp*mu_R*vflux_R_arr(3)*(1._wp/dy(k))
                                    $:GPU_ATOMIC(atomic='update')
                                    rhs_vf(E_idx)%sf(j, k, l) = rhs_vf(E_idx)%sf(j, k, l) + &
                                                                0.5_wp*mu_R*vflux_R_arr(3)*vel_R(2)*(1._wp/dy(k))
                                end if

                                E_L = 0._wp; E_R = 0._wp
                                F_L = 0._wp; F_R = 0._wp

                                $:GPU_LOOP(parallelism='[seq]')
                                do q = vidxb + 1, vidxe
                                    E_L = E_L + coeff_L(q)*q_cons_vf(E_idx)%sf(j, k + q, l)
                                    F_L = F_L + coeff_L(q)*jac(j, k + q, l)
                                end do

                                $:GPU_LOOP(parallelism='[seq]')
                                do q = vidxb, vidxe - 1
                                    E_R = E_R + coeff_R(q)*q_cons_vf(E_idx)%sf(j, k + q, l)
                                    F_R = F_R + coeff_R(q)*jac(j, k + q, l)
                                end do

                                call s_get_derived_states(E_L, gamma_L, pi_inf_L, rho_L, vel_L, &
                                                          E_R, gamma_R, pi_inf_R, rho_R, vel_R, &
                                                          pres_L, pres_R, cfl)

                                $:GPU_LOOP(parallelism='[seq]')
                                do i = 1, num_fluids
                                    $:GPU_ATOMIC(atomic='update')
                                    rhs_vf(i)%sf(j, k + 1, l) = rhs_vf(i)%sf(j, k + 1, l) + &
                                                                (0.5_wp*(alpha_rho_L(i)* &
                                                                         vel_L(2))*(1._wp/dy(k + 1)) - &
                                                                 0.5_wp*cfl*(alpha_rho_L(i))*(1._wp/dy(k + 1)))

                                    $:GPU_ATOMIC(atomic='update')
                                    rhs_vf(i)%sf(j, k, l) = rhs_vf(i)%sf(j, k, l) - &
                                                            (0.5_wp*(alpha_rho_L(i)* &
                                                                     vel_L(2))*(1._wp/dy(k)) - &
                                                             0.5_wp*cfl*(alpha_rho_L(i))*(1._wp/dy(k)))
                                end do

                                if (num_fluids > 1) then
                                    $:GPU_LOOP(parallelism='[seq]')
                                    do i = 1, num_fluids - 1
                                        $:GPU_ATOMIC(atomic='update')
                                        rhs_vf(advxb + i - 1)%sf(j, k + 1, l) = rhs_vf(advxb + i - 1)%sf(j, k + 1, l) + &
                                                                                (0.5_wp*(alpha_L(i)* &
                                                                                         vel_L(2))*(1._wp/dy(k + 1)) - &
                                                                                 0.5_wp*cfl*(alpha_L(i))*(1._wp/dy(k + 1)))

                                        $:GPU_ATOMIC(atomic='update')
                                        rhs_vf(advxb + i - 1)%sf(j, k + 1, l) = rhs_vf(advxb + i - 1)%sf(j, k + 1, l) &
                                                                                - (0.5_wp*q_cons_vf(advxb + i - 1)%sf(j, k + 1, l)*vel_L(2)*(1._wp/dy(k + 1)))

                                        $:GPU_ATOMIC(atomic='update')
                                        rhs_vf(advxb + i - 1)%sf(j, k, l) = rhs_vf(advxb + i - 1)%sf(j, k, l) - &
                                                                            (0.5_wp*(alpha_L(i)* &
                                                                                     vel_L(2))*(1._wp/dy(k)) - &
                                                                             0.5_wp*cfl*(alpha_L(i))*(1._wp/dy(k)))

                                        $:GPU_ATOMIC(atomic='update')
                                        rhs_vf(advxb + i - 1)%sf(j, k, l) = rhs_vf(advxb + i - 1)%sf(j, k, l) &
                                                                            + (0.5_wp*q_cons_vf(advxb + i - 1)%sf(j, k, l)*vel_L(2)*(1._wp/dy(k)))
                                    end do
                                end if

                                $:GPU_ATOMIC(atomic='update')
                                rhs_vf(momxb + 1)%sf(j, k + 1, l) = rhs_vf(momxb + 1)%sf(j, k + 1, l) + &
                                                                    (0.5_wp*(rho_L*(vel_L(2))**2.0 + &
                                                                             pres_L + F_L)*(1._wp/dy(k + 1)) - &
                                                                     0.5_wp*cfl*(rho_L*vel_L(2))*(1._wp/dy(k + 1)))

                                $:GPU_ATOMIC(atomic='update')
                                rhs_vf(momxb)%sf(j, k + 1, l) = rhs_vf(momxb)%sf(j, k + 1, l) + &
                                                                (0.5_wp*rho_L*vel_L(1)*vel_L(2)*(1._wp/dy(k + 1)) - &
                                                                 0.5_wp*cfl*(rho_L*vel_L(1))*(1._wp/dy(k + 1)))

                                $:GPU_ATOMIC(atomic='update')
                                rhs_vf(E_idx)%sf(j, k + 1, l) = rhs_vf(E_idx)%sf(j, k + 1, l) + &
                                                                (0.5_wp*(vel_L(2)*(E_L + &
                                                                                   pres_L + F_L))*(1._wp/dy(k + 1)) - &
                                                                 0.5_wp*cfl*(E_L)*(1._wp/dy(k + 1)))

                                $:GPU_ATOMIC(atomic='update')
                                rhs_vf(momxb + 1)%sf(j, k, l) = rhs_vf(momxb + 1)%sf(j, k, l) - &
                                                                (0.5_wp*(rho_L*(vel_L(2))**2.0 + &
                                                                         pres_L + F_L)*(1._wp/dy(k)) - &
                                                                 0.5_wp*cfl*(rho_L*vel_L(2))*(1._wp/dy(k)))

                                $:GPU_ATOMIC(atomic='update')
                                rhs_vf(momxb)%sf(j, k, l) = rhs_vf(momxb)%sf(j, k, l) - &
                                                            (0.5_wp*rho_L*vel_L(1)*vel_L(2)*(1._wp/dy(k)) - &
                                                             0.5_wp*cfl*(rho_L*vel_L(1))*(1._wp/dy(k)))

                                $:GPU_ATOMIC(atomic='update')
                                rhs_vf(E_idx)%sf(j, k, l) = rhs_vf(E_idx)%sf(j, k, l) - &
                                                            (0.5_wp*(vel_L(2)*(E_L + &
                                                                               pres_L + F_L))*(1._wp/dy(k)) - &
                                                             0.5_wp*cfl*(E_L)*(1._wp/dy(k)))

                                $:GPU_LOOP(parallelism='[seq]')
                                do i = 1, num_fluids
                                    $:GPU_ATOMIC(atomic='update')
                                    rhs_vf(i)%sf(j, k + 1, l) = rhs_vf(i)%sf(j, k + 1, l) + &
                                                                (0.5_wp*(alpha_rho_R(i)* &
                                                                         vel_R(2))*(1._wp/dy(k + 1)) + &
                                                                 0.5_wp*cfl*(alpha_rho_R(i))*(1._wp/dy(k + 1)))
                                    $:GPU_ATOMIC(atomic='update')
                                    rhs_vf(i)%sf(j, k, l) = rhs_vf(i)%sf(j, k, l) - &
                                                            (0.5_wp*(alpha_rho_R(i)* &
                                                                     vel_R(2))*(1._wp/dy(k)) + &
                                                             0.5_wp*cfl*(alpha_rho_R(i))*(1._wp/dy(k)))
                                end do

                                if (num_fluids > 1) then
                                    $:GPU_LOOP(parallelism='[seq]')
                                    do i = 1, num_fluids - 1
                                        $:GPU_ATOMIC(atomic='update')
                                        rhs_vf(advxb + i - 1)%sf(j, k + 1, l) = rhs_vf(advxb + i - 1)%sf(j, k + 1, l) + &
                                                                                (0.5_wp*(alpha_R(i)* &
                                                                                         vel_R(2))*(1._wp/dy(k + 1)) + &
                                                                                 0.5_wp*cfl*(alpha_R(i))*(1._wp/dy(k + 1)))

                                        $:GPU_ATOMIC(atomic='update')
                                        rhs_vf(advxb + i - 1)%sf(j, k + 1, l) = rhs_vf(advxb + i - 1)%sf(j, k + 1, l) &
                                                                                - (0.5_wp*q_cons_vf(advxb + i - 1)%sf(j, k + 1, l)*vel_R(2)*(1._wp/dy(k + 1)))

                                        $:GPU_ATOMIC(atomic='update')
                                        rhs_vf(advxb + i - 1)%sf(j, k, l) = rhs_vf(advxb + i - 1)%sf(j, k, l) - &
                                                                            (0.5_wp*(alpha_R(i)* &
                                                                                     vel_R(2))*(1._wp/dy(k)) + &
                                                                             0.5_wp*cfl*(alpha_R(i))*(1._wp/dy(k)))

                                        $:GPU_ATOMIC(atomic='update')
                                        rhs_vf(advxb + i - 1)%sf(j, k, l) = rhs_vf(advxb + i - 1)%sf(j, k, l) &
                                                                            + (0.5_wp*q_cons_vf(advxb + i - 1)%sf(j, k, l)*vel_R(2)*(1._wp/dy(k)))
                                    end do
                                end if
                                $:GPU_ATOMIC(atomic='update')
                                rhs_vf(momxb + 1)%sf(j, k + 1, l) = rhs_vf(momxb + 1)%sf(j, k + 1, l) + &
                                                                    (0.5_wp*(rho_R*(vel_R(2))**2.0 + &
                                                                             pres_R + F_R)*(1._wp/dy(k + 1)) + &
                                                                     0.5_wp*cfl*(rho_R*vel_R(2))*(1._wp/dy(k + 1)))
                                $:GPU_ATOMIC(atomic='update')
                                rhs_vf(momxb)%sf(j, k + 1, l) = rhs_vf(momxb)%sf(j, k + 1, l) + &
                                                                (0.5_wp*rho_R*vel_R(2)*vel_R(1)*(1._wp/dy(k + 1)) + &
                                                                 0.5_wp*cfl*(rho_R*vel_R(1))*(1._wp/dy(k + 1)))
                                $:GPU_ATOMIC(atomic='update')
                                rhs_vf(E_idx)%sf(j, k + 1, l) = rhs_vf(E_idx)%sf(j, k + 1, l) + &
                                                                (0.5_wp*(vel_R(2)*(E_R + &
                                                                                   pres_R + F_R))*(1._wp/dy(k + 1)) + &
                                                                 0.5_wp*cfl*(E_R)*(1._wp/dy(k + 1)))
                                $:GPU_ATOMIC(atomic='update')
                                rhs_vf(momxb + 1)%sf(j, k, l) = rhs_vf(momxb + 1)%sf(j, k, l) - &
                                                                (0.5_wp*(rho_R*(vel_R(2))**2.0 + &
                                                                         pres_R + F_R)*(1._wp/dy(k)) + &
                                                                 0.5_wp*cfl*(rho_R*vel_R(2))*(1._wp/dy(k)))
                                $:GPU_ATOMIC(atomic='update')
                                rhs_vf(momxb)%sf(j, k, l) = rhs_vf(momxb)%sf(j, k, l) - &
                                                            (0.5_wp*rho_R*vel_R(2)*vel_R(1)*(1._wp/dy(k)) + &
                                                             0.5_wp*cfl*(rho_R*vel_R(1))*(1._wp/dy(k)))
                                $:GPU_ATOMIC(atomic='update')
                                rhs_vf(E_idx)%sf(j, k, l) = rhs_vf(E_idx)%sf(j, k, l) - &
                                                            (0.5_wp*(vel_R(2)*(E_R + &
                                                                               pres_R + F_R))*(1._wp/dy(k)) + &
                                                             0.5_wp*cfl*(E_R)*(1._wp/dy(k)))
                            end do
                        end do
                    end do
                #:endcall GPU_PARALLEL_LOOP
            else
                #:call GPU_PARALLEL_LOOP(collapse=3, private='[rho_L, rho_R, gamma_L, gamma_R, pi_inf_L, pi_inf_R, mu_L, mu_R, vel_L, vel_R, pres_L, pres_R, alpha_L, alpha_R, alpha_rho_L, alpha_rho_R, F_L, F_R, E_L, E_R, cfl, dvel_small, rho_sf_small, vflux_L_arr, vflux_R_arr]')
                    do l = 0, p
                        do k = -1, n
                            do j = 0, m

                                if (viscous) then
                                    vflux_L_arr = 0._wp
                                    vflux_R_arr = 0._wp

                                    #:if MFC_CASE_OPTIMIZATION
                                        #:if igr_order == 5
                                            !DIR$ unroll 6
                                        #:elif igr_order == 3
                                            !DIR$ unroll 4
                                        #:endif
                                    #:endif
                                    $:GPU_LOOP(parallelism='[seq]')
                                    do q = vidxb, vidxe
                                        dvel_small = 0._wp
                                        !x-direction contributions
                                        $:GPU_LOOP(parallelism='[seq]')
                                        do i = -1, 1
                                            rho_L = 0._wp
                                            $:GPU_LOOP(parallelism='[seq]')
                                            do r = 1, num_fluids
                                                rho_L = rho_L + q_cons_vf(r)%sf(j + i, k + q, l)
                                            end do
                                            rho_sf_small(i) = rho_L
                                        end do

                                        dvel_small(1) = (1/(2._wp*dx(j)))*( &
                                                        q_cons_vf(momxb)%sf(j + 1, k + q, l)/rho_sf_small(1) - &
                                                        q_cons_vf(momxb)%sf(j - 1, k + q, l)/rho_sf_small(-1))
                                        dvel_small(2) = (1/(2._wp*dx(j)))*( &
                                                        q_cons_vf(momxb + 1)%sf(j + 1, k + q, l)/rho_sf_small(1) - &
                                                        q_cons_vf(momxb + 1)%sf(j - 1, k + q, l)/rho_sf_small(-1))

                                        if (q > vidxb) then
                                            vflux_L_arr(1) = vflux_L_arr(1) + coeff_L(q)*(dvel_small(2))
                                            vflux_L_arr(3) = vflux_L_arr(3) + coeff_L(q)*(-2._wp*dvel_small(1))/3._wp
                                        end if
                                        if (q < vidxe) then
                                            vflux_R_arr(1) = vflux_R_arr(1) + coeff_R(q)*(dvel_small(2))
                                            vflux_R_arr(3) = vflux_R_arr(3) + coeff_R(q)*(-2._wp*dvel_small(1))/3._wp
                                        end if

                                        !y-direction contributions
                                        $:GPU_LOOP(parallelism='[seq]')
                                        do i = -1, 1
                                            rho_L = 0._wp
                                            $:GPU_LOOP(parallelism='[seq]')
                                            do r = 1, num_fluids
                                                rho_L = rho_L + q_cons_vf(r)%sf(j, k + i + q, l)
                                            end do
                                            rho_sf_small(i) = rho_L
                                        end do

                                        dvel_small(1) = (1/(2._wp*dy(k)))*( &
                                                        q_cons_vf(momxb)%sf(j, k + 1 + q, l)/rho_sf_small(1) - &
                                                        q_cons_vf(momxb)%sf(j, k - 1 + q, l)/rho_sf_small(-1))
                                        dvel_small(2) = (1/(2._wp*dy(k)))*( &
                                                        q_cons_vf(momxb + 1)%sf(j, k + 1 + q, l)/rho_sf_small(1) - &
                                                        q_cons_vf(momxb + 1)%sf(j, k - 1 + q, l)/rho_sf_small(-1))
                                        dvel_small(3) = (1/(2._wp*dy(k)))*( &
                                                        q_cons_vf(momxb + 2)%sf(j, k + 1 + q, l)/rho_sf_small(1) - &
                                                        q_cons_vf(momxb + 2)%sf(j, k - 1 + q, l)/rho_sf_small(-1))

                                        if (q > vidxb) then
                                            vflux_L_arr(1) = vflux_L_arr(1) + coeff_L(q)*(dvel_small(1))
                                            vflux_L_arr(2) = vflux_L_arr(2) + coeff_L(q)*(dvel_small(3))
                                            vflux_L_arr(3) = vflux_L_arr(3) + coeff_L(q)*(4._wp*dvel_small(2))/3._wp
                                        end if
                                        if (q < vidxe) then
                                            vflux_R_arr(1) = vflux_R_arr(1) + coeff_R(q)*(dvel_small(1))
                                            vflux_R_arr(2) = vflux_R_arr(2) + coeff_R(q)*(dvel_small(3))
                                            vflux_R_arr(3) = vflux_R_arr(3) + coeff_R(q)*(4._wp*dvel_small(2))/3._wp
                                        end if

                                        !z-direction contributions
                                        $:GPU_LOOP(parallelism='[seq]')
                                        do i = -1, 1
                                            rho_L = 0._wp
                                            $:GPU_LOOP(parallelism='[seq]')
                                            do r = 1, num_fluids
                                                rho_L = rho_L + q_cons_vf(r)%sf(j, k + q, l + i)
                                            end do
                                            rho_sf_small(i) = rho_L
                                        end do

                                        dvel_small(2) = (1/(2._wp*dz(l)))*( &
                                                        q_cons_vf(momxb + 1)%sf(j, k + q, l + 1)/rho_sf_small(1) - &
                                                        q_cons_vf(momxb + 1)%sf(j, k + q, l - 1)/rho_sf_small(-1))
                                        dvel_small(3) = (1/(2._wp*dz(l)))*( &
                                                        q_cons_vf(momxb + 2)%sf(j, k + q, l + 1)/rho_sf_small(1) - &
                                                        q_cons_vf(momxb + 2)%sf(j, k + q, l - 1)/rho_sf_small(-1))
                                        if (q > vidxb) then
                                            vflux_L_arr(2) = vflux_L_arr(2) + coeff_L(q)*(dvel_small(2))
                                            vflux_L_arr(3) = vflux_L_arr(3) + coeff_L(q)*(-2._wp*dvel_small(3))/3._wp
                                        end if
                                        if (q < vidxe) then
                                            vflux_R_arr(2) = vflux_R_arr(2) + coeff_R(q)*(dvel_small(2))
                                            vflux_R_arr(3) = vflux_R_arr(3) + coeff_R(q)*(-2._wp*dvel_small(3))/3._wp
                                        end if
                                    end do
                                end if

                                alpha_rho_L = 0._wp; alpha_rho_R = 0._wp
                                alpha_L = 0._wp; alpha_R = 0._wp
                                vel_L = 0._wp; vel_R = 0._wp

                                $:GPU_LOOP(parallelism='[seq]')
                                do q = vidxb + 1, vidxe
                                    $:GPU_LOOP(parallelism='[seq]')
                                    do i = 1, num_fluids
                                        alpha_rho_L(i) = alpha_rho_L(i) + coeff_L(q)*q_cons_vf(i)%sf(j, k + q, l)
                                    end do

                                    if (num_fluids > 1) then
                                        $:GPU_LOOP(parallelism='[seq]')
                                        do i = 1, num_fluids - 1
                                            alpha_L(i) = alpha_L(i) + coeff_L(q)*q_cons_vf(E_idx + i)%sf(j, k + q, l)
                                        end do
                                    else
                                        alpha_L(1) = 1._wp
                                    end if

                                    $:GPU_LOOP(parallelism='[seq]')
                                    do i = 1, num_dims
                                        vel_L(i) = vel_L(i) + coeff_L(q)*q_cons_vf(momxb + i - 1)%sf(j, k + q, l)
                                    end do
                                end do

<<<<<<< HEAD
                                $:GPU_LOOP(parallelism='[seq]')
                                do q = vidxb, vidxe - 1
                                    $:GPU_LOOP(parallelism='[seq]')
                                    do i = 1, num_fluids
                                        alpha_rho_R(i) = alpha_rho_R(i) + coeff_R(q)*q_cons_vf(i)%sf(j, k + q, l)
                                    end do

                                    if (num_fluids > 1) then
                                        $:GPU_LOOP(parallelism='[seq]')
                                        do i = 1, num_fluids - 1
                                            alpha_R(i) = alpha_R(i) + coeff_R(q)*q_cons_vf(E_idx + i)%sf(j, k + q, l)
                                        end do
                                    else
                                        alpha_R(1) = 1._wp
                                    end if

                                    $:GPU_LOOP(parallelism='[seq]')
                                    do i = 1, num_dims
                                        vel_R(i) = vel_R(i) + coeff_R(q)*q_cons_vf(momxb + i - 1)%sf(j, k + q, l)
                                    end do
                                end do

                                if (num_fluids > 1) then
                                    alpha_L(num_fluids) = 1._wp - sum(alpha_L(1:num_fluids - 1))
                                    alpha_R(num_fluids) = 1._wp - sum(alpha_R(1:num_fluids - 1))
                                end if

                                rho_L = sum(alpha_rho_L)
                                gamma_L = sum(alpha_L*gammas)
                                pi_inf_L = sum(alpha_L*pi_infs)

                                rho_R = sum(alpha_rho_R)
                                gamma_R = sum(alpha_R*gammas)
                                pi_inf_R = sum(alpha_R*pi_infs)

                                vel_L = vel_L/rho_L
                                vel_R = vel_R/rho_R

                                if (viscous) then
                                    mu_L = 0._wp
                                    mu_R = 0._wp
                                    $:GPU_LOOP(parallelism='[seq]')
                                    do i = 1, num_fluids
                                        mu_L = alpha_L(i)/Res_igr(1, i) + mu_L
                                        mu_R = alpha_R(i)/Res_igr(1, i) + mu_R
                                    end do
=======
                                $:GPU_ATOMIC(atomic='update')
                                rhs_vf(momxb)%sf(j, k + 1, l) = rhs_vf(momxb)%sf(j, k + 1, l) - &
                                                                0.5_wp*dt*mu_L*vflux_L_arr(1)*(1._wp/dy(k + 1))
                                $:GPU_ATOMIC(atomic='update')
                                rhs_vf(E_idx)%sf(j, k + 1, l) = rhs_vf(E_idx)%sf(j, k + 1, l) - &
                                                                0.5_wp*dt*mu_L*vflux_L_arr(1)*vel_L(1)*(1._wp/dy(k + 1))

                                $:GPU_ATOMIC(atomic='update')
                                rhs_vf(momxb)%sf(j, k, l) = rhs_vf(momxb)%sf(j, k, l) + &
                                                            0.5_wp*dt*mu_L*vflux_L_arr(1)*(1._wp/dy(k))
                                $:GPU_ATOMIC(atomic='update')
                                rhs_vf(E_idx)%sf(j, k, l) = rhs_vf(E_idx)%sf(j, k, l) + &
                                                            0.5_wp*dt*mu_L*vflux_L_arr(1)*vel_L(1)*(1._wp/dy(k))

                                $:GPU_ATOMIC(atomic='update')
                                rhs_vf(momxb)%sf(j, k + 1, l) = rhs_vf(momxb)%sf(j, k + 1, l) - &
                                                                0.5_wp*dt*mu_R*vflux_R_arr(1)*(1._wp/dy(k + 1))
                                $:GPU_ATOMIC(atomic='update')
                                rhs_vf(E_idx)%sf(j, k + 1, l) = rhs_vf(E_idx)%sf(j, k + 1, l) - &
                                                                0.5_wp*dt*mu_R*vflux_R_arr(1)*vel_R(1)*(1._wp/dy(k + 1))

                                $:GPU_ATOMIC(atomic='update')
                                rhs_vf(momxb)%sf(j, k, l) = rhs_vf(momxb)%sf(j, k, l) + &
                                                            0.5_wp*dt*mu_R*vflux_R_arr(1)*(1._wp/dy(k))
                                $:GPU_ATOMIC(atomic='update')
                                rhs_vf(E_idx)%sf(j, k, l) = rhs_vf(E_idx)%sf(j, k, l) + &
                                                            0.5_wp*dt*mu_R*vflux_R_arr(1)*vel_R(1)*(1._wp/dy(k))

                                $:GPU_ATOMIC(atomic='update')
                                rhs_vf(momxb + 1)%sf(j, k + 1, l) = rhs_vf(momxb + 1)%sf(j, k + 1, l) - &
                                                                    0.5_wp*dt*mu_L*vflux_L_arr(3)*(1._wp/dy(k + 1))
                                $:GPU_ATOMIC(atomic='update')
                                rhs_vf(E_idx)%sf(j, k + 1, l) = rhs_vf(E_idx)%sf(j, k + 1, l) - &
                                                                0.5_wp*dt*mu_L*vflux_L_arr(3)*vel_L(2)*(1._wp/dy(k + 1))

                                $:GPU_ATOMIC(atomic='update')
                                rhs_vf(momxb + 1)%sf(j, k, l) = rhs_vf(momxb + 1)%sf(j, k, l) + &
                                                                0.5_wp*dt*mu_L*vflux_L_arr(3)*(1._wp/dy(k))
                                $:GPU_ATOMIC(atomic='update')
                                rhs_vf(E_idx)%sf(j, k, l) = rhs_vf(E_idx)%sf(j, k, l) + &
                                                            0.5_wp*dt*mu_L*vflux_L_arr(3)*vel_L(2)*(1._wp/dy(k))

                                $:GPU_ATOMIC(atomic='update')
                                rhs_vf(momxb + 1)%sf(j, k + 1, l) = rhs_vf(momxb + 1)%sf(j, k + 1, l) - &
                                                                    0.5_wp*dt*mu_R*vflux_R_arr(3)*(1._wp/dy(k + 1))
                                $:GPU_ATOMIC(atomic='update')
                                rhs_vf(E_idx)%sf(j, k + 1, l) = rhs_vf(E_idx)%sf(j, k + 1, l) - &
                                                                0.5_wp*dt*mu_R*vflux_R_arr(3)*vel_R(2)*(1._wp/dy(k + 1))

                                $:GPU_ATOMIC(atomic='update')
                                rhs_vf(momxb + 1)%sf(j, k, l) = rhs_vf(momxb + 1)%sf(j, k, l) + &
                                                                0.5_wp*dt*mu_R*vflux_R_arr(3)*(1._wp/dy(k))
                                $:GPU_ATOMIC(atomic='update')
                                rhs_vf(E_idx)%sf(j, k, l) = rhs_vf(E_idx)%sf(j, k, l) + &
                                                            0.5_wp*dt*mu_R*vflux_R_arr(3)*vel_R(2)*(1._wp/dy(k))
                            end if
>>>>>>> b3008d49

                                    $:GPU_ATOMIC(atomic='update')
                                    rhs_vf(momxb)%sf(j, k + 1, l) = rhs_vf(momxb)%sf(j, k + 1, l) - &
                                                                    0.5_wp*mu_L*vflux_L_arr(1)*(1._wp/dy(k + 1))
                                    $:GPU_ATOMIC(atomic='update')
                                    rhs_vf(E_idx)%sf(j, k + 1, l) = rhs_vf(E_idx)%sf(j, k + 1, l) - &
                                                                    0.5_wp*mu_L*vflux_L_arr(1)*vel_L(1)*(1._wp/dy(k + 1))

                                    $:GPU_ATOMIC(atomic='update')
                                    rhs_vf(momxb)%sf(j, k, l) = rhs_vf(momxb)%sf(j, k, l) + &
                                                                0.5_wp*mu_L*vflux_L_arr(1)*(1._wp/dy(k))
                                    $:GPU_ATOMIC(atomic='update')
                                    rhs_vf(E_idx)%sf(j, k, l) = rhs_vf(E_idx)%sf(j, k, l) + &
                                                                0.5_wp*mu_L*vflux_L_arr(1)*vel_L(1)*(1._wp/dy(k))

                                    $:GPU_ATOMIC(atomic='update')
                                    rhs_vf(momxb)%sf(j, k + 1, l) = rhs_vf(momxb)%sf(j, k + 1, l) - &
                                                                    0.5_wp*mu_R*vflux_R_arr(1)*(1._wp/dy(k + 1))
                                    $:GPU_ATOMIC(atomic='update')
                                    rhs_vf(E_idx)%sf(j, k + 1, l) = rhs_vf(E_idx)%sf(j, k + 1, l) - &
                                                                    0.5_wp*mu_R*vflux_R_arr(1)*vel_R(1)*(1._wp/dy(k + 1))

                                    $:GPU_ATOMIC(atomic='update')
                                    rhs_vf(momxb)%sf(j, k, l) = rhs_vf(momxb)%sf(j, k, l) + &
                                                                0.5_wp*mu_R*vflux_R_arr(1)*(1._wp/dy(k))
                                    $:GPU_ATOMIC(atomic='update')
                                    rhs_vf(E_idx)%sf(j, k, l) = rhs_vf(E_idx)%sf(j, k, l) + &
                                                                0.5_wp*mu_R*vflux_R_arr(1)*vel_R(1)*(1._wp/dy(k))

<<<<<<< HEAD
                                    $:GPU_ATOMIC(atomic='update')
                                    rhs_vf(momxb + 2)%sf(j, k + 1, l) = rhs_vf(momxb + 2)%sf(j, k + 1, l) - &
                                                                        0.5_wp*mu_L*vflux_L_arr(2)*(1._wp/dy(k + 1))
                                    $:GPU_ATOMIC(atomic='update')
                                    rhs_vf(E_idx)%sf(j, k + 1, l) = rhs_vf(E_idx)%sf(j, k + 1, l) - &
                                                                    0.5_wp*mu_L*vflux_L_arr(2)*vel_L(3)*(1._wp/dy(k + 1))

                                    $:GPU_ATOMIC(atomic='update')
                                    rhs_vf(momxb + 2)%sf(j, k, l) = rhs_vf(momxb + 2)%sf(j, k, l) + &
                                                                    0.5_wp*mu_L*vflux_L_arr(2)*(1._wp/dy(k))
                                    $:GPU_ATOMIC(atomic='update')
                                    rhs_vf(E_idx)%sf(j, k, l) = rhs_vf(E_idx)%sf(j, k, l) + &
                                                                0.5_wp*mu_L*vflux_L_arr(2)*vel_L(3)*(1._wp/dy(k))
=======
                            $:GPU_LOOP(parallelism='[seq]')
                            do i = 1, num_fluids
                                $:GPU_ATOMIC(atomic='update')
                                rhs_vf(i)%sf(j, k + 1, l) = rhs_vf(i)%sf(j, k + 1, l) + &
                                                            (0.5_wp*dt*(alpha_rho_L(i)* &
                                                                        vel_L(2))*(1._wp/dy(k + 1)) - &
                                                             0.5_wp*dt*cfl*(alpha_rho_L(i))*(1._wp/dy(k + 1)))

                                $:GPU_ATOMIC(atomic='update')
                                rhs_vf(i)%sf(j, k, l) = rhs_vf(i)%sf(j, k, l) - &
                                                        (0.5_wp*dt*(alpha_rho_L(i)* &
                                                                    vel_L(2))*(1._wp/dy(k)) - &
                                                         0.5_wp*dt*cfl*(alpha_rho_L(i))*(1._wp/dy(k)))
                            end do
>>>>>>> b3008d49

                                    $:GPU_ATOMIC(atomic='update')
<<<<<<< HEAD
                                    rhs_vf(momxb + 2)%sf(j, k + 1, l) = rhs_vf(momxb + 2)%sf(j, k + 1, l) - &
                                                                        0.5_wp*mu_R*vflux_R_arr(2)*(1._wp/dy(k + 1))
                                    $:GPU_ATOMIC(atomic='update')
                                    rhs_vf(E_idx)%sf(j, k + 1, l) = rhs_vf(E_idx)%sf(j, k + 1, l) - &
                                                                    0.5_wp*mu_R*vflux_R_arr(2)*vel_R(3)*(1._wp/dy(k + 1))

                                    $:GPU_ATOMIC(atomic='update')
                                    rhs_vf(momxb + 2)%sf(j, k, l) = rhs_vf(momxb + 2)%sf(j, k, l) + &
                                                                    0.5_wp*mu_R*vflux_R_arr(2)*(1._wp/dy(k))
                                    $:GPU_ATOMIC(atomic='update')
                                    rhs_vf(E_idx)%sf(j, k, l) = rhs_vf(E_idx)%sf(j, k, l) + &
                                                                0.5_wp*mu_R*vflux_R_arr(2)*vel_R(3)*(1._wp/dy(k))

                                    $:GPU_ATOMIC(atomic='update')
                                    rhs_vf(momxb + 1)%sf(j, k + 1, l) = rhs_vf(momxb + 1)%sf(j, k + 1, l) - &
                                                                        0.5_wp*mu_L*vflux_L_arr(3)*(1._wp/dy(k + 1))
                                    $:GPU_ATOMIC(atomic='update')
                                    rhs_vf(E_idx)%sf(j, k + 1, l) = rhs_vf(E_idx)%sf(j, k + 1, l) - &
                                                                    0.5_wp*mu_L*vflux_L_arr(3)*vel_L(2)*(1._wp/dy(k + 1))

                                    $:GPU_ATOMIC(atomic='update')
                                    rhs_vf(momxb + 1)%sf(j, k, l) = rhs_vf(momxb + 1)%sf(j, k, l) + &
                                                                    0.5_wp*mu_L*vflux_L_arr(3)*(1._wp/dy(k))
                                    $:GPU_ATOMIC(atomic='update')
                                    rhs_vf(E_idx)%sf(j, k, l) = rhs_vf(E_idx)%sf(j, k, l) + &
                                                                0.5_wp*mu_L*vflux_L_arr(3)*vel_L(2)*(1._wp/dy(k))

                                    $:GPU_ATOMIC(atomic='update')
                                    rhs_vf(momxb + 1)%sf(j, k + 1, l) = rhs_vf(momxb + 1)%sf(j, k + 1, l) - &
                                                                        0.5_wp*mu_R*vflux_R_arr(3)*(1._wp/dy(k + 1))
                                    $:GPU_ATOMIC(atomic='update')
                                    rhs_vf(E_idx)%sf(j, k + 1, l) = rhs_vf(E_idx)%sf(j, k + 1, l) - &
                                                                    0.5_wp*mu_R*vflux_R_arr(3)*vel_R(2)*(1._wp/dy(k + 1))

                                    $:GPU_ATOMIC(atomic='update')
                                    rhs_vf(momxb + 1)%sf(j, k, l) = rhs_vf(momxb + 1)%sf(j, k, l) + &
                                                                    0.5_wp*mu_R*vflux_R_arr(3)*(1._wp/dy(k))
                                    $:GPU_ATOMIC(atomic='update')
                                    rhs_vf(E_idx)%sf(j, k, l) = rhs_vf(E_idx)%sf(j, k, l) + &
                                                                0.5_wp*mu_R*vflux_R_arr(3)*vel_R(2)*(1._wp/dy(k))
                                end if

                                E_L = 0._wp; E_R = 0._wp
                                F_L = 0._wp; F_R = 0._wp

                                $:GPU_LOOP(parallelism='[seq]')
                                do q = vidxb + 1, vidxe
                                    E_L = E_L + coeff_L(q)*q_cons_vf(E_idx)%sf(j, k + q, l)
                                    F_L = F_L + coeff_L(q)*jac(j, k + q, l)
=======
                                    rhs_vf(advxb + i - 1)%sf(j, k + 1, l) = rhs_vf(advxb + i - 1)%sf(j, k + 1, l) + &
                                                                            (0.5_wp*dt*(alpha_L(i)* &
                                                                                        vel_L(2))*(1._wp/dy(k + 1)) - &
                                                                             0.5_wp*dt*cfl*(alpha_L(i))*(1._wp/dy(k + 1)))

                                    $:GPU_ATOMIC(atomic='update')
                                    rhs_vf(advxb + i - 1)%sf(j, k + 1, l) = rhs_vf(advxb + i - 1)%sf(j, k + 1, l) &
                                                                            - (0.5_wp*dt*q_cons_vf(advxb + i - 1)%sf(j, k + 1, l)*vel_L(2)*(1._wp/dy(k + 1)))

                                    $:GPU_ATOMIC(atomic='update')
                                    rhs_vf(advxb + i - 1)%sf(j, k, l) = rhs_vf(advxb + i - 1)%sf(j, k, l) - &
                                                                        (0.5_wp*dt*(alpha_L(i)* &
                                                                                    vel_L(2))*(1._wp/dy(k)) - &
                                                                         0.5_wp*dt*cfl*(alpha_L(i))*(1._wp/dy(k)))

                                    $:GPU_ATOMIC(atomic='update')
                                    rhs_vf(advxb + i - 1)%sf(j, k, l) = rhs_vf(advxb + i - 1)%sf(j, k, l) &
                                                                        + (0.5_wp*dt*q_cons_vf(advxb + i - 1)%sf(j, k, l)*vel_L(2)*(1._wp/dy(k)))
>>>>>>> b3008d49
                                end do

<<<<<<< HEAD
                                $:GPU_LOOP(parallelism='[seq]')
                                do q = vidxb, vidxe - 1
                                    E_R = E_R + coeff_R(q)*q_cons_vf(E_idx)%sf(j, k + q, l)
                                    F_R = F_R + coeff_R(q)*jac(j, k + q, l)
                                end do

                                call s_get_derived_states(E_L, gamma_L, pi_inf_L, rho_L, vel_L, &
                                                          E_R, gamma_R, pi_inf_R, rho_R, vel_R, &
                                                          pres_L, pres_R, cfl)

                                $:GPU_LOOP(parallelism='[seq]')
                                do i = 1, num_fluids
                                    $:GPU_ATOMIC(atomic='update')
                                    rhs_vf(i)%sf(j, k + 1, l) = rhs_vf(i)%sf(j, k + 1, l) + &
                                                                (0.5_wp*(alpha_rho_L(i)* &
                                                                         vel_L(2))*(1._wp/dy(k + 1)) - &
                                                                 0.5_wp*cfl*(alpha_rho_L(i))*(1._wp/dy(k + 1)))

                                    $:GPU_ATOMIC(atomic='update')
                                    rhs_vf(i)%sf(j, k, l) = rhs_vf(i)%sf(j, k, l) - &
                                                            (0.5_wp*(alpha_rho_L(i)* &
                                                                     vel_L(2))*(1._wp/dy(k)) - &
                                                             0.5_wp*cfl*(alpha_rho_L(i))*(1._wp/dy(k)))
                                end do

                                if (num_fluids > 1) then
                                    $:GPU_LOOP(parallelism='[seq]')
                                    do i = 1, num_fluids - 1
                                        $:GPU_ATOMIC(atomic='update')
                                        rhs_vf(advxb + i - 1)%sf(j, k + 1, l) = rhs_vf(advxb + i - 1)%sf(j, k + 1, l) + &
                                                                                (0.5_wp*(alpha_L(i)* &
                                                                                         vel_L(2))*(1._wp/dy(k + 1)) - &
                                                                                 0.5_wp*cfl*(alpha_L(i))*(1._wp/dy(k + 1)))

                                        $:GPU_ATOMIC(atomic='update')
                                        rhs_vf(advxb + i - 1)%sf(j, k + 1, l) = rhs_vf(advxb + i - 1)%sf(j, k + 1, l) &
                                                                                - (0.5_wp*q_cons_vf(advxb + i - 1)%sf(j, k + 1, l)*vel_L(2)*(1._wp/dy(k + 1)))

                                        $:GPU_ATOMIC(atomic='update')
                                        rhs_vf(advxb + i - 1)%sf(j, k, l) = rhs_vf(advxb + i - 1)%sf(j, k, l) - &
                                                                            (0.5_wp*(alpha_L(i)* &
                                                                                     vel_L(2))*(1._wp/dy(k)) - &
                                                                             0.5_wp*cfl*(alpha_L(i))*(1._wp/dy(k)))

                                        $:GPU_ATOMIC(atomic='update')
                                        rhs_vf(advxb + i - 1)%sf(j, k, l) = rhs_vf(advxb + i - 1)%sf(j, k, l) &
                                                                            + (0.5_wp*q_cons_vf(advxb + i - 1)%sf(j, k, l)*vel_L(2)*(1._wp/dy(k)))
                                    end do
                                end if
=======
                            $:GPU_ATOMIC(atomic='update')
                            rhs_vf(momxb + 1)%sf(j, k + 1, l) = rhs_vf(momxb + 1)%sf(j, k + 1, l) + &
                                                                (0.5_wp*dt*(rho_L*(vel_L(2))**2.0 + &
                                                                            pres_L + F_L)*(1._wp/dy(k + 1)) - &
                                                                 0.5_wp*dt*cfl*(rho_L*vel_L(2))*(1._wp/dy(k + 1)))

                            $:GPU_ATOMIC(atomic='update')
                            rhs_vf(momxb)%sf(j, k + 1, l) = rhs_vf(momxb)%sf(j, k + 1, l) + &
                                                            (0.5_wp*dt*rho_L*vel_L(1)*vel_L(2)*(1._wp/dy(k + 1)) - &
                                                             0.5_wp*dt*cfl*(rho_L*vel_L(1))*(1._wp/dy(k + 1)))

                            $:GPU_ATOMIC(atomic='update')
                            rhs_vf(E_idx)%sf(j, k + 1, l) = rhs_vf(E_idx)%sf(j, k + 1, l) + &
                                                            (0.5_wp*dt*(vel_L(2)*(E_L + &
                                                                                  pres_L + F_L))*(1._wp/dy(k + 1)) - &
                                                             0.5_wp*dt*cfl*(E_L)*(1._wp/dy(k + 1)))

                            $:GPU_ATOMIC(atomic='update')
                            rhs_vf(momxb + 1)%sf(j, k, l) = rhs_vf(momxb + 1)%sf(j, k, l) - &
                                                            (0.5_wp*dt*(rho_L*(vel_L(2))**2.0 + &
                                                                        pres_L + F_L)*(1._wp/dy(k)) - &
                                                             0.5_wp*dt*cfl*(rho_L*vel_L(2))*(1._wp/dy(k)))

                            $:GPU_ATOMIC(atomic='update')
                            rhs_vf(momxb)%sf(j, k, l) = rhs_vf(momxb)%sf(j, k, l) - &
                                                        (0.5_wp*dt*rho_L*vel_L(1)*vel_L(2)*(1._wp/dy(k)) - &
                                                         0.5_wp*dt*cfl*(rho_L*vel_L(1))*(1._wp/dy(k)))

                            $:GPU_ATOMIC(atomic='update')
                            rhs_vf(E_idx)%sf(j, k, l) = rhs_vf(E_idx)%sf(j, k, l) - &
                                                        (0.5_wp*dt*(vel_L(2)*(E_L + &
                                                                              pres_L + F_L))*(1._wp/dy(k)) - &
                                                         0.5_wp*dt*cfl*(E_L)*(1._wp/dy(k)))
>>>>>>> b3008d49

                                $:GPU_ATOMIC(atomic='update')
<<<<<<< HEAD
                                rhs_vf(momxb + 1)%sf(j, k + 1, l) = rhs_vf(momxb + 1)%sf(j, k + 1, l) + &
                                                                    (0.5_wp*(rho_L*(vel_L(2))**2.0 + &
                                                                             pres_L + F_L)*(1._wp/dy(k + 1)) - &
                                                                     0.5_wp*cfl*(rho_L*vel_L(2))*(1._wp/dy(k + 1)))

                                $:GPU_ATOMIC(atomic='update')
                                rhs_vf(momxb)%sf(j, k + 1, l) = rhs_vf(momxb)%sf(j, k + 1, l) + &
                                                                (0.5_wp*rho_L*vel_L(1)*vel_L(2)*(1._wp/dy(k + 1)) - &
                                                                 0.5_wp*cfl*(rho_L*vel_L(1))*(1._wp/dy(k + 1)))

                                $:GPU_ATOMIC(atomic='update')
                                rhs_vf(momxb + 2)%sf(j, k + 1, l) = rhs_vf(momxb + 2)%sf(j, k + 1, l) + &
                                                                    (0.5_wp*rho_L*vel_L(3)*vel_L(2)*(1._wp/dy(k + 1)) - &
                                                                     0.5_wp*cfl*(rho_L*vel_L(3))*(1._wp/dy(k + 1)))

                                $:GPU_ATOMIC(atomic='update')
                                rhs_vf(E_idx)%sf(j, k + 1, l) = rhs_vf(E_idx)%sf(j, k + 1, l) + &
                                                                (0.5_wp*(vel_L(2)*(E_L + &
                                                                                   pres_L + F_L))*(1._wp/dy(k + 1)) - &
                                                                 0.5_wp*cfl*(E_L)*(1._wp/dy(k + 1)))

                                $:GPU_ATOMIC(atomic='update')
                                rhs_vf(momxb + 1)%sf(j, k, l) = rhs_vf(momxb + 1)%sf(j, k, l) - &
                                                                (0.5_wp*(rho_L*(vel_L(2))**2.0 + &
                                                                         pres_L + F_L)*(1._wp/dy(k)) - &
                                                                 0.5_wp*cfl*(rho_L*vel_L(2))*(1._wp/dy(k)))

                                $:GPU_ATOMIC(atomic='update')
                                rhs_vf(momxb)%sf(j, k, l) = rhs_vf(momxb)%sf(j, k, l) - &
                                                            (0.5_wp*rho_L*vel_L(1)*vel_L(2)*(1._wp/dy(k)) - &
                                                             0.5_wp*cfl*(rho_L*vel_L(1))*(1._wp/dy(k)))

                                $:GPU_ATOMIC(atomic='update')
                                rhs_vf(momxb + 2)%sf(j, k, l) = rhs_vf(momxb + 2)%sf(j, k, l) - &
                                                                (0.5_wp*rho_L*vel_L(3)*vel_L(2)*(1._wp/dy(k)) - &
                                                                 0.5_wp*cfl*(rho_L*vel_L(3))*(1._wp/dy(k)))

                                $:GPU_ATOMIC(atomic='update')
                                rhs_vf(E_idx)%sf(j, k, l) = rhs_vf(E_idx)%sf(j, k, l) - &
                                                            (0.5_wp*(vel_L(2)*(E_L + &
                                                                               pres_L + F_L))*(1._wp/dy(k)) - &
                                                             0.5_wp*cfl*(E_L)*(1._wp/dy(k)))
=======
                                rhs_vf(i)%sf(j, k + 1, l) = rhs_vf(i)%sf(j, k + 1, l) + &
                                                            (0.5_wp*dt*(alpha_rho_R(i)* &
                                                                        vel_R(2))*(1._wp/dy(k + 1)) + &
                                                             0.5_wp*dt*cfl*(alpha_rho_R(i))*(1._wp/dy(k + 1)))
                                $:GPU_ATOMIC(atomic='update')
                                rhs_vf(i)%sf(j, k, l) = rhs_vf(i)%sf(j, k, l) - &
                                                        (0.5_wp*dt*(alpha_rho_R(i)* &
                                                                    vel_R(2))*(1._wp/dy(k)) + &
                                                         0.5_wp*dt*cfl*(alpha_rho_R(i))*(1._wp/dy(k)))
                            end do
>>>>>>> b3008d49

                                $:GPU_LOOP(parallelism='[seq]')
                                do i = 1, num_fluids
                                    $:GPU_ATOMIC(atomic='update')
<<<<<<< HEAD
                                    rhs_vf(i)%sf(j, k + 1, l) = rhs_vf(i)%sf(j, k + 1, l) + &
                                                                (0.5_wp*(alpha_rho_R(i)* &
                                                                         vel_R(2))*(1._wp/dy(k + 1)) + &
                                                                 0.5_wp*cfl*(alpha_rho_R(i))*(1._wp/dy(k + 1)))

                                    $:GPU_ATOMIC(atomic='update')
                                    rhs_vf(i)%sf(j, k, l) = rhs_vf(i)%sf(j, k, l) - &
                                                            (0.5_wp*(alpha_rho_R(i)* &
                                                                     vel_R(2))*(1._wp/dy(k)) + &
                                                             0.5_wp*cfl*(alpha_rho_R(i))*(1._wp/dy(k)))
                                end do

                                if (num_fluids > 1) then
                                    $:GPU_LOOP(parallelism='[seq]')
                                    do i = 1, num_fluids - 1
                                        $:GPU_ATOMIC(atomic='update')
                                        rhs_vf(advxb + i - 1)%sf(j, k + 1, l) = rhs_vf(advxb + i - 1)%sf(j, k + 1, l) + &
                                                                                (0.5_wp*(alpha_R(i)* &
                                                                                         vel_R(2))*(1._wp/dy(k + 1)) + &
                                                                                 0.5_wp*cfl*(alpha_R(i))*(1._wp/dy(k + 1)))

                                        $:GPU_ATOMIC(atomic='update')
                                        rhs_vf(advxb + i - 1)%sf(j, k + 1, l) = rhs_vf(advxb + i - 1)%sf(j, k + 1, l) &
                                                                                - (0.5_wp*q_cons_vf(advxb + i - 1)%sf(j, k + 1, l)*vel_R(2)*(1._wp/dy(k + 1)))

                                        $:GPU_ATOMIC(atomic='update')
                                        rhs_vf(advxb + i - 1)%sf(j, k, l) = rhs_vf(advxb + i - 1)%sf(j, k, l) - &
                                                                            (0.5_wp*(alpha_R(i)* &
                                                                                     vel_R(2))*(1._wp/dy(k)) + &
                                                                             0.5_wp*cfl*(alpha_R(i))*(1._wp/dy(k)))

                                        $:GPU_ATOMIC(atomic='update')
                                        rhs_vf(advxb + i - 1)%sf(j, k, l) = rhs_vf(advxb + i - 1)%sf(j, k, l) &
                                                                            + (0.5_wp*q_cons_vf(advxb + i - 1)%sf(j, k, l)*vel_R(2)*(1._wp/dy(k)))
                                    end do
                                end if

                                $:GPU_ATOMIC(atomic='update')
                                rhs_vf(momxb + 1)%sf(j, k + 1, l) = rhs_vf(momxb + 1)%sf(j, k + 1, l) + &
                                                                    (0.5_wp*(rho_R*(vel_R(2))**2.0 + &
                                                                             pres_R + F_R)*(1._wp/dy(k + 1)) + &
                                                                     0.5_wp*cfl*(rho_R*vel_R(2))*(1._wp/dy(k + 1)))

                                $:GPU_ATOMIC(atomic='update')
                                rhs_vf(momxb)%sf(j, k + 1, l) = rhs_vf(momxb)%sf(j, k + 1, l) + &
                                                                (0.5_wp*rho_R*vel_R(2)*vel_R(1)*(1._wp/dy(k + 1)) + &
                                                                 0.5_wp*cfl*(rho_R*vel_R(1))*(1._wp/dy(k + 1)))

                                $:GPU_ATOMIC(atomic='update')
                                rhs_vf(momxb + 2)%sf(j, k + 1, l) = rhs_vf(momxb + 2)%sf(j, k + 1, l) + &
                                                                    (0.5_wp*rho_R*vel_R(2)*vel_R(3)*(1._wp/dy(k + 1)) + &
                                                                     0.5_wp*cfl*(rho_R*vel_R(3))*(1._wp/dy(k + 1)))

                                $:GPU_ATOMIC(atomic='update')
                                rhs_vf(E_idx)%sf(j, k + 1, l) = rhs_vf(E_idx)%sf(j, k + 1, l) + &
                                                                (0.5_wp*(vel_R(2)*(E_R + &
                                                                                   pres_R + F_R))*(1._wp/dy(k + 1)) + &
                                                                 0.5_wp*cfl*(E_R)*(1._wp/dy(k + 1)))

                                $:GPU_ATOMIC(atomic='update')
                                rhs_vf(momxb + 1)%sf(j, k, l) = rhs_vf(momxb + 1)%sf(j, k, l) - &
                                                                (0.5_wp*(rho_R*(vel_R(2))**2.0 + &
                                                                         pres_R + F_R)*(1._wp/dy(k)) + &
                                                                 0.5_wp*cfl*(rho_R*vel_R(2))*(1._wp/dy(k)))

                                $:GPU_ATOMIC(atomic='update')
                                rhs_vf(momxb)%sf(j, k, l) = rhs_vf(momxb)%sf(j, k, l) - &
                                                            (0.5_wp*rho_R*vel_R(2)*vel_R(1)*(1._wp/dy(k)) + &
                                                             0.5_wp*cfl*(rho_R*vel_R(1))*(1._wp/dy(k)))

                                $:GPU_ATOMIC(atomic='update')
                                rhs_vf(momxb + 2)%sf(j, k, l) = rhs_vf(momxb + 2)%sf(j, k, l) - &
                                                                (0.5_wp*rho_R*vel_R(2)*vel_R(3)*(1._wp/dy(k)) + &
                                                                 0.5_wp*cfl*(rho_R*vel_R(3))*(1._wp/dy(k)))

                                $:GPU_ATOMIC(atomic='update')
                                rhs_vf(E_idx)%sf(j, k, l) = rhs_vf(E_idx)%sf(j, k, l) - &
                                                            (0.5_wp*(vel_R(2)*(E_R + &
                                                                               pres_R + F_R))*(1._wp/dy(k)) + &
                                                             0.5_wp*cfl*(E_R)*(1._wp/dy(k)))

                            end do
=======
                                    rhs_vf(advxb + i - 1)%sf(j, k + 1, l) = rhs_vf(advxb + i - 1)%sf(j, k + 1, l) + &
                                                                            (0.5_wp*dt*(alpha_R(i)* &
                                                                                        vel_R(2))*(1._wp/dy(k + 1)) + &
                                                                             0.5_wp*dt*cfl*(alpha_R(i))*(1._wp/dy(k + 1)))

                                    $:GPU_ATOMIC(atomic='update')
                                    rhs_vf(advxb + i - 1)%sf(j, k + 1, l) = rhs_vf(advxb + i - 1)%sf(j, k + 1, l) &
                                                                            - (0.5_wp*dt*q_cons_vf(advxb + i - 1)%sf(j, k + 1, l)*vel_R(2)*(1._wp/dy(k + 1)))

                                    $:GPU_ATOMIC(atomic='update')
                                    rhs_vf(advxb + i - 1)%sf(j, k, l) = rhs_vf(advxb + i - 1)%sf(j, k, l) - &
                                                                        (0.5_wp*dt*(alpha_R(i)* &
                                                                                    vel_R(2))*(1._wp/dy(k)) + &
                                                                         0.5_wp*dt*cfl*(alpha_R(i))*(1._wp/dy(k)))

                                    $:GPU_ATOMIC(atomic='update')
                                    rhs_vf(advxb + i - 1)%sf(j, k, l) = rhs_vf(advxb + i - 1)%sf(j, k, l) &
                                                                        + (0.5_wp*dt*q_cons_vf(advxb + i - 1)%sf(j, k, l)*vel_R(2)*(1._wp/dy(k)))
                                end do
                            end if
                            $:GPU_ATOMIC(atomic='update')
                            rhs_vf(momxb + 1)%sf(j, k + 1, l) = rhs_vf(momxb + 1)%sf(j, k + 1, l) + &
                                                                (0.5_wp*dt*(rho_R*(vel_R(2))**2.0 + &
                                                                            pres_R + F_R)*(1._wp/dy(k + 1)) + &
                                                                 0.5_wp*dt*cfl*(rho_R*vel_R(2))*(1._wp/dy(k + 1)))
                            $:GPU_ATOMIC(atomic='update')
                            rhs_vf(momxb)%sf(j, k + 1, l) = rhs_vf(momxb)%sf(j, k + 1, l) + &
                                                            (0.5_wp*dt*rho_R*vel_R(2)*vel_R(1)*(1._wp/dy(k + 1)) + &
                                                             0.5_wp*dt*cfl*(rho_R*vel_R(1))*(1._wp/dy(k + 1)))
                            $:GPU_ATOMIC(atomic='update')
                            rhs_vf(E_idx)%sf(j, k + 1, l) = rhs_vf(E_idx)%sf(j, k + 1, l) + &
                                                            (0.5_wp*dt*(vel_R(2)*(E_R + &
                                                                                  pres_R + F_R))*(1._wp/dy(k + 1)) + &
                                                             0.5_wp*dt*cfl*(E_R)*(1._wp/dy(k + 1)))
                            $:GPU_ATOMIC(atomic='update')
                            rhs_vf(momxb + 1)%sf(j, k, l) = rhs_vf(momxb + 1)%sf(j, k, l) - &
                                                            (0.5_wp*dt*(rho_R*(vel_R(2))**2.0 + &
                                                                        pres_R + F_R)*(1._wp/dy(k)) + &
                                                             0.5_wp*dt*cfl*(rho_R*vel_R(2))*(1._wp/dy(k)))
                            $:GPU_ATOMIC(atomic='update')
                            rhs_vf(momxb)%sf(j, k, l) = rhs_vf(momxb)%sf(j, k, l) - &
                                                        (0.5_wp*dt*rho_R*vel_R(2)*vel_R(1)*(1._wp/dy(k)) + &
                                                         0.5_wp*dt*cfl*(rho_R*vel_R(1))*(1._wp/dy(k)))
                            $:GPU_ATOMIC(atomic='update')
                            rhs_vf(E_idx)%sf(j, k, l) = rhs_vf(E_idx)%sf(j, k, l) - &
                                                        (0.5_wp*dt*(vel_R(2)*(E_R + &
                                                                              pres_R + F_R))*(1._wp/dy(k)) + &
                                                         0.5_wp*dt*cfl*(E_R)*(1._wp/dy(k)))
>>>>>>> b3008d49
                        end do
                    end do
                #:endcall GPU_PARALLEL_LOOP
            end if
        elseif (idir == 3) then
            #:call GPU_PARALLEL_LOOP(collapse=3, private='[rho_L, rho_R, gamma_L, gamma_R, pi_inf_L, pi_inf_R, mu_L, mu_R, vel_L, vel_R, pres_L, pres_R, alpha_L, alpha_R, alpha_rho_L, alpha_rho_R, F_L, F_R, E_L, E_R, cfl, dvel_small, rho_sf_small, vflux_L_arr, vflux_R_arr]')
                do l = -1, p
                    do k = 0, n
                        do j = 0, m

                            if (viscous) then
                                vflux_L_arr = 0._wp
                                vflux_R_arr = 0._wp

                                #:if MFC_CASE_OPTIMIZATION
                                    #:if igr_order == 5
                                        !DIR$ unroll 6
                                    #:elif igr_order == 3
                                        !DIR$ unroll 4
                                    #:endif
                                #:endif
                                $:GPU_LOOP(parallelism='[seq]')
                                do q = vidxb, vidxe
                                    dvel_small = 0._wp
                                    !x-direction contributions
                                    $:GPU_LOOP(parallelism='[seq]')
                                    do i = -1, 1
                                        rho_L = 0._wp
                                        $:GPU_LOOP(parallelism='[seq]')
                                        do r = 1, num_fluids
                                            rho_L = rho_L + q_cons_vf(r)%sf(j + i, k, l + q)
                                        end do
                                        rho_sf_small(i) = rho_L
                                    end do

                                    dvel_small(1) = (1/(2._wp*dx(j)))*( &
                                                    q_cons_vf(momxb)%sf(j + 1, k, l + q)/rho_sf_small(1) - &
                                                    q_cons_vf(momxb)%sf(j - 1, k, l + q)/rho_sf_small(-1))
                                    dvel_small(3) = (1/(2._wp*dx(j)))*( &
                                                    q_cons_vf(momxb + 2)%sf(j + 1, k, l + q)/rho_sf_small(1) - &
                                                    q_cons_vf(momxb + 2)%sf(j - 1, k, l + q)/rho_sf_small(-1))

                                    if (q > vidxb) then
                                        vflux_L_arr(1) = vflux_L_arr(1) + coeff_L(q)*(dvel_small(3))
                                        vflux_L_arr(3) = vflux_L_arr(3) + coeff_L(q)*(-2._wp*dvel_small(1))/3._wp
                                    end if
                                    if (q < vidxe) then
                                        vflux_R_arr(1) = vflux_R_arr(1) + coeff_R(q)*(dvel_small(3))
                                        vflux_R_arr(3) = vflux_R_arr(3) + coeff_R(q)*(-2._wp*dvel_small(1))/3._wp
                                    end if

                                    !y-direction contributions
                                    $:GPU_LOOP(parallelism='[seq]')
                                    do i = -1, 1
                                        rho_L = 0._wp
                                        $:GPU_LOOP(parallelism='[seq]')
                                        do r = 1, num_fluids
                                            rho_L = rho_L + q_cons_vf(r)%sf(j, k + i, l + q)
                                        end do
                                        rho_sf_small(i) = rho_L
                                    end do

                                    dvel_small(2) = (1/(2._wp*dy(k)))*( &
                                                    q_cons_vf(momxb + 1)%sf(j, k + 1, l + q)/rho_sf_small(1) - &
                                                    q_cons_vf(momxb + 1)%sf(j, k - 1, l + q)/rho_sf_small(-1))
                                    dvel_small(3) = (1/(2._wp*dy(k)))*( &
                                                    q_cons_vf(momxb + 2)%sf(j, k + 1, l + q)/rho_sf_small(1) - &
                                                    q_cons_vf(momxb + 2)%sf(j, k - 1, l + q)/rho_sf_small(-1))

                                    if (q > vidxb) then
                                        vflux_L_arr(2) = vflux_L_arr(2) + coeff_L(q)*(dvel_small(3))
                                        vflux_L_arr(3) = vflux_L_arr(3) + coeff_L(q)*(-2._wp*dvel_small(2))/3._wp
                                    end if
                                    if (q < vidxe) then
                                        vflux_R_arr(2) = vflux_R_arr(2) + coeff_R(q)*(dvel_small(3))
                                        vflux_R_arr(3) = vflux_R_arr(3) + coeff_R(q)*(-2._wp*dvel_small(2))/3._wp
                                    end if

                                    !z-direction contributions
                                    $:GPU_LOOP(parallelism='[seq]')
                                    do i = -1, 1
                                        rho_L = 0._wp
                                        $:GPU_LOOP(parallelism='[seq]')
                                        do r = 1, num_fluids
                                            rho_L = rho_L + q_cons_vf(r)%sf(j, k, l + i + q)
                                        end do
                                        rho_sf_small(i) = rho_L
                                    end do
                                    dvel_small(1) = (1/(2._wp*dz(l)))*( &
                                                    q_cons_vf(momxb)%sf(j, k, l + 1 + q)/rho_sf_small(1) - &
                                                    q_cons_vf(momxb)%sf(j, k, l - 1 + q)/rho_sf_small(-1))
                                    dvel_small(2) = (1/(2._wp*dz(l)))*( &
                                                    q_cons_vf(momxb + 1)%sf(j, k, l + 1 + q)/rho_sf_small(1) - &
                                                    q_cons_vf(momxb + 1)%sf(j, k, l - 1 + q)/rho_sf_small(-1))
                                    dvel_small(3) = (1/(2._wp*dz(l)))*( &
                                                    q_cons_vf(momxb + 2)%sf(j, k, l + 1 + q)/rho_sf_small(1) - &
                                                    q_cons_vf(momxb + 2)%sf(j, k, l - 1 + q)/rho_sf_small(-1))
                                    if (q > vidxb) then
                                        vflux_L_arr(1) = vflux_L_arr(1) + coeff_L(q)*(dvel_small(1))
                                        vflux_L_arr(2) = vflux_L_arr(2) + coeff_L(q)*(dvel_small(2))
                                        vflux_L_arr(3) = vflux_L_arr(3) + coeff_L(q)*(4._wp*dvel_small(3))/3._wp
                                    end if
                                    if (q < vidxe) then
                                        vflux_R_arr(1) = vflux_R_arr(1) + coeff_R(q)*(dvel_small(1))
                                        vflux_R_arr(2) = vflux_R_arr(2) + coeff_R(q)*(dvel_small(2))
                                        vflux_R_arr(3) = vflux_R_arr(3) + coeff_R(q)*(4._wp*dvel_small(3))/3._wp
                                    end if
                                end do
                            end if

                            alpha_rho_L = 0._wp; alpha_rho_R = 0._wp
                            alpha_L = 0._wp; alpha_R = 0._wp
                            vel_L = 0._wp; vel_R = 0._wp

                            $:GPU_LOOP(parallelism='[seq]')
                            do q = vidxb + 1, vidxe
                                $:GPU_LOOP(parallelism='[seq]')
                                do i = 1, num_fluids
                                    alpha_rho_L(i) = alpha_rho_L(i) + coeff_L(q)*q_cons_vf(i)%sf(j, k, l + q)
                                end do

                                if (num_fluids > 1) then
                                    $:GPU_LOOP(parallelism='[seq]')
                                    do i = 1, num_fluids - 1
                                        alpha_L(i) = alpha_L(i) + coeff_L(q)*q_cons_vf(E_idx + i)%sf(j, k, l + q)
                                    end do
                                else
                                    alpha_L(1) = 1._wp
                                end if

                                $:GPU_LOOP(parallelism='[seq]')
                                do i = 1, num_dims
                                    vel_L(i) = vel_L(i) + coeff_L(q)*q_cons_vf(momxb + i - 1)%sf(j, k, l + q)
                                end do
                            end do

                            $:GPU_LOOP(parallelism='[seq]')
                            do q = vidxb, vidxe - 1
                                $:GPU_LOOP(parallelism='[seq]')
                                do i = 1, num_fluids
                                    alpha_rho_R(i) = alpha_rho_R(i) + coeff_R(q)*q_cons_vf(i)%sf(j, k, l + q)
                                end do

                                if (num_fluids > 1) then
                                    $:GPU_LOOP(parallelism='[seq]')
                                    do i = 1, num_fluids - 1
                                        alpha_R(i) = alpha_R(i) + coeff_R(q)*q_cons_vf(E_idx + i)%sf(j, k, l + q)
                                    end do
                                else
                                    alpha_R(1) = 1._wp
                                end if

                                $:GPU_LOOP(parallelism='[seq]')
                                do i = 1, num_dims
                                    vel_R(i) = vel_R(i) + coeff_R(q)*q_cons_vf(momxb + i - 1)%sf(j, k, l + q)
                                end do
                            end do

                            if (num_fluids > 1) then
                                alpha_L(num_fluids) = 1._wp - sum(alpha_L(1:num_fluids - 1))
                                alpha_R(num_fluids) = 1._wp - sum(alpha_R(1:num_fluids - 1))
                            end if

                            rho_L = sum(alpha_rho_L)
                            gamma_L = sum(alpha_L*gammas)
                            pi_inf_L = sum(alpha_L*pi_infs)

                            rho_R = sum(alpha_rho_R)
                            gamma_R = sum(alpha_R*gammas)
                            pi_inf_R = sum(alpha_R*pi_infs)

                            vel_L = vel_L/rho_L
                            vel_R = vel_R/rho_R

                            if (viscous) then
                                mu_L = 0._wp
                                mu_R = 0._wp
                                $:GPU_LOOP(parallelism='[seq]')
                                do i = 1, num_fluids
                                    mu_L = alpha_L(i)/Res_igr(1, i) + mu_L
                                    mu_R = alpha_R(i)/Res_igr(1, i) + mu_R
                                end do

                                $:GPU_ATOMIC(atomic='update')
<<<<<<< HEAD
                                rhs_vf(momxb)%sf(j, k, l + 1) = rhs_vf(momxb)%sf(j, k, l + 1) - &
                                                                0.5_wp*mu_L*vflux_L_arr(1)*(1._wp/dz(l + 1))
                                $:GPU_ATOMIC(atomic='update')
                                rhs_vf(E_idx)%sf(j, k, l + 1) = rhs_vf(E_idx)%sf(j, k, l + 1) - &
                                                                0.5_wp*mu_L*vflux_L_arr(1)*vel_L(1)*(1._wp/dz(l + 1))

                                $:GPU_ATOMIC(atomic='update')
                                rhs_vf(momxb)%sf(j, k, l) = rhs_vf(momxb)%sf(j, k, l) + &
                                                            0.5_wp*mu_L*vflux_L_arr(1)*(1._wp/dz(l))
                                $:GPU_ATOMIC(atomic='update')
                                rhs_vf(E_idx)%sf(j, k, l) = rhs_vf(E_idx)%sf(j, k, l) + &
                                                            0.5_wp*mu_L*vflux_L_arr(1)*vel_L(1)*(1._wp/dz(l))

                                $:GPU_ATOMIC(atomic='update')
                                rhs_vf(momxb)%sf(j, k, l + 1) = rhs_vf(momxb)%sf(j, k, l + 1) - &
                                                                0.5_wp*mu_R*vflux_R_arr(1)*(1._wp/dz(l + 1))
                                $:GPU_ATOMIC(atomic='update')
                                rhs_vf(E_idx)%sf(j, k, l + 1) = rhs_vf(E_idx)%sf(j, k, l + 1) - &
                                                                0.5_wp*mu_R*vflux_R_arr(1)*vel_R(1)*(1._wp/dz(l + 1))

                                $:GPU_ATOMIC(atomic='update')
                                rhs_vf(momxb)%sf(j, k, l) = rhs_vf(momxb)%sf(j, k, l) + &
                                                            0.5_wp*mu_R*vflux_R_arr(1)*(1._wp/dz(l))
                                $:GPU_ATOMIC(atomic='update')
                                rhs_vf(E_idx)%sf(j, k, l) = rhs_vf(E_idx)%sf(j, k, l) + &
                                                            0.5_wp*mu_R*vflux_R_arr(1)*vel_R(1)*(1._wp/dz(l))

                                $:GPU_ATOMIC(atomic='update')
                                rhs_vf(momxb + 1)%sf(j, k, l + 1) = rhs_vf(momxb + 1)%sf(j, k, l + 1) - &
                                                                    0.5_wp*mu_L*vflux_L_arr(2)*(1._wp/dz(l + 1))
                                $:GPU_ATOMIC(atomic='update')
                                rhs_vf(E_idx)%sf(j, k, l + 1) = rhs_vf(E_idx)%sf(j, k, l + 1) - &
                                                                0.5_wp*mu_L*vflux_L_arr(2)*vel_L(2)*(1._wp/dz(l + 1))

                                $:GPU_ATOMIC(atomic='update')
                                rhs_vf(momxb + 1)%sf(j, k, l) = rhs_vf(momxb + 1)%sf(j, k, l) + &
                                                                0.5_wp*mu_L*vflux_L_arr(2)*(1._wp/dz(l))
                                $:GPU_ATOMIC(atomic='update')
                                rhs_vf(E_idx)%sf(j, k, l) = rhs_vf(E_idx)%sf(j, k, l) + &
                                                            0.5_wp*mu_L*vflux_L_arr(2)*vel_L(2)*(1._wp/dz(l))

                                $:GPU_ATOMIC(atomic='update')
                                rhs_vf(momxb + 1)%sf(j, k, l + 1) = rhs_vf(momxb + 1)%sf(j, k, l + 1) - &
                                                                    0.5_wp*mu_R*vflux_R_arr(2)*(1._wp/dz(l + 1))
                                $:GPU_ATOMIC(atomic='update')
                                rhs_vf(E_idx)%sf(j, k, l + 1) = rhs_vf(E_idx)%sf(j, k, l + 1) - &
                                                                0.5_wp*mu_R*vflux_R_arr(2)*vel_R(2)*(1._wp/dz(l + 1))

                                $:GPU_ATOMIC(atomic='update')
                                rhs_vf(momxb + 1)%sf(j, k, l) = rhs_vf(momxb + 1)%sf(j, k, l) + &
                                                                0.5_wp*mu_R*vflux_R_arr(2)*(1._wp/dz(l))
                                $:GPU_ATOMIC(atomic='update')
                                rhs_vf(E_idx)%sf(j, k, l) = rhs_vf(E_idx)%sf(j, k, l) + &
                                                            0.5_wp*mu_R*vflux_R_arr(2)*vel_R(2)*(1._wp/dz(l))

                                $:GPU_ATOMIC(atomic='update')
                                rhs_vf(momxb + 2)%sf(j, k, l + 1) = rhs_vf(momxb + 2)%sf(j, k, l + 1) - &
                                                                    0.5_wp*mu_L*vflux_L_arr(3)*(1._wp/dz(l + 1))
                                $:GPU_ATOMIC(atomic='update')
                                rhs_vf(E_idx)%sf(j, k, l + 1) = rhs_vf(E_idx)%sf(j, k, l + 1) - &
                                                                0.5_wp*mu_L*vflux_L_arr(3)*vel_L(3)*(1._wp/dz(l + 1))

                                $:GPU_ATOMIC(atomic='update')
                                rhs_vf(momxb + 2)%sf(j, k, l) = rhs_vf(momxb + 2)%sf(j, k, l) + &
                                                                0.5_wp*mu_L*vflux_L_arr(3)*(1._wp/dz(l))
                                $:GPU_ATOMIC(atomic='update')
                                rhs_vf(E_idx)%sf(j, k, l) = rhs_vf(E_idx)%sf(j, k, l) + &
                                                            0.5_wp*mu_L*vflux_L_arr(3)*vel_L(3)*(1._wp/dz(l))

                                $:GPU_ATOMIC(atomic='update')
                                rhs_vf(momxb + 2)%sf(j, k, l + 1) = rhs_vf(momxb + 2)%sf(j, k, l + 1) - &
                                                                    0.5_wp*mu_R*vflux_R_arr(3)*(1._wp/dz(l + 1))
                                $:GPU_ATOMIC(atomic='update')
                                rhs_vf(E_idx)%sf(j, k, l + 1) = rhs_vf(E_idx)%sf(j, k, l + 1) - &
                                                                0.5_wp*mu_R*vflux_R_arr(3)*vel_R(3)*(1._wp/dz(l + 1))

                                $:GPU_ATOMIC(atomic='update')
                                rhs_vf(momxb + 2)%sf(j, k, l) = rhs_vf(momxb + 2)%sf(j, k, l) + &
                                                                0.5_wp*mu_R*vflux_R_arr(3)*(1._wp/dz(l))
                                $:GPU_ATOMIC(atomic='update')
                                rhs_vf(E_idx)%sf(j, k, l) = rhs_vf(E_idx)%sf(j, k, l) + &
                                                            0.5_wp*mu_R*vflux_R_arr(3)*vel_R(3)*(1._wp/dz(l))
=======
                                rhs_vf(momxb)%sf(j, k + 1, l) = rhs_vf(momxb)%sf(j, k + 1, l) - &
                                                                0.5_wp*dt*mu_L*vflux_L_arr(1)*(1._wp/dy(k + 1))
                                $:GPU_ATOMIC(atomic='update')
                                rhs_vf(E_idx)%sf(j, k + 1, l) = rhs_vf(E_idx)%sf(j, k + 1, l) - &
                                                                0.5_wp*dt*mu_L*vflux_L_arr(1)*vel_L(1)*(1._wp/dy(k + 1))

                                $:GPU_ATOMIC(atomic='update')
                                rhs_vf(momxb)%sf(j, k, l) = rhs_vf(momxb)%sf(j, k, l) + &
                                                            0.5_wp*dt*mu_L*vflux_L_arr(1)*(1._wp/dy(k))
                                $:GPU_ATOMIC(atomic='update')
                                rhs_vf(E_idx)%sf(j, k, l) = rhs_vf(E_idx)%sf(j, k, l) + &
                                                            0.5_wp*dt*mu_L*vflux_L_arr(1)*vel_L(1)*(1._wp/dy(k))

                                $:GPU_ATOMIC(atomic='update')
                                rhs_vf(momxb)%sf(j, k + 1, l) = rhs_vf(momxb)%sf(j, k + 1, l) - &
                                                                0.5_wp*dt*mu_R*vflux_R_arr(1)*(1._wp/dy(k + 1))
                                $:GPU_ATOMIC(atomic='update')
                                rhs_vf(E_idx)%sf(j, k + 1, l) = rhs_vf(E_idx)%sf(j, k + 1, l) - &
                                                                0.5_wp*dt*mu_R*vflux_R_arr(1)*vel_R(1)*(1._wp/dy(k + 1))

                                $:GPU_ATOMIC(atomic='update')
                                rhs_vf(momxb)%sf(j, k, l) = rhs_vf(momxb)%sf(j, k, l) + &
                                                            0.5_wp*dt*mu_R*vflux_R_arr(1)*(1._wp/dy(k))
                                $:GPU_ATOMIC(atomic='update')
                                rhs_vf(E_idx)%sf(j, k, l) = rhs_vf(E_idx)%sf(j, k, l) + &
                                                            0.5_wp*dt*mu_R*vflux_R_arr(1)*vel_R(1)*(1._wp/dy(k))

                                $:GPU_ATOMIC(atomic='update')
                                rhs_vf(momxb + 2)%sf(j, k + 1, l) = rhs_vf(momxb + 2)%sf(j, k + 1, l) - &
                                                                    0.5_wp*dt*mu_L*vflux_L_arr(2)*(1._wp/dy(k + 1))
                                $:GPU_ATOMIC(atomic='update')
                                rhs_vf(E_idx)%sf(j, k + 1, l) = rhs_vf(E_idx)%sf(j, k + 1, l) - &
                                                                0.5_wp*dt*mu_L*vflux_L_arr(2)*vel_L(3)*(1._wp/dy(k + 1))

                                $:GPU_ATOMIC(atomic='update')
                                rhs_vf(momxb + 2)%sf(j, k, l) = rhs_vf(momxb + 2)%sf(j, k, l) + &
                                                                0.5_wp*dt*mu_L*vflux_L_arr(2)*(1._wp/dy(k))
                                $:GPU_ATOMIC(atomic='update')
                                rhs_vf(E_idx)%sf(j, k, l) = rhs_vf(E_idx)%sf(j, k, l) + &
                                                            0.5_wp*dt*mu_L*vflux_L_arr(2)*vel_L(3)*(1._wp/dy(k))

                                $:GPU_ATOMIC(atomic='update')
                                rhs_vf(momxb + 2)%sf(j, k + 1, l) = rhs_vf(momxb + 2)%sf(j, k + 1, l) - &
                                                                    0.5_wp*dt*mu_R*vflux_R_arr(2)*(1._wp/dy(k + 1))
                                $:GPU_ATOMIC(atomic='update')
                                rhs_vf(E_idx)%sf(j, k + 1, l) = rhs_vf(E_idx)%sf(j, k + 1, l) - &
                                                                0.5_wp*dt*mu_R*vflux_R_arr(2)*vel_R(3)*(1._wp/dy(k + 1))

                                $:GPU_ATOMIC(atomic='update')
                                rhs_vf(momxb + 2)%sf(j, k, l) = rhs_vf(momxb + 2)%sf(j, k, l) + &
                                                                0.5_wp*dt*mu_R*vflux_R_arr(2)*(1._wp/dy(k))
                                $:GPU_ATOMIC(atomic='update')
                                rhs_vf(E_idx)%sf(j, k, l) = rhs_vf(E_idx)%sf(j, k, l) + &
                                                            0.5_wp*dt*mu_R*vflux_R_arr(2)*vel_R(3)*(1._wp/dy(k))

                                $:GPU_ATOMIC(atomic='update')
                                rhs_vf(momxb + 1)%sf(j, k + 1, l) = rhs_vf(momxb + 1)%sf(j, k + 1, l) - &
                                                                    0.5_wp*dt*mu_L*vflux_L_arr(3)*(1._wp/dy(k + 1))
                                $:GPU_ATOMIC(atomic='update')
                                rhs_vf(E_idx)%sf(j, k + 1, l) = rhs_vf(E_idx)%sf(j, k + 1, l) - &
                                                                0.5_wp*dt*mu_L*vflux_L_arr(3)*vel_L(2)*(1._wp/dy(k + 1))

                                $:GPU_ATOMIC(atomic='update')
                                rhs_vf(momxb + 1)%sf(j, k, l) = rhs_vf(momxb + 1)%sf(j, k, l) + &
                                                                0.5_wp*dt*mu_L*vflux_L_arr(3)*(1._wp/dy(k))
                                $:GPU_ATOMIC(atomic='update')
                                rhs_vf(E_idx)%sf(j, k, l) = rhs_vf(E_idx)%sf(j, k, l) + &
                                                            0.5_wp*dt*mu_L*vflux_L_arr(3)*vel_L(2)*(1._wp/dy(k))

                                $:GPU_ATOMIC(atomic='update')
                                rhs_vf(momxb + 1)%sf(j, k + 1, l) = rhs_vf(momxb + 1)%sf(j, k + 1, l) - &
                                                                    0.5_wp*dt*mu_R*vflux_R_arr(3)*(1._wp/dy(k + 1))
                                $:GPU_ATOMIC(atomic='update')
                                rhs_vf(E_idx)%sf(j, k + 1, l) = rhs_vf(E_idx)%sf(j, k + 1, l) - &
                                                                0.5_wp*dt*mu_R*vflux_R_arr(3)*vel_R(2)*(1._wp/dy(k + 1))

                                $:GPU_ATOMIC(atomic='update')
                                rhs_vf(momxb + 1)%sf(j, k, l) = rhs_vf(momxb + 1)%sf(j, k, l) + &
                                                                0.5_wp*dt*mu_R*vflux_R_arr(3)*(1._wp/dy(k))
                                $:GPU_ATOMIC(atomic='update')
                                rhs_vf(E_idx)%sf(j, k, l) = rhs_vf(E_idx)%sf(j, k, l) + &
                                                            0.5_wp*dt*mu_R*vflux_R_arr(3)*vel_R(2)*(1._wp/dy(k))
>>>>>>> b3008d49
                            end if

                            E_L = 0._wp; E_R = 0._wp
                            F_L = 0._wp; F_R = 0._wp

                            $:GPU_LOOP(parallelism='[seq]')
                            do q = vidxb + 1, vidxe
                                E_L = E_L + coeff_L(q)*q_cons_vf(E_idx)%sf(j, k, l + q)
                                F_L = F_L + coeff_L(q)*jac(j, k, l + q)
                            end do

                            $:GPU_LOOP(parallelism='[seq]')
                            do q = vidxb, vidxe - 1
                                E_R = E_R + coeff_R(q)*q_cons_vf(E_idx)%sf(j, k, l + q)
                                F_R = F_R + coeff_R(q)*jac(j, k, l + q)
                            end do

                            call s_get_derived_states(E_L, gamma_L, pi_inf_L, rho_L, vel_L, &
                                                      E_R, gamma_R, pi_inf_R, rho_R, vel_R, &
                                                      pres_L, pres_R, cfl)

                            $:GPU_LOOP(parallelism='[seq]')
                            do i = 1, num_fluids
                                $:GPU_ATOMIC(atomic='update')
<<<<<<< HEAD
                                rhs_vf(i)%sf(j, k, l + 1) = rhs_vf(i)%sf(j, k, l + 1) + &
                                                            (0.5_wp*(alpha_rho_L(i)* &
                                                                     vel_L(3))*(1._wp/dz(l + 1)) - &
                                                             0.5_wp*cfl*(alpha_rho_L(i))*(1._wp/dz(l + 1)))

                                $:GPU_ATOMIC(atomic='update')
                                rhs_vf(i)%sf(j, k, l) = rhs_vf(i)%sf(j, k, l) - &
                                                        (0.5_wp*(alpha_rho_L(i)* &
                                                                 vel_L(3))*(1._wp/dz(l)) - &
                                                         0.5_wp*cfl*(alpha_rho_L(i))*(1._wp/dz(l)))
=======
                                rhs_vf(i)%sf(j, k + 1, l) = rhs_vf(i)%sf(j, k + 1, l) + &
                                                            (0.5_wp*dt*(alpha_rho_L(i)* &
                                                                        vel_L(2))*(1._wp/dy(k + 1)) - &
                                                             0.5_wp*dt*cfl*(alpha_rho_L(i))*(1._wp/dy(k + 1)))

                                $:GPU_ATOMIC(atomic='update')
                                rhs_vf(i)%sf(j, k, l) = rhs_vf(i)%sf(j, k, l) - &
                                                        (0.5_wp*dt*(alpha_rho_L(i)* &
                                                                    vel_L(2))*(1._wp/dy(k)) - &
                                                         0.5_wp*dt*cfl*(alpha_rho_L(i))*(1._wp/dy(k)))
>>>>>>> b3008d49
                            end do

                            if (num_fluids > 1) then
                                $:GPU_LOOP(parallelism='[seq]')
                                do i = 1, num_fluids - 1
                                    $:GPU_ATOMIC(atomic='update')
<<<<<<< HEAD
                                    rhs_vf(advxb + i - 1)%sf(j, k, l + 1) = rhs_vf(advxb + i - 1)%sf(j, k, l + 1) + &
                                                                            (0.5_wp*(alpha_L(i)* &
                                                                                     vel_L(3))*(1._wp/dz(l + 1)) - &
                                                                             0.5_wp*cfl*(alpha_L(i))*(1._wp/dz(l + 1)))

                                    $:GPU_ATOMIC(atomic='update')
                                    rhs_vf(advxb + i - 1)%sf(j, k, l + 1) = rhs_vf(advxb + i - 1)%sf(j, k, l + 1) &
                                                                            - (0.5_wp*q_cons_vf(advxb + i - 1)%sf(j, k, l + 1)*vel_L(3)*(1._wp/dz(l + 1)))

                                    $:GPU_ATOMIC(atomic='update')
                                    rhs_vf(advxb + i - 1)%sf(j, k, l) = rhs_vf(advxb + i - 1)%sf(j, k, l) - &
                                                                        (0.5_wp*(alpha_L(i)* &
                                                                                 vel_L(3))*(1._wp/dz(l)) - &
                                                                         0.5_wp*cfl*(alpha_L(i))*(1._wp/dz(l)))

                                    $:GPU_ATOMIC(atomic='update')
                                    rhs_vf(advxb + i - 1)%sf(j, k, l) = rhs_vf(advxb + i - 1)%sf(j, k, l) &
                                                                        + (0.5_wp*q_cons_vf(advxb + i - 1)%sf(j, k, l)*vel_L(3)*(1._wp/dz(l)))
=======
                                    rhs_vf(advxb + i - 1)%sf(j, k + 1, l) = rhs_vf(advxb + i - 1)%sf(j, k + 1, l) + &
                                                                            (0.5_wp*dt*(alpha_L(i)* &
                                                                                        vel_L(2))*(1._wp/dy(k + 1)) - &
                                                                             0.5_wp*dt*cfl*(alpha_L(i))*(1._wp/dy(k + 1)))

                                    $:GPU_ATOMIC(atomic='update')
                                    rhs_vf(advxb + i - 1)%sf(j, k + 1, l) = rhs_vf(advxb + i - 1)%sf(j, k + 1, l) &
                                                                            - (0.5_wp*dt*q_cons_vf(advxb + i - 1)%sf(j, k + 1, l)*vel_L(2)*(1._wp/dy(k + 1)))

                                    $:GPU_ATOMIC(atomic='update')
                                    rhs_vf(advxb + i - 1)%sf(j, k, l) = rhs_vf(advxb + i - 1)%sf(j, k, l) - &
                                                                        (0.5_wp*dt*(alpha_L(i)* &
                                                                                    vel_L(2))*(1._wp/dy(k)) - &
                                                                         0.5_wp*dt*cfl*(alpha_L(i))*(1._wp/dy(k)))

                                    $:GPU_ATOMIC(atomic='update')
                                    rhs_vf(advxb + i - 1)%sf(j, k, l) = rhs_vf(advxb + i - 1)%sf(j, k, l) &
                                                                        + (0.5_wp*dt*q_cons_vf(advxb + i - 1)%sf(j, k, l)*vel_L(2)*(1._wp/dy(k)))
>>>>>>> b3008d49
                                end do
                            end if

                            $:GPU_ATOMIC(atomic='update')
<<<<<<< HEAD
                            rhs_vf(momxb + 2)%sf(j, k, l + 1) = rhs_vf(momxb + 2)%sf(j, k, l + 1) + &
                                                                (0.5_wp*(rho_L*(vel_L(3))**2.0 + &
                                                                         pres_L + F_L)*(1._wp/dz(l + 1)) - &
                                                                 0.5_wp*cfl*(rho_L*vel_L(3))*(1._wp/dz(l + 1)))

                            $:GPU_ATOMIC(atomic='update')
                            rhs_vf(momxb)%sf(j, k, l + 1) = rhs_vf(momxb)%sf(j, k, l + 1) + &
                                                            (0.5_wp*rho_L*vel_L(1)*vel_L(3)*(1._wp/dz(l + 1)) - &
                                                             0.5_wp*cfl*(rho_L*vel_L(1))*(1._wp/dz(l + 1)))

                            $:GPU_ATOMIC(atomic='update')
                            rhs_vf(momxb + 1)%sf(j, k, l + 1) = rhs_vf(momxb + 1)%sf(j, k, l + 1) + &
                                                                (0.5_wp*rho_L*vel_L(2)*vel_L(3)*(1._wp/dz(l + 1)) - &
                                                                 0.5_wp*cfl*(rho_L*vel_L(2))*(1._wp/dz(l + 1)))

                            $:GPU_ATOMIC(atomic='update')
                            rhs_vf(E_idx)%sf(j, k, l + 1) = rhs_vf(E_idx)%sf(j, k, l + 1) + &
                                                            (0.5_wp*(vel_L(3)*(E_L + &
                                                                               pres_L + F_L))*(1._wp/dz(l + 1)) - &
                                                             0.5_wp*cfl*(E_L)*(1._wp/dz(l + 1)))

                            $:GPU_ATOMIC(atomic='update')
                            rhs_vf(momxb + 2)%sf(j, k, l) = rhs_vf(momxb + 2)%sf(j, k, l) - &
                                                            (0.5_wp*(rho_L*(vel_L(3))**2.0 + &
                                                                     pres_L + F_L)*(1._wp/dz(l)) - &
                                                             0.5_wp*cfl*(rho_L*vel_L(3))*(1._wp/dz(l)))

                            $:GPU_ATOMIC(atomic='update')
                            rhs_vf(momxb)%sf(j, k, l) = rhs_vf(momxb)%sf(j, k, l) - &
                                                        (0.5_wp*rho_L*vel_L(1)*vel_L(3)*(1._wp/dz(l)) - &
                                                         0.5_wp*cfl*(rho_L*vel_L(1))*(1._wp/dz(l)))

                            $:GPU_ATOMIC(atomic='update')
                            rhs_vf(momxb + 1)%sf(j, k, l) = rhs_vf(momxb + 1)%sf(j, k, l) - &
                                                            (0.5_wp*rho_L*vel_L(2)*vel_L(3)*(1._wp/dz(l)) - &
                                                             0.5_wp*cfl*(rho_L*vel_L(2))*(1._wp/dz(l)))

                            $:GPU_ATOMIC(atomic='update')
                            rhs_vf(E_idx)%sf(j, k, l) = rhs_vf(E_idx)%sf(j, k, l) - &
                                                        (0.5_wp*(vel_L(3)*(E_L + &
                                                                           pres_L + F_L))*(1._wp/dz(l)) - &
                                                         0.5_wp*cfl*(E_L)*(1._wp/dz(l)))
=======
                            rhs_vf(momxb + 1)%sf(j, k + 1, l) = rhs_vf(momxb + 1)%sf(j, k + 1, l) + &
                                                                (0.5_wp*dt*(rho_L*(vel_L(2))**2.0 + &
                                                                            pres_L + F_L)*(1._wp/dy(k + 1)) - &
                                                                 0.5_wp*dt*cfl*(rho_L*vel_L(2))*(1._wp/dy(k + 1)))

                            $:GPU_ATOMIC(atomic='update')
                            rhs_vf(momxb)%sf(j, k + 1, l) = rhs_vf(momxb)%sf(j, k + 1, l) + &
                                                            (0.5_wp*dt*rho_L*vel_L(1)*vel_L(2)*(1._wp/dy(k + 1)) - &
                                                             0.5_wp*dt*cfl*(rho_L*vel_L(1))*(1._wp/dy(k + 1)))

                            $:GPU_ATOMIC(atomic='update')
                            rhs_vf(momxb + 2)%sf(j, k + 1, l) = rhs_vf(momxb + 2)%sf(j, k + 1, l) + &
                                                                (0.5_wp*dt*rho_L*vel_L(3)*vel_L(2)*(1._wp/dy(k + 1)) - &
                                                                 0.5_wp*dt*cfl*(rho_L*vel_L(3))*(1._wp/dy(k + 1)))

                            $:GPU_ATOMIC(atomic='update')
                            rhs_vf(E_idx)%sf(j, k + 1, l) = rhs_vf(E_idx)%sf(j, k + 1, l) + &
                                                            (0.5_wp*dt*(vel_L(2)*(E_L + &
                                                                                  pres_L + F_L))*(1._wp/dy(k + 1)) - &
                                                             0.5_wp*dt*cfl*(E_L)*(1._wp/dy(k + 1)))

                            $:GPU_ATOMIC(atomic='update')
                            rhs_vf(momxb + 1)%sf(j, k, l) = rhs_vf(momxb + 1)%sf(j, k, l) - &
                                                            (0.5_wp*dt*(rho_L*(vel_L(2))**2.0 + &
                                                                        pres_L + F_L)*(1._wp/dy(k)) - &
                                                             0.5_wp*dt*cfl*(rho_L*vel_L(2))*(1._wp/dy(k)))

                            $:GPU_ATOMIC(atomic='update')
                            rhs_vf(momxb)%sf(j, k, l) = rhs_vf(momxb)%sf(j, k, l) - &
                                                        (0.5_wp*dt*rho_L*vel_L(1)*vel_L(2)*(1._wp/dy(k)) - &
                                                         0.5_wp*dt*cfl*(rho_L*vel_L(1))*(1._wp/dy(k)))

                            $:GPU_ATOMIC(atomic='update')
                            rhs_vf(momxb + 2)%sf(j, k, l) = rhs_vf(momxb + 2)%sf(j, k, l) - &
                                                            (0.5_wp*dt*rho_L*vel_L(3)*vel_L(2)*(1._wp/dy(k)) - &
                                                             0.5_wp*dt*cfl*(rho_L*vel_L(3))*(1._wp/dy(k)))

                            $:GPU_ATOMIC(atomic='update')
                            rhs_vf(E_idx)%sf(j, k, l) = rhs_vf(E_idx)%sf(j, k, l) - &
                                                        (0.5_wp*dt*(vel_L(2)*(E_L + &
                                                                              pres_L + F_L))*(1._wp/dy(k)) - &
                                                         0.5_wp*dt*cfl*(E_L)*(1._wp/dy(k)))
>>>>>>> b3008d49

                            $:GPU_LOOP(parallelism='[seq]')
                            do i = 1, num_fluids
                                $:GPU_ATOMIC(atomic='update')
<<<<<<< HEAD
                                rhs_vf(i)%sf(j, k, l + 1) = rhs_vf(i)%sf(j, k, l + 1) + &
                                                            (0.5_wp*(alpha_rho_R(i)* &
                                                                     vel_R(3))*(1._wp/dz(l + 1)) + &
                                                             0.5_wp*cfl*(alpha_rho_R(i))*(1._wp/dz(l + 1)))

                                $:GPU_ATOMIC(atomic='update')
                                rhs_vf(i)%sf(j, k, l) = rhs_vf(i)%sf(j, k, l) - &
                                                        (0.5_wp*(alpha_rho_R(i)* &
                                                                 vel_R(3))*(1._wp/dz(l)) + &
                                                         0.5_wp*cfl*(alpha_rho_R(i))*(1._wp/dz(l)))
=======
                                rhs_vf(i)%sf(j, k + 1, l) = rhs_vf(i)%sf(j, k + 1, l) + &
                                                            (0.5_wp*dt*(alpha_rho_R(i)* &
                                                                        vel_R(2))*(1._wp/dy(k + 1)) + &
                                                             0.5_wp*dt*cfl*(alpha_rho_R(i))*(1._wp/dy(k + 1)))

                                $:GPU_ATOMIC(atomic='update')
                                rhs_vf(i)%sf(j, k, l) = rhs_vf(i)%sf(j, k, l) - &
                                                        (0.5_wp*dt*(alpha_rho_R(i)* &
                                                                    vel_R(2))*(1._wp/dy(k)) + &
                                                         0.5_wp*dt*cfl*(alpha_rho_R(i))*(1._wp/dy(k)))
>>>>>>> b3008d49
                            end do

                            if (num_fluids > 1) then
                                $:GPU_LOOP(parallelism='[seq]')
                                do i = 1, num_fluids - 1
                                    $:GPU_ATOMIC(atomic='update')
<<<<<<< HEAD
                                    rhs_vf(advxb + i - 1)%sf(j, k, l + 1) = rhs_vf(advxb + i - 1)%sf(j, k, l + 1) + &
                                                                            (0.5_wp*(alpha_R(i)* &
                                                                                     vel_R(3))*(1._wp/dz(l + 1)) + &
                                                                             0.5_wp*cfl*(alpha_R(i))*(1._wp/dz(l + 1)))

                                    $:GPU_ATOMIC(atomic='update')
                                    rhs_vf(advxb + i - 1)%sf(j, k, l + 1) = rhs_vf(advxb + i - 1)%sf(j, k, l + 1) &
                                                                            - (0.5_wp*q_cons_vf(advxb + i - 1)%sf(j, k, l + 1)*vel_R(3)*(1._wp/dz(l + 1)))

                                    $:GPU_ATOMIC(atomic='update')
                                    rhs_vf(advxb + i - 1)%sf(j, k, l) = rhs_vf(advxb + i - 1)%sf(j, k, l) - &
                                                                        (0.5_wp*(alpha_R(i)* &
                                                                                 vel_R(3))*(1._wp/dz(l)) + &
                                                                         0.5_wp*cfl*(alpha_R(i))*(1._wp/dz(l)))

                                    $:GPU_ATOMIC(atomic='update')
                                    rhs_vf(advxb + i - 1)%sf(j, k, l) = rhs_vf(advxb + i - 1)%sf(j, k, l) &
                                                                        + (0.5_wp*q_cons_vf(advxb + i - 1)%sf(j, k, l)*vel_R(3)*(1._wp/dz(l)))
=======
                                    rhs_vf(advxb + i - 1)%sf(j, k + 1, l) = rhs_vf(advxb + i - 1)%sf(j, k + 1, l) + &
                                                                            (0.5_wp*dt*(alpha_R(i)* &
                                                                                        vel_R(2))*(1._wp/dy(k + 1)) + &
                                                                             0.5_wp*dt*cfl*(alpha_R(i))*(1._wp/dy(k + 1)))

                                    $:GPU_ATOMIC(atomic='update')
                                    rhs_vf(advxb + i - 1)%sf(j, k + 1, l) = rhs_vf(advxb + i - 1)%sf(j, k + 1, l) &
                                                                            - (0.5_wp*dt*q_cons_vf(advxb + i - 1)%sf(j, k + 1, l)*vel_R(2)*(1._wp/dy(k + 1)))

                                    $:GPU_ATOMIC(atomic='update')
                                    rhs_vf(advxb + i - 1)%sf(j, k, l) = rhs_vf(advxb + i - 1)%sf(j, k, l) - &
                                                                        (0.5_wp*dt*(alpha_R(i)* &
                                                                                    vel_R(2))*(1._wp/dy(k)) + &
                                                                         0.5_wp*dt*cfl*(alpha_R(i))*(1._wp/dy(k)))

                                    $:GPU_ATOMIC(atomic='update')
                                    rhs_vf(advxb + i - 1)%sf(j, k, l) = rhs_vf(advxb + i - 1)%sf(j, k, l) &
                                                                        + (0.5_wp*dt*q_cons_vf(advxb + i - 1)%sf(j, k, l)*vel_R(2)*(1._wp/dy(k)))
>>>>>>> b3008d49
                                end do
                            end if

                            $:GPU_ATOMIC(atomic='update')
<<<<<<< HEAD
                            rhs_vf(momxb + 2)%sf(j, k, l + 1) = rhs_vf(momxb + 2)%sf(j, k, l + 1) + &
                                                                (0.5_wp*(rho_R*(vel_R(3))**2.0 + &
                                                                         pres_R + F_R)*(1._wp/dz(l + 1)) + &
                                                                 0.5_wp*cfl*(rho_R*vel_R(3))*(1._wp/dz(l + 1)))

                            $:GPU_ATOMIC(atomic='update')
                            rhs_vf(momxb)%sf(j, k, l + 1) = rhs_vf(momxb)%sf(j, k, l + 1) + &
                                                            (0.5_wp*rho_R*vel_R(1)*vel_R(3)*(1._wp/dz(l + 1)) + &
                                                             0.5_wp*cfl*(rho_R*vel_R(1))*(1._wp/dz(l + 1)))

                            $:GPU_ATOMIC(atomic='update')
                            rhs_vf(momxb + 1)%sf(j, k, l + 1) = rhs_vf(momxb + 1)%sf(j, k, l + 1) + &
                                                                (0.5_wp*rho_R*vel_R(2)*vel_R(3)*(1._wp/dz(l + 1)) + &
                                                                 0.5_wp*cfl*(rho_R*vel_R(2))*(1._wp/dz(l + 1)))

                            $:GPU_ATOMIC(atomic='update')
                            rhs_vf(E_idx)%sf(j, k, l + 1) = rhs_vf(E_idx)%sf(j, k, l + 1) + &
                                                            (0.5_wp*(vel_R(3)*(E_R + &
                                                                               pres_R + F_R))*(1._wp/dz(l + 1)) + &
                                                             0.5_wp*cfl*(E_R)*(1._wp/dz(l + 1)))

                            $:GPU_ATOMIC(atomic='update')
                            rhs_vf(momxb + 2)%sf(j, k, l) = rhs_vf(momxb + 2)%sf(j, k, l) - &
                                                            (0.5_wp*(rho_R*(vel_R(3))**2.0 + &
                                                                     pres_R + F_R)*(1._wp/dz(l)) + &
                                                             0.5_wp*cfl*(rho_R*vel_R(3))*(1._wp/dz(l)))

                            $:GPU_ATOMIC(atomic='update')
                            rhs_vf(momxb)%sf(j, k, l) = rhs_vf(momxb)%sf(j, k, l) - &
                                                        (0.5_wp*rho_R*vel_R(1)*vel_R(3)*(1._wp/dz(l)) + &
                                                         0.5_wp*cfl*(rho_R*vel_R(1))*(1._wp/dz(l)))

                            $:GPU_ATOMIC(atomic='update')
                            rhs_vf(momxb + 1)%sf(j, k, l) = rhs_vf(momxb + 1)%sf(j, k, l) - &
                                                            (0.5_wp*rho_R*vel_R(2)*vel_R(3)*(1._wp/dz(l)) + &
                                                             0.5_wp*cfl*(rho_R*vel_R(2))*(1._wp/dz(l)))

                            $:GPU_ATOMIC(atomic='update')
                            rhs_vf(E_idx)%sf(j, k, l) = rhs_vf(E_idx)%sf(j, k, l) - &
                                                        (0.5_wp*(vel_R(3)*(E_R + &
                                                                           pres_R + F_R))*(1._wp/dz(l)) + &
                                                         0.5_wp*cfl*(E_R)*(1._wp/dz(l)))
=======
                            rhs_vf(momxb + 1)%sf(j, k + 1, l) = rhs_vf(momxb + 1)%sf(j, k + 1, l) + &
                                                                (0.5_wp*dt*(rho_R*(vel_R(2))**2.0 + &
                                                                            pres_R + F_R)*(1._wp/dy(k + 1)) + &
                                                                 0.5_wp*dt*cfl*(rho_R*vel_R(2))*(1._wp/dy(k + 1)))

                            $:GPU_ATOMIC(atomic='update')
                            rhs_vf(momxb)%sf(j, k + 1, l) = rhs_vf(momxb)%sf(j, k + 1, l) + &
                                                            (0.5_wp*dt*rho_R*vel_R(2)*vel_R(1)*(1._wp/dy(k + 1)) + &
                                                             0.5_wp*dt*cfl*(rho_R*vel_R(1))*(1._wp/dy(k + 1)))

                            $:GPU_ATOMIC(atomic='update')
                            rhs_vf(momxb + 2)%sf(j, k + 1, l) = rhs_vf(momxb + 2)%sf(j, k + 1, l) + &
                                                                (0.5_wp*dt*rho_R*vel_R(2)*vel_R(3)*(1._wp/dy(k + 1)) + &
                                                                 0.5_wp*dt*cfl*(rho_R*vel_R(3))*(1._wp/dy(k + 1)))

                            $:GPU_ATOMIC(atomic='update')
                            rhs_vf(E_idx)%sf(j, k + 1, l) = rhs_vf(E_idx)%sf(j, k + 1, l) + &
                                                            (0.5_wp*dt*(vel_R(2)*(E_R + &
                                                                                  pres_R + F_R))*(1._wp/dy(k + 1)) + &
                                                             0.5_wp*dt*cfl*(E_R)*(1._wp/dy(k + 1)))

                            $:GPU_ATOMIC(atomic='update')
                            rhs_vf(momxb + 1)%sf(j, k, l) = rhs_vf(momxb + 1)%sf(j, k, l) - &
                                                            (0.5_wp*dt*(rho_R*(vel_R(2))**2.0 + &
                                                                        pres_R + F_R)*(1._wp/dy(k)) + &
                                                             0.5_wp*dt*cfl*(rho_R*vel_R(2))*(1._wp/dy(k)))

                            $:GPU_ATOMIC(atomic='update')
                            rhs_vf(momxb)%sf(j, k, l) = rhs_vf(momxb)%sf(j, k, l) - &
                                                        (0.5_wp*dt*rho_R*vel_R(2)*vel_R(1)*(1._wp/dy(k)) + &
                                                         0.5_wp*dt*cfl*(rho_R*vel_R(1))*(1._wp/dy(k)))

                            $:GPU_ATOMIC(atomic='update')
                            rhs_vf(momxb + 2)%sf(j, k, l) = rhs_vf(momxb + 2)%sf(j, k, l) - &
                                                            (0.5_wp*dt*rho_R*vel_R(2)*vel_R(3)*(1._wp/dy(k)) + &
                                                             0.5_wp*dt*cfl*(rho_R*vel_R(3))*(1._wp/dy(k)))

                            $:GPU_ATOMIC(atomic='update')
                            rhs_vf(E_idx)%sf(j, k, l) = rhs_vf(E_idx)%sf(j, k, l) - &
                                                        (0.5_wp*dt*(vel_R(2)*(E_R + &
                                                                              pres_R + F_R))*(1._wp/dy(k)) + &
                                                         0.5_wp*dt*cfl*(E_R)*(1._wp/dy(k)))

                        end do
                    end do
                end do
            end if
        elseif (idir == 3) then
            $:GPU_PARALLEL_LOOP(collapse=3, private='[rho_L, rho_R, gamma_L, &
                & gamma_R, pi_inf_L, pi_inf_R, mu_L, mu_R, vel_L, vel_R, &
                & pres_L, pres_R, alpha_L, alpha_R, alpha_rho_L, alpha_rho_R, &
                & F_L, F_R, E_L, E_R, cfl, dvel_small, rho_sf_small, &
                & vflux_L_arr, vflux_R_arr]')
            do l = -1, p
                do k = 0, n
                    do j = 0, m

                        if (viscous) then
                            vflux_L_arr = 0._wp
                            vflux_R_arr = 0._wp

                            #:if MFC_CASE_OPTIMIZATION
                                #:if igr_order == 5
                                    !DIR$ unroll 6
                                #:elif igr_order == 3
                                    !DIR$ unroll 4
                                #:endif
                            #:endif
                            $:GPU_LOOP(parallelism='[seq]')
                            do q = vidxb, vidxe
                                dvel_small = 0._wp
                                !x-direction contributions
                                $:GPU_LOOP(parallelism='[seq]')
                                do i = -1, 1
                                    rho_L = 0._wp
                                    $:GPU_LOOP(parallelism='[seq]')
                                    do r = 1, num_fluids
                                        rho_L = rho_L + q_cons_vf(r)%sf(j + i, k, l + q)
                                    end do
                                    rho_sf_small(i) = rho_L
                                end do

                                dvel_small(1) = (1/(2._wp*dx(j)))*( &
                                                q_cons_vf(momxb)%sf(j + 1, k, l + q)/rho_sf_small(1) - &
                                                q_cons_vf(momxb)%sf(j - 1, k, l + q)/rho_sf_small(-1))
                                dvel_small(3) = (1/(2._wp*dx(j)))*( &
                                                q_cons_vf(momxb + 2)%sf(j + 1, k, l + q)/rho_sf_small(1) - &
                                                q_cons_vf(momxb + 2)%sf(j - 1, k, l + q)/rho_sf_small(-1))

                                if (q > vidxb) then
                                    vflux_L_arr(1) = vflux_L_arr(1) + coeff_L(q)*(dvel_small(3))
                                    vflux_L_arr(3) = vflux_L_arr(3) + coeff_L(q)*(-2._wp*dvel_small(1))/3._wp
                                end if
                                if (q < vidxe) then
                                    vflux_R_arr(1) = vflux_R_arr(1) + coeff_R(q)*(dvel_small(3))
                                    vflux_R_arr(3) = vflux_R_arr(3) + coeff_R(q)*(-2._wp*dvel_small(1))/3._wp
                                end if

                                !y-direction contributions
                                $:GPU_LOOP(parallelism='[seq]')
                                do i = -1, 1
                                    rho_L = 0._wp
                                    $:GPU_LOOP(parallelism='[seq]')
                                    do r = 1, num_fluids
                                        rho_L = rho_L + q_cons_vf(r)%sf(j, k + i, l + q)
                                    end do
                                    rho_sf_small(i) = rho_L
                                end do

                                dvel_small(2) = (1/(2._wp*dy(k)))*( &
                                                q_cons_vf(momxb + 1)%sf(j, k + 1, l + q)/rho_sf_small(1) - &
                                                q_cons_vf(momxb + 1)%sf(j, k - 1, l + q)/rho_sf_small(-1))
                                dvel_small(3) = (1/(2._wp*dy(k)))*( &
                                                q_cons_vf(momxb + 2)%sf(j, k + 1, l + q)/rho_sf_small(1) - &
                                                q_cons_vf(momxb + 2)%sf(j, k - 1, l + q)/rho_sf_small(-1))

                                if (q > vidxb) then
                                    vflux_L_arr(2) = vflux_L_arr(2) + coeff_L(q)*(dvel_small(3))
                                    vflux_L_arr(3) = vflux_L_arr(3) + coeff_L(q)*(-2._wp*dvel_small(2))/3._wp
                                end if
                                if (q < vidxe) then
                                    vflux_R_arr(2) = vflux_R_arr(2) + coeff_R(q)*(dvel_small(3))
                                    vflux_R_arr(3) = vflux_R_arr(3) + coeff_R(q)*(-2._wp*dvel_small(2))/3._wp
                                end if

                                !z-direction contributions
                                $:GPU_LOOP(parallelism='[seq]')
                                do i = -1, 1
                                    rho_L = 0._wp
                                    $:GPU_LOOP(parallelism='[seq]')
                                    do r = 1, num_fluids
                                        rho_L = rho_L + q_cons_vf(r)%sf(j, k, l + i + q)
                                    end do
                                    rho_sf_small(i) = rho_L
                                end do
                                dvel_small(1) = (1/(2._wp*dz(l)))*( &
                                                q_cons_vf(momxb)%sf(j, k, l + 1 + q)/rho_sf_small(1) - &
                                                q_cons_vf(momxb)%sf(j, k, l - 1 + q)/rho_sf_small(-1))
                                dvel_small(2) = (1/(2._wp*dz(l)))*( &
                                                q_cons_vf(momxb + 1)%sf(j, k, l + 1 + q)/rho_sf_small(1) - &
                                                q_cons_vf(momxb + 1)%sf(j, k, l - 1 + q)/rho_sf_small(-1))
                                dvel_small(3) = (1/(2._wp*dz(l)))*( &
                                                q_cons_vf(momxb + 2)%sf(j, k, l + 1 + q)/rho_sf_small(1) - &
                                                q_cons_vf(momxb + 2)%sf(j, k, l - 1 + q)/rho_sf_small(-1))
                                if (q > vidxb) then
                                    vflux_L_arr(1) = vflux_L_arr(1) + coeff_L(q)*(dvel_small(1))
                                    vflux_L_arr(2) = vflux_L_arr(2) + coeff_L(q)*(dvel_small(2))
                                    vflux_L_arr(3) = vflux_L_arr(3) + coeff_L(q)*(4._wp*dvel_small(3))/3._wp
                                end if
                                if (q < vidxe) then
                                    vflux_R_arr(1) = vflux_R_arr(1) + coeff_R(q)*(dvel_small(1))
                                    vflux_R_arr(2) = vflux_R_arr(2) + coeff_R(q)*(dvel_small(2))
                                    vflux_R_arr(3) = vflux_R_arr(3) + coeff_R(q)*(4._wp*dvel_small(3))/3._wp
                                end if
                            end do
                        end if

                        alpha_rho_L = 0._wp; alpha_rho_R = 0._wp
                        alpha_L = 0._wp; alpha_R = 0._wp
                        vel_L = 0._wp; vel_R = 0._wp

                        $:GPU_LOOP(parallelism='[seq]')
                        do q = vidxb + 1, vidxe
                            $:GPU_LOOP(parallelism='[seq]')
                            do i = 1, num_fluids
                                alpha_rho_L(i) = alpha_rho_L(i) + coeff_L(q)*q_cons_vf(i)%sf(j, k, l + q)
                            end do

                            if (num_fluids > 1) then
                                $:GPU_LOOP(parallelism='[seq]')
                                do i = 1, num_fluids - 1
                                    alpha_L(i) = alpha_L(i) + coeff_L(q)*q_cons_vf(E_idx + i)%sf(j, k, l + q)
                                end do
                            else
                                alpha_L(1) = 1._wp
                            end if

                            $:GPU_LOOP(parallelism='[seq]')
                            do i = 1, num_dims
                                vel_L(i) = vel_L(i) + coeff_L(q)*q_cons_vf(momxb + i - 1)%sf(j, k, l + q)
                            end do
                        end do

                        $:GPU_LOOP(parallelism='[seq]')
                        do q = vidxb, vidxe - 1
                            $:GPU_LOOP(parallelism='[seq]')
                            do i = 1, num_fluids
                                alpha_rho_R(i) = alpha_rho_R(i) + coeff_R(q)*q_cons_vf(i)%sf(j, k, l + q)
                            end do

                            if (num_fluids > 1) then
                                $:GPU_LOOP(parallelism='[seq]')
                                do i = 1, num_fluids - 1
                                    alpha_R(i) = alpha_R(i) + coeff_R(q)*q_cons_vf(E_idx + i)%sf(j, k, l + q)
                                end do
                            else
                                alpha_R(1) = 1._wp
                            end if

                            $:GPU_LOOP(parallelism='[seq]')
                            do i = 1, num_dims
                                vel_R(i) = vel_R(i) + coeff_R(q)*q_cons_vf(momxb + i - 1)%sf(j, k, l + q)
                            end do
                        end do

                        if (num_fluids > 1) then
                            alpha_L(num_fluids) = 1._wp - sum(alpha_L(1:num_fluids - 1))
                            alpha_R(num_fluids) = 1._wp - sum(alpha_R(1:num_fluids - 1))
                        end if

                        rho_L = sum(alpha_rho_L)
                        gamma_L = sum(alpha_L*gammas)
                        pi_inf_L = sum(alpha_L*pi_infs)

                        rho_R = sum(alpha_rho_R)
                        gamma_R = sum(alpha_R*gammas)
                        pi_inf_R = sum(alpha_R*pi_infs)

                        vel_L = vel_L/rho_L
                        vel_R = vel_R/rho_R

                        if (viscous) then
                            mu_L = 0._wp
                            mu_R = 0._wp
                            $:GPU_LOOP(parallelism='[seq]')
                            do i = 1, num_fluids
                                mu_L = alpha_L(i)/Res(1, i) + mu_L
                                mu_R = alpha_R(i)/Res(1, i) + mu_R
                            end do

                            $:GPU_ATOMIC(atomic='update')
                            rhs_vf(momxb)%sf(j, k, l + 1) = rhs_vf(momxb)%sf(j, k, l + 1) - &
                                                            0.5_wp*dt*mu_L*vflux_L_arr(1)*(1._wp/dz(l + 1))
                            $:GPU_ATOMIC(atomic='update')
                            rhs_vf(E_idx)%sf(j, k, l + 1) = rhs_vf(E_idx)%sf(j, k, l + 1) - &
                                                            0.5_wp*dt*mu_L*vflux_L_arr(1)*vel_L(1)*(1._wp/dz(l + 1))

                            $:GPU_ATOMIC(atomic='update')
                            rhs_vf(momxb)%sf(j, k, l) = rhs_vf(momxb)%sf(j, k, l) + &
                                                        0.5_wp*dt*mu_L*vflux_L_arr(1)*(1._wp/dz(l))
                            $:GPU_ATOMIC(atomic='update')
                            rhs_vf(E_idx)%sf(j, k, l) = rhs_vf(E_idx)%sf(j, k, l) + &
                                                        0.5_wp*dt*mu_L*vflux_L_arr(1)*vel_L(1)*(1._wp/dz(l))

                            $:GPU_ATOMIC(atomic='update')
                            rhs_vf(momxb)%sf(j, k, l + 1) = rhs_vf(momxb)%sf(j, k, l + 1) - &
                                                            0.5_wp*dt*mu_R*vflux_R_arr(1)*(1._wp/dz(l + 1))
                            $:GPU_ATOMIC(atomic='update')
                            rhs_vf(E_idx)%sf(j, k, l + 1) = rhs_vf(E_idx)%sf(j, k, l + 1) - &
                                                            0.5_wp*dt*mu_R*vflux_R_arr(1)*vel_R(1)*(1._wp/dz(l + 1))

                            $:GPU_ATOMIC(atomic='update')
                            rhs_vf(momxb)%sf(j, k, l) = rhs_vf(momxb)%sf(j, k, l) + &
                                                        0.5_wp*dt*mu_R*vflux_R_arr(1)*(1._wp/dz(l))
                            $:GPU_ATOMIC(atomic='update')
                            rhs_vf(E_idx)%sf(j, k, l) = rhs_vf(E_idx)%sf(j, k, l) + &
                                                        0.5_wp*dt*mu_R*vflux_R_arr(1)*vel_R(1)*(1._wp/dz(l))

                            $:GPU_ATOMIC(atomic='update')
                            rhs_vf(momxb + 1)%sf(j, k, l + 1) = rhs_vf(momxb + 1)%sf(j, k, l + 1) - &
                                                                0.5_wp*dt*mu_L*vflux_L_arr(2)*(1._wp/dz(l + 1))
                            $:GPU_ATOMIC(atomic='update')
                            rhs_vf(E_idx)%sf(j, k, l + 1) = rhs_vf(E_idx)%sf(j, k, l + 1) - &
                                                            0.5_wp*dt*mu_L*vflux_L_arr(2)*vel_L(2)*(1._wp/dz(l + 1))

                            $:GPU_ATOMIC(atomic='update')
                            rhs_vf(momxb + 1)%sf(j, k, l) = rhs_vf(momxb + 1)%sf(j, k, l) + &
                                                            0.5_wp*dt*mu_L*vflux_L_arr(2)*(1._wp/dz(l))
                            $:GPU_ATOMIC(atomic='update')
                            rhs_vf(E_idx)%sf(j, k, l) = rhs_vf(E_idx)%sf(j, k, l) + &
                                                        0.5_wp*dt*mu_L*vflux_L_arr(2)*vel_L(2)*(1._wp/dz(l))

                            $:GPU_ATOMIC(atomic='update')
                            rhs_vf(momxb + 1)%sf(j, k, l + 1) = rhs_vf(momxb + 1)%sf(j, k, l + 1) - &
                                                                0.5_wp*dt*mu_R*vflux_R_arr(2)*(1._wp/dz(l + 1))
                            $:GPU_ATOMIC(atomic='update')
                            rhs_vf(E_idx)%sf(j, k, l + 1) = rhs_vf(E_idx)%sf(j, k, l + 1) - &
                                                            0.5_wp*dt*mu_R*vflux_R_arr(2)*vel_R(2)*(1._wp/dz(l + 1))

                            $:GPU_ATOMIC(atomic='update')
                            rhs_vf(momxb + 1)%sf(j, k, l) = rhs_vf(momxb + 1)%sf(j, k, l) + &
                                                            0.5_wp*dt*mu_R*vflux_R_arr(2)*(1._wp/dz(l))
                            $:GPU_ATOMIC(atomic='update')
                            rhs_vf(E_idx)%sf(j, k, l) = rhs_vf(E_idx)%sf(j, k, l) + &
                                                        0.5_wp*dt*mu_R*vflux_R_arr(2)*vel_R(2)*(1._wp/dz(l))

                            $:GPU_ATOMIC(atomic='update')
                            rhs_vf(momxb + 2)%sf(j, k, l + 1) = rhs_vf(momxb + 2)%sf(j, k, l + 1) - &
                                                                0.5_wp*dt*mu_L*vflux_L_arr(3)*(1._wp/dz(l + 1))
                            $:GPU_ATOMIC(atomic='update')
                            rhs_vf(E_idx)%sf(j, k, l + 1) = rhs_vf(E_idx)%sf(j, k, l + 1) - &
                                                            0.5_wp*dt*mu_L*vflux_L_arr(3)*vel_L(3)*(1._wp/dz(l + 1))

                            $:GPU_ATOMIC(atomic='update')
                            rhs_vf(momxb + 2)%sf(j, k, l) = rhs_vf(momxb + 2)%sf(j, k, l) + &
                                                            0.5_wp*dt*mu_L*vflux_L_arr(3)*(1._wp/dz(l))
                            $:GPU_ATOMIC(atomic='update')
                            rhs_vf(E_idx)%sf(j, k, l) = rhs_vf(E_idx)%sf(j, k, l) + &
                                                        0.5_wp*dt*mu_L*vflux_L_arr(3)*vel_L(3)*(1._wp/dz(l))

                            $:GPU_ATOMIC(atomic='update')
                            rhs_vf(momxb + 2)%sf(j, k, l + 1) = rhs_vf(momxb + 2)%sf(j, k, l + 1) - &
                                                                0.5_wp*dt*mu_R*vflux_R_arr(3)*(1._wp/dz(l + 1))
                            $:GPU_ATOMIC(atomic='update')
                            rhs_vf(E_idx)%sf(j, k, l + 1) = rhs_vf(E_idx)%sf(j, k, l + 1) - &
                                                            0.5_wp*dt*mu_R*vflux_R_arr(3)*vel_R(3)*(1._wp/dz(l + 1))

                            $:GPU_ATOMIC(atomic='update')
                            rhs_vf(momxb + 2)%sf(j, k, l) = rhs_vf(momxb + 2)%sf(j, k, l) + &
                                                            0.5_wp*dt*mu_R*vflux_R_arr(3)*(1._wp/dz(l))
                            $:GPU_ATOMIC(atomic='update')
                            rhs_vf(E_idx)%sf(j, k, l) = rhs_vf(E_idx)%sf(j, k, l) + &
                                                        0.5_wp*dt*mu_R*vflux_R_arr(3)*vel_R(3)*(1._wp/dz(l))
                        end if

                        E_L = 0._wp; E_R = 0._wp
                        F_L = 0._wp; F_R = 0._wp

                        $:GPU_LOOP(parallelism='[seq]')
                        do q = vidxb + 1, vidxe
                            E_L = E_L + coeff_L(q)*q_cons_vf(E_idx)%sf(j, k, l + q)
                            F_L = F_L + coeff_L(q)*jac(j, k, l + q)
                        end do

                        $:GPU_LOOP(parallelism='[seq]')
                        do q = vidxb, vidxe - 1
                            E_R = E_R + coeff_R(q)*q_cons_vf(E_idx)%sf(j, k, l + q)
                            F_R = F_R + coeff_R(q)*jac(j, k, l + q)
                        end do

                        call s_get_derived_states(E_L, gamma_L, pi_inf_L, rho_L, vel_L, &
                                                  E_R, gamma_R, pi_inf_R, rho_R, vel_R, &
                                                  pres_L, pres_R, cfl)

                        $:GPU_LOOP(parallelism='[seq]')
                        do i = 1, num_fluids
                            $:GPU_ATOMIC(atomic='update')
                            rhs_vf(i)%sf(j, k, l + 1) = rhs_vf(i)%sf(j, k, l + 1) + &
                                                        (0.5_wp*dt*(alpha_rho_L(i)* &
                                                                    vel_L(3))*(1._wp/dz(l + 1)) - &
                                                         0.5_wp*dt*cfl*(alpha_rho_L(i))*(1._wp/dz(l + 1)))

                            $:GPU_ATOMIC(atomic='update')
                            rhs_vf(i)%sf(j, k, l) = rhs_vf(i)%sf(j, k, l) - &
                                                    (0.5_wp*dt*(alpha_rho_L(i)* &
                                                                vel_L(3))*(1._wp/dz(l)) - &
                                                     0.5_wp*dt*cfl*(alpha_rho_L(i))*(1._wp/dz(l)))
                        end do

                        if (num_fluids > 1) then
                            $:GPU_LOOP(parallelism='[seq]')
                            do i = 1, num_fluids - 1
                                $:GPU_ATOMIC(atomic='update')
                                rhs_vf(advxb + i - 1)%sf(j, k, l + 1) = rhs_vf(advxb + i - 1)%sf(j, k, l + 1) + &
                                                                        (0.5_wp*dt*(alpha_L(i)* &
                                                                                    vel_L(3))*(1._wp/dz(l + 1)) - &
                                                                         0.5_wp*dt*cfl*(alpha_L(i))*(1._wp/dz(l + 1)))

                                $:GPU_ATOMIC(atomic='update')
                                rhs_vf(advxb + i - 1)%sf(j, k, l + 1) = rhs_vf(advxb + i - 1)%sf(j, k, l + 1) &
                                                                        - (0.5_wp*dt*q_cons_vf(advxb + i - 1)%sf(j, k, l + 1)*vel_L(3)*(1._wp/dz(l + 1)))

                                $:GPU_ATOMIC(atomic='update')
                                rhs_vf(advxb + i - 1)%sf(j, k, l) = rhs_vf(advxb + i - 1)%sf(j, k, l) - &
                                                                    (0.5_wp*dt*(alpha_L(i)* &
                                                                                vel_L(3))*(1._wp/dz(l)) - &
                                                                     0.5_wp*dt*cfl*(alpha_L(i))*(1._wp/dz(l)))

                                $:GPU_ATOMIC(atomic='update')
                                rhs_vf(advxb + i - 1)%sf(j, k, l) = rhs_vf(advxb + i - 1)%sf(j, k, l) &
                                                                    + (0.5_wp*dt*q_cons_vf(advxb + i - 1)%sf(j, k, l)*vel_L(3)*(1._wp/dz(l)))
                            end do
                        end if

                        $:GPU_ATOMIC(atomic='update')
                        rhs_vf(momxb + 2)%sf(j, k, l + 1) = rhs_vf(momxb + 2)%sf(j, k, l + 1) + &
                                                            (0.5_wp*dt*(rho_L*(vel_L(3))**2.0 + &
                                                                        pres_L + F_L)*(1._wp/dz(l + 1)) - &
                                                             0.5_wp*dt*cfl*(rho_L*vel_L(3))*(1._wp/dz(l + 1)))

                        $:GPU_ATOMIC(atomic='update')
                        rhs_vf(momxb)%sf(j, k, l + 1) = rhs_vf(momxb)%sf(j, k, l + 1) + &
                                                        (0.5_wp*dt*rho_L*vel_L(1)*vel_L(3)*(1._wp/dz(l + 1)) - &
                                                         0.5_wp*dt*cfl*(rho_L*vel_L(1))*(1._wp/dz(l + 1)))

                        $:GPU_ATOMIC(atomic='update')
                        rhs_vf(momxb + 1)%sf(j, k, l + 1) = rhs_vf(momxb + 1)%sf(j, k, l + 1) + &
                                                            (0.5_wp*dt*rho_L*vel_L(2)*vel_L(3)*(1._wp/dz(l + 1)) - &
                                                             0.5_wp*dt*cfl*(rho_L*vel_L(2))*(1._wp/dz(l + 1)))

                        $:GPU_ATOMIC(atomic='update')
                        rhs_vf(E_idx)%sf(j, k, l + 1) = rhs_vf(E_idx)%sf(j, k, l + 1) + &
                                                        (0.5_wp*dt*(vel_L(3)*(E_L + &
                                                                              pres_L + F_L))*(1._wp/dz(l + 1)) - &
                                                         0.5_wp*dt*cfl*(E_L)*(1._wp/dz(l + 1)))

                        $:GPU_ATOMIC(atomic='update')
                        rhs_vf(momxb + 2)%sf(j, k, l) = rhs_vf(momxb + 2)%sf(j, k, l) - &
                                                        (0.5_wp*dt*(rho_L*(vel_L(3))**2.0 + &
                                                                    pres_L + F_L)*(1._wp/dz(l)) - &
                                                         0.5_wp*dt*cfl*(rho_L*vel_L(3))*(1._wp/dz(l)))

                        $:GPU_ATOMIC(atomic='update')
                        rhs_vf(momxb)%sf(j, k, l) = rhs_vf(momxb)%sf(j, k, l) - &
                                                    (0.5_wp*dt*rho_L*vel_L(1)*vel_L(3)*(1._wp/dz(l)) - &
                                                     0.5_wp*dt*cfl*(rho_L*vel_L(1))*(1._wp/dz(l)))

                        $:GPU_ATOMIC(atomic='update')
                        rhs_vf(momxb + 1)%sf(j, k, l) = rhs_vf(momxb + 1)%sf(j, k, l) - &
                                                        (0.5_wp*dt*rho_L*vel_L(2)*vel_L(3)*(1._wp/dz(l)) - &
                                                         0.5_wp*dt*cfl*(rho_L*vel_L(2))*(1._wp/dz(l)))

                        $:GPU_ATOMIC(atomic='update')
                        rhs_vf(E_idx)%sf(j, k, l) = rhs_vf(E_idx)%sf(j, k, l) - &
                                                    (0.5_wp*dt*(vel_L(3)*(E_L + &
                                                                          pres_L + F_L))*(1._wp/dz(l)) - &
                                                     0.5_wp*dt*cfl*(E_L)*(1._wp/dz(l)))

                        $:GPU_LOOP(parallelism='[seq]')
                        do i = 1, num_fluids
                            $:GPU_ATOMIC(atomic='update')
                            rhs_vf(i)%sf(j, k, l + 1) = rhs_vf(i)%sf(j, k, l + 1) + &
                                                        (0.5_wp*dt*(alpha_rho_R(i)* &
                                                                    vel_R(3))*(1._wp/dz(l + 1)) + &
                                                         0.5_wp*dt*cfl*(alpha_rho_R(i))*(1._wp/dz(l + 1)))

                            $:GPU_ATOMIC(atomic='update')
                            rhs_vf(i)%sf(j, k, l) = rhs_vf(i)%sf(j, k, l) - &
                                                    (0.5_wp*dt*(alpha_rho_R(i)* &
                                                                vel_R(3))*(1._wp/dz(l)) + &
                                                     0.5_wp*dt*cfl*(alpha_rho_R(i))*(1._wp/dz(l)))
                        end do

                        if (num_fluids > 1) then
                            $:GPU_LOOP(parallelism='[seq]')
                            do i = 1, num_fluids - 1
                                $:GPU_ATOMIC(atomic='update')
                                rhs_vf(advxb + i - 1)%sf(j, k, l + 1) = rhs_vf(advxb + i - 1)%sf(j, k, l + 1) + &
                                                                        (0.5_wp*dt*(alpha_R(i)* &
                                                                                    vel_R(3))*(1._wp/dz(l + 1)) + &
                                                                         0.5_wp*dt*cfl*(alpha_R(i))*(1._wp/dz(l + 1)))

                                $:GPU_ATOMIC(atomic='update')
                                rhs_vf(advxb + i - 1)%sf(j, k, l + 1) = rhs_vf(advxb + i - 1)%sf(j, k, l + 1) &
                                                                        - (0.5_wp*dt*q_cons_vf(advxb + i - 1)%sf(j, k, l + 1)*vel_R(3)*(1._wp/dz(l + 1)))

                                $:GPU_ATOMIC(atomic='update')
                                rhs_vf(advxb + i - 1)%sf(j, k, l) = rhs_vf(advxb + i - 1)%sf(j, k, l) - &
                                                                    (0.5_wp*dt*(alpha_R(i)* &
                                                                                vel_R(3))*(1._wp/dz(l)) + &
                                                                     0.5_wp*dt*cfl*(alpha_R(i))*(1._wp/dz(l)))

                                $:GPU_ATOMIC(atomic='update')
                                rhs_vf(advxb + i - 1)%sf(j, k, l) = rhs_vf(advxb + i - 1)%sf(j, k, l) &
                                                                    + (0.5_wp*dt*q_cons_vf(advxb + i - 1)%sf(j, k, l)*vel_R(3)*(1._wp/dz(l)))
                            end do
                        end if

                        $:GPU_ATOMIC(atomic='update')
                        rhs_vf(momxb + 2)%sf(j, k, l + 1) = rhs_vf(momxb + 2)%sf(j, k, l + 1) + &
                                                            (0.5_wp*dt*(rho_R*(vel_R(3))**2.0 + &
                                                                        pres_R + F_R)*(1._wp/dz(l + 1)) + &
                                                             0.5_wp*dt*cfl*(rho_R*vel_R(3))*(1._wp/dz(l + 1)))

                        $:GPU_ATOMIC(atomic='update')
                        rhs_vf(momxb)%sf(j, k, l + 1) = rhs_vf(momxb)%sf(j, k, l + 1) + &
                                                        (0.5_wp*dt*rho_R*vel_R(1)*vel_R(3)*(1._wp/dz(l + 1)) + &
                                                         0.5_wp*dt*cfl*(rho_R*vel_R(1))*(1._wp/dz(l + 1)))

                        $:GPU_ATOMIC(atomic='update')
                        rhs_vf(momxb + 1)%sf(j, k, l + 1) = rhs_vf(momxb + 1)%sf(j, k, l + 1) + &
                                                            (0.5_wp*dt*rho_R*vel_R(2)*vel_R(3)*(1._wp/dz(l + 1)) + &
                                                             0.5_wp*dt*cfl*(rho_R*vel_R(2))*(1._wp/dz(l + 1)))

                        $:GPU_ATOMIC(atomic='update')
                        rhs_vf(E_idx)%sf(j, k, l + 1) = rhs_vf(E_idx)%sf(j, k, l + 1) + &
                                                        (0.5_wp*dt*(vel_R(3)*(E_R + &
                                                                              pres_R + F_R))*(1._wp/dz(l + 1)) + &
                                                         0.5_wp*dt*cfl*(E_R)*(1._wp/dz(l + 1)))

                        $:GPU_ATOMIC(atomic='update')
                        rhs_vf(momxb + 2)%sf(j, k, l) = rhs_vf(momxb + 2)%sf(j, k, l) - &
                                                        (0.5_wp*dt*(rho_R*(vel_R(3))**2.0 + &
                                                                    pres_R + F_R)*(1._wp/dz(l)) + &
                                                         0.5_wp*dt*cfl*(rho_R*vel_R(3))*(1._wp/dz(l)))

                        $:GPU_ATOMIC(atomic='update')
                        rhs_vf(momxb)%sf(j, k, l) = rhs_vf(momxb)%sf(j, k, l) - &
                                                    (0.5_wp*dt*rho_R*vel_R(1)*vel_R(3)*(1._wp/dz(l)) + &
                                                     0.5_wp*dt*cfl*(rho_R*vel_R(1))*(1._wp/dz(l)))

                        $:GPU_ATOMIC(atomic='update')
                        rhs_vf(momxb + 1)%sf(j, k, l) = rhs_vf(momxb + 1)%sf(j, k, l) - &
                                                        (0.5_wp*dt*rho_R*vel_R(2)*vel_R(3)*(1._wp/dz(l)) + &
                                                         0.5_wp*dt*cfl*(rho_R*vel_R(2))*(1._wp/dz(l)))

                        $:GPU_ATOMIC(atomic='update')
                        rhs_vf(E_idx)%sf(j, k, l) = rhs_vf(E_idx)%sf(j, k, l) - &
                                                    (0.5_wp*dt*(vel_R(3)*(E_R + &
                                                                          pres_R + F_R))*(1._wp/dz(l)) + &
                                                     0.5_wp*dt*cfl*(E_R)*(1._wp/dz(l)))
>>>>>>> b3008d49

                        end do
                    end do
                end do
            #:endcall GPU_PARALLEL_LOOP
        end if

    end subroutine s_igr_riemann_solver

    subroutine s_get_derived_states(E_L, gamma_L, pi_inf_L, rho_L, vel_L, &
                                         E_R, gamma_R, pi_inf_R, rho_R, vel_R, &
                                         pres_L, pres_R, cfl)
        $:GPU_ROUTINE(parallelism='[seq]')

        real(wp), intent(in) :: E_L, gamma_L, pi_inf_L, rho_L
        real(wp), intent(in) :: E_R, gamma_R, pi_inf_R, rho_R
        real(wp), dimension(num_dims), intent(in) :: vel_L, vel_R
        real(wp), intent(out) :: pres_L, pres_R, cfl

        real(wp) :: a_L, a_R

        if (num_dims == 2) then
            pres_L = (E_L - pi_inf_L - 0.5_wp*rho_L*(vel_L(1)**2._wp + vel_L(2)**2._wp))/gamma_L
            pres_R = (E_R - pi_inf_R - 0.5_wp*rho_R*(vel_R(1)**2._wp + vel_R(2)**2._wp))/gamma_R

            if (igr_pres_lim) then
                pres_L = max(pres_L, 0._wp)
                pres_R = max(pres_R, 0._wp)
            end if

            a_L = sqrt((pres_L*(1._wp/gamma_L + 1._wp) + pi_inf_L/gamma_L)/rho_L)
            a_R = sqrt((pres_R*(1._wp/gamma_R + 1._wp) + pi_inf_R/gamma_R)/rho_R)

            cfl = max(sqrt(vel_L(1)**2._wp + vel_L(2)**2._wp), &
                      sqrt(vel_R(1)**2._wp + vel_R(2)**2._wp)) + &
                  max(a_L, a_R)
        elseif (num_dims == 3) then
            pres_L = (E_L - pi_inf_L - 0.5_wp*rho_L*(vel_L(1)**2._wp + vel_L(2)**2._wp + vel_L(3)**2._wp))/gamma_L
            pres_R = (E_R - pi_inf_R - 0.5_wp*rho_R*(vel_R(1)**2._wp + vel_R(2)**2._wp + vel_R(3)**2._wp))/gamma_R

            if (igr_pres_lim) then
                pres_L = max(pres_L, 0._wp)
                pres_R = max(pres_R, 0._wp)
            end if

            a_L = sqrt((pres_L*(1._wp/gamma_L + 1._wp) + pi_inf_L/gamma_L)/rho_L)
            a_R = sqrt((pres_R*(1._wp/gamma_R + 1._wp) + pi_inf_R/gamma_R)/rho_R)

            cfl = max(sqrt(vel_L(1)**2._wp + vel_L(2)**2._wp + vel_L(3)**2._wp), &
                      sqrt(vel_R(1)**2._wp + vel_R(2)**2._wp + vel_R(3)**2._wp)) + &
                  max(a_L, a_R)
        end if

    end subroutine s_get_derived_states

    subroutine s_igr_flux_add(q_cons_vf, rhs_vf, flux_vf, idir)

        type(scalar_field), &
            dimension(sys_size), &
            intent(inout) :: q_cons_vf, flux_vf, rhs_vf

        integer, intent(in) :: idir

        if (idir == 1) then
            #:call GPU_PARALLEL_LOOP(collapse=4)
                do i = 1, sys_size
                    do l = 0, p
                        do k = 0, n
                            do j = 0, m
                                rhs_vf(i)%sf(j, k, l) = 1._wp/dx(j)* &
                                                        (flux_vf(i)%sf(j - 1, k, l) &
                                                         - flux_vf(i)%sf(j, k, l))
                            end do
                        end do
                    end do
                end do
            #:endcall GPU_PARALLEL_LOOP
        elseif (idir == 2) then
            #:call GPU_PARALLEL_LOOP(collapse=4)
                do i = 1, sys_size
                    do l = 0, p
                        do k = 0, n
                            do j = 0, m
                                rhs_vf(i)%sf(j, k, l) = &
                                    rhs_vf(i)%sf(j, k, l) + 1._wp/dy(k)* &
                                    (flux_vf(i)%sf(j, k - 1, l) &
                                     - flux_vf(i)%sf(j, k, l))
                            end do
                        end do
                    end do
                end do
            #:endcall GPU_PARALLEL_LOOP
        elseif (idir == 3) then
            #:call GPU_PARALLEL_LOOP(collapse=4)
                do i = 1, sys_size
                    do l = 0, p
                        do k = 0, n
                            do j = 0, m
                                rhs_vf(i)%sf(j, k, l) = &
                                    rhs_vf(i)%sf(j, k, l) + 1._wp/dz(l)* &
                                    (flux_vf(i)%sf(j, k, l - 1) &
                                     - flux_vf(i)%sf(j, k, l))
                            end do
                        end do
                    end do
                end do
            #:endcall GPU_PARALLEL_LOOP
        end if

    end subroutine s_igr_flux_add

    subroutine s_finalize_igr_module()

        if (viscous) then
            @:DEALLOCATE(Res_igr)
        end if

        @:DEALLOCATE(jac, jac_rhs)

        if (igr_iter_solver == 1) then ! Jacobi iteration
            @:DEALLOCATE(jac_old)
        end if

        #:if not MFC_CASE_OPTIMIZATION
            @:DEALLOCATE(coeff_L, coeff_R)
        #:endif

    end subroutine s_finalize_igr_module

end module m_igr<|MERGE_RESOLUTION|>--- conflicted
+++ resolved
@@ -24,9 +24,8 @@
  s_igr_flux_add, &
  s_finalize_igr_module
 
-<<<<<<< HEAD
-    real(wp), allocatable, target, dimension(: ,:, :) :: jac
-    real(wp), allocatable, dimension(:, :, :) :: jac_rhs, jac_old
+    real(stp), allocatable, target, dimension(: ,:, :) :: jac
+    real(stp), allocatable, dimension(:, :, :) :: jac_rhs, jac_old
     $:GPU_DECLARE(create='[jac, jac_rhs, jac_old]')
 
     type(scalar_field), dimension(1) :: jac_sf
@@ -34,13 +33,6 @@
 
     real(wp), allocatable, dimension(:, :) :: Res_igr
     $:GPU_DECLARE(create='[Res_igr]')
-=======
-    real(stp), allocatable, dimension(:, :, :) :: jac, jac_rhs, jac_old
-    $:GPU_DECLARE(create='[jac, jac_rhs, jac_old]')
-
-    real(stp), allocatable, dimension(:, :) :: Res
-    $:GPU_DECLARE(create='[Res]')
->>>>>>> b3008d49
 
     real(wp) :: alf_igr
     $:GPU_DECLARE(create='[alf_igr]')
@@ -198,7 +190,6 @@
         end if
 
         do q = 1, num_iters
-<<<<<<< HEAD
             #:call GPU_PARALLEL_LOOP(collapse=3, private='[rho_lx, rho_rx, rho_ly, rho_ry, rho_lz, rho_rz, fd_coeff]')
                 do l = 0, p
                     do k = 0, n
@@ -210,43 +201,16 @@
                             rho_lz = 0._wp
                             rho_rz = 0._wp
                             fd_coeff = 0._wp
-=======
-            $:GPU_PARALLEL_LOOP(collapse=3, private='[rho_lx, rho_rx, rho_ly, &
-                & rho_ry, rho_lz, rho_rz, fd_coeff]')
-            do l = 0, p
-                do k = 0, n
-                    do j = 0, m
-                        rho_lx = 0._wp
-                        rho_rx = 0._wp
-                        rho_ly = 0._wp
-                        rho_ry = 0._wp
-                        rho_lz = 0._wp
-                        rho_rz = 0._wp
-                        fd_coeff = 0._wp
-
-                        $:GPU_LOOP(parallelism='[seq]')
-                        do i = 1, num_fluids
-                            rho_lx = rho_lx + real(q_cons_vf(i)%sf(j, k, l) + q_cons_vf(i)%sf(j - 1, k, l), kind=wp)/2._wp
-                            rho_rx = rho_rx + real(q_cons_vf(i)%sf(j, k, l) + q_cons_vf(i)%sf(j + 1, k, l), kind=wp)/2._wp
-                            rho_ly = rho_ly + real(q_cons_vf(i)%sf(j, k, l) + q_cons_vf(i)%sf(j, k - 1, l), kind=wp)/2._wp
-                            rho_ry = rho_ry + real(q_cons_vf(i)%sf(j, k, l) + q_cons_vf(i)%sf(j, k + 1, l), kind=wp)/2._wp
-                            if (p > 0) then
-                                rho_lz = rho_lz + real(q_cons_vf(i)%sf(j, k, l) + q_cons_vf(i)%sf(j, k, l - 1), kind=wp)/2._wp
-                                rho_rz = rho_rz + real(q_cons_vf(i)%sf(j, k, l) + q_cons_vf(i)%sf(j, k, l + 1), kind=wp)/2._wp
-                            end if
-                            fd_coeff = fd_coeff + q_cons_vf(i)%sf(j, k, l)
-                        end do
->>>>>>> b3008d49
 
                             $:GPU_LOOP(parallelism='[seq]')
                             do i = 1, num_fluids
-                                rho_lx = rho_lx + (q_cons_vf(i)%sf(j, k, l) + q_cons_vf(i)%sf(j - 1, k, l))/2._wp
-                                rho_rx = rho_rx + (q_cons_vf(i)%sf(j, k, l) + q_cons_vf(i)%sf(j + 1, k, l))/2._wp
-                                rho_ly = rho_ly + (q_cons_vf(i)%sf(j, k, l) + q_cons_vf(i)%sf(j, k - 1, l))/2._wp
-                                rho_ry = rho_ry + (q_cons_vf(i)%sf(j, k, l) + q_cons_vf(i)%sf(j, k + 1, l))/2._wp
+                                rho_lx = rho_lx + real(q_cons_vf(i)%sf(j, k, l) + q_cons_vf(i)%sf(j - 1, k, l), kind=wp)/2._wp
+                                rho_rx = rho_rx + real(q_cons_vf(i)%sf(j, k, l) + q_cons_vf(i)%sf(j + 1, k, l), kind=wp)/2._wp
+                                rho_ly = rho_ly + real(q_cons_vf(i)%sf(j, k, l) + q_cons_vf(i)%sf(j, k - 1, l), kind=wp)/2._wp
+                                rho_ry = rho_ry + real(q_cons_vf(i)%sf(j, k, l) + q_cons_vf(i)%sf(j, k + 1, l), kind=wp)/2._wp
                                 if (p > 0) then
-                                    rho_lz = rho_lz + (q_cons_vf(i)%sf(j, k, l) + q_cons_vf(i)%sf(j, k, l - 1))/2._wp
-                                    rho_rz = rho_rz + (q_cons_vf(i)%sf(j, k, l) + q_cons_vf(i)%sf(j, k, l + 1))/2._wp
+                                    rho_lz = rho_lz + real(q_cons_vf(i)%sf(j, k, l) + q_cons_vf(i)%sf(j, k, l - 1), kind=wp)/2._wp
+                                    rho_rz = rho_rz + real(q_cons_vf(i)%sf(j, k, l) + q_cons_vf(i)%sf(j, k, l + 1), kind=wp)/2._wp
                                 end if
                                 fd_coeff = fd_coeff + q_cons_vf(i)%sf(j, k, l)
                             end do
@@ -256,20 +220,7 @@
                                         (1._wp/dy(k)**2._wp)*(1._wp/rho_ly + 1._wp/rho_ry))
 
                             if (num_dims == 3) then
-<<<<<<< HEAD
                                 fd_coeff = fd_coeff + alf_igr*(1._wp/dz(l)**2._wp)*(1._wp/rho_lz + 1._wp/rho_rz)
-=======
-                                jac(j, k, l) = (alf_igr/fd_coeff)* &
-                                               ((1._wp/dx(j)**2._wp)*(jac_old(j - 1, k, l)/rho_lx + jac_old(j + 1, k, l)/rho_rx) + &
-                                                (1._wp/dy(k)**2._wp)*(jac_old(j, k - 1, l)/rho_ly + jac_old(j, k + 1, l)/rho_ry) + &
-                                                (1._wp/dz(l)**2._wp)*(jac_old(j, k, l - 1)/rho_lz + jac_old(j, k, l + 1)/rho_rz)) + &
-                                               jac_rhs(j, k, l)/fd_coeff
-                            else
-                                jac(j, k, l) = (alf_igr/fd_coeff)* &
-                                               ((1._wp/dx(j)**2._wp)*(real(jac_old(j - 1, k, l), kind=wp)/rho_lx + real(jac_old(j + 1, k, l), kind=wp)/rho_rx) + &
-                                                (1._wp/dy(k)**2._wp)*(real(jac_old(j, k - 1, l), kind=wp)/rho_ly + real(jac_old(j, k + 1, l), kind=wp)/rho_ry)) + &
-                                               real(jac_rhs(j, k, l), kind=wp)/fd_coeff
->>>>>>> b3008d49
                             end if
 
                             if (igr_iter_solver == 1) then ! Jacobi iteration
@@ -281,9 +232,9 @@
                                                    jac_rhs(j, k, l)/fd_coeff
                                 else
                                     jac(j, k, l) = (alf_igr/fd_coeff)* &
-                                                   ((1._wp/dx(j)**2._wp)*(jac_old(j - 1, k, l)/rho_lx + jac_old(j + 1, k, l)/rho_rx) + &
-                                                    (1._wp/dy(k)**2._wp)*(jac_old(j, k - 1, l)/rho_ly + jac_old(j, k + 1, l)/rho_ry)) + &
-                                                   jac_rhs(j, k, l)/fd_coeff
+                                                   ((1._wp/dx(j)**2._wp)*(real(jac_old(j - 1, k, l), kind=wp)/rho_lx + real(jac_old(j + 1, k, l), kind=wp)/rho_rx) + &
+                                                    (1._wp/dy(k)**2._wp)*(real(jac_old(j, k - 1, l), kind=wp)/rho_ly + real(jac_old(j, k + 1, l), kind=wp)/rho_ry)) + &
+                                                   real(jac_rhs(j, k, l), kind=wp)/fd_coeff
                                 end if
                             else ! Gauss Seidel iteration
                                 if (num_dims == 3) then
@@ -369,41 +320,21 @@
                         vel_L = vel_L/sum(alpha_rho_L)
                         vel_R = vel_R/sum(alpha_rho_R)
 
-<<<<<<< HEAD
                         #:for LR in ['L', 'R']
                             $:GPU_ATOMIC(atomic='update')
                             rhs_vf(momxb)%sf(j + 1, k, l) = rhs_vf(momxb)%sf(j + 1, k, l) + &
-                                                            0.5_wp*F_${LR}$*(1._wp/dx(j + 1))
+                                                            0.5_wp*dt*F_${LR}$*(1._wp/dx(j + 1))
                             $:GPU_ATOMIC(atomic='update')
                             rhs_vf(E_idx)%sf(j + 1, k, l) = rhs_vf(E_idx)%sf(j + 1, k, l) + &
-                                                            0.5_wp*vel_${LR}$*F_${LR}$*(1._wp/dx(j + 1))
+                                                            0.5_wp*dt*vel_${LR}$*F_${LR}$*(1._wp/dx(j + 1))
                             $:GPU_ATOMIC(atomic='update')
                             rhs_vf(momxb)%sf(j, k, l) = rhs_vf(momxb)%sf(j, k, l) - &
-                                                        0.5_wp*F_${LR}$*(1._wp/dx(j))
+                                                        0.5_wp*dt*F_${LR}$*(1._wp/dx(j))
                             $:GPU_ATOMIC(atomic='update')
                             rhs_vf(E_idx)%sf(j, k, l) = rhs_vf(E_idx)%sf(j, k, l) - &
-                                                        0.5_wp*vel_${LR}$*F_${LR}$*(1._wp/dx(j))
+                                                        0.5_wp*dt*vel_${LR}$*F_${LR}$*(1._wp/dx(j))
                         #:endfor
                     end do
-=======
-                    vel_L = vel_L/sum(alpha_rho_L)
-                    vel_R = vel_R/sum(alpha_rho_R)
-
-                    #:for LR in ['L', 'R']
-                        $:GPU_ATOMIC(atomic='update')
-                        rhs_vf(momxb)%sf(j + 1, k, l) = rhs_vf(momxb)%sf(j + 1, k, l) + &
-                                                        0.5_wp*dt*F_${LR}$*(1._wp/dx(j + 1))
-                        $:GPU_ATOMIC(atomic='update')
-                        rhs_vf(E_idx)%sf(j + 1, k, l) = rhs_vf(E_idx)%sf(j + 1, k, l) + &
-                                                        0.5_wp*dt*vel_${LR}$*F_${LR}$*(1._wp/dx(j + 1))
-                        $:GPU_ATOMIC(atomic='update')
-                        rhs_vf(momxb)%sf(j, k, l) = rhs_vf(momxb)%sf(j, k, l) - &
-                                                    0.5_wp*dt*F_${LR}$*(1._wp/dx(j))
-                        $:GPU_ATOMIC(atomic='update')
-                        rhs_vf(E_idx)%sf(j, k, l) = rhs_vf(E_idx)%sf(j, k, l) - &
-                                                    0.5_wp*dt*vel_${LR}$*F_${LR}$*(1._wp/dx(j))
-                    #:endfor
->>>>>>> b3008d49
                 end do
             end do
         #:endcall GPU_PARALLEL_LOOP
@@ -434,7 +365,6 @@
 
         if (idir == 1) then
             if (p == 0) then
-<<<<<<< HEAD
                 #:call GPU_PARALLEL_LOOP(collapse=3, private='[rho_L, rho_R, gamma_L, gamma_R, pi_inf_L, pi_inf_R, mu_L, mu_R, vel_L, vel_R, pres_L, pres_R, alpha_L, alpha_R, alpha_rho_L, alpha_rho_R, F_L, F_R, E_L, E_R, cfl, dvel, dvel_small, rho_sf_small, vflux_L_arr, vflux_R_arr]')
                     do l = 0, p
                         do k = 0, n
@@ -443,19 +373,6 @@
                                 dvel = 0._wp
                                 vflux_L_arr = 0._wp
                                 vflux_R_arr = 0._wp
-=======
-                $:GPU_PARALLEL_LOOP(collapse=3, private='[rho_L, rho_R, gamma_L, &
-                    & gamma_R, pi_inf_L, pi_inf_R, mu_L, mu_R, vel_L, vel_R, &
-                    & pres_L, pres_R, alpha_L, alpha_R, alpha_rho_L, alpha_rho_R, &
-                    & F_L, F_R, E_L, E_R, cfl, dvel, dvel_small, rho_sf_small, &
-                    & vflux_L_arr, vflux_R_arr]')
-                do l = 0, p
-                    do k = 0, n
-                        do j = -1, m
-                            dvel = 0._wp
-                            vflux_L_arr = 0._wp
-                            vflux_R_arr = 0._wp
->>>>>>> b3008d49
 
                                 #:if MFC_CASE_OPTIMIZATION
                                     #:if igr_order == 5
@@ -605,59 +522,59 @@
 
                                     $:GPU_ATOMIC(atomic='update')
                                     rhs_vf(momxb + 1)%sf(j + 1, k, l) = rhs_vf(momxb + 1)%sf(j + 1, k, l) - &
-                                                                        0.5_wp*mu_L*vflux_L_arr(1)*(1._wp/dx(j + 1))
+                                                                        0.5_wp*dt*mu_L*vflux_L_arr(1)*(1._wp/dx(j + 1))
                                     $:GPU_ATOMIC(atomic='update')
                                     rhs_vf(E_idx)%sf(j + 1, k, l) = rhs_vf(E_idx)%sf(j + 1, k, l) - &
-                                                                    0.5_wp*mu_L*vflux_L_arr(1)*vel_L(2)*(1._wp/dx(j + 1))
+                                                                    0.5_wp*dt*mu_L*vflux_L_arr(1)*vel_L(2)*(1._wp/dx(j + 1))
 
                                     $:GPU_ATOMIC(atomic='update')
                                     rhs_vf(momxb + 1)%sf(j, k, l) = rhs_vf(momxb + 1)%sf(j, k, l) + &
-                                                                    0.5_wp*mu_L*vflux_L_arr(1)*(1._wp/dx(j))
+                                                                    0.5_wp*dt*mu_L*vflux_L_arr(1)*(1._wp/dx(j))
                                     $:GPU_ATOMIC(atomic='update')
                                     rhs_vf(E_idx)%sf(j, k, l) = rhs_vf(E_idx)%sf(j, k, l) + &
-                                                                0.5_wp*mu_L*vflux_L_arr(1)*vel_L(2)*(1._wp/dx(j))
+                                                                0.5_wp*dt*mu_L*vflux_L_arr(1)*vel_L(2)*(1._wp/dx(j))
 
                                     $:GPU_ATOMIC(atomic='update')
                                     rhs_vf(momxb + 1)%sf(j + 1, k, l) = rhs_vf(momxb + 1)%sf(j + 1, k, l) - &
-                                                                        0.5_wp*mu_R*vflux_R_arr(1)*(1._wp/dx(j + 1))
+                                                                        0.5_wp*dt*mu_R*vflux_R_arr(1)*(1._wp/dx(j + 1))
                                     $:GPU_ATOMIC(atomic='update')
                                     rhs_vf(E_idx)%sf(j + 1, k, l) = rhs_vf(E_idx)%sf(j + 1, k, l) - &
-                                                                    0.5_wp*mu_R*vflux_R_arr(1)*vel_R(2)*(1._wp/dx(j + 1))
+                                                                    0.5_wp*dt*mu_R*vflux_R_arr(1)*vel_R(2)*(1._wp/dx(j + 1))
 
                                     $:GPU_ATOMIC(atomic='update')
                                     rhs_vf(momxb + 1)%sf(j, k, l) = rhs_vf(momxb + 1)%sf(j, k, l) + &
-                                                                    0.5_wp*mu_R*vflux_R_arr(1)*(1._wp/dx(j))
+                                                                    0.5_wp*dt*mu_R*vflux_R_arr(1)*(1._wp/dx(j))
                                     $:GPU_ATOMIC(atomic='update')
                                     rhs_vf(E_idx)%sf(j, k, l) = rhs_vf(E_idx)%sf(j, k, l) + &
-                                                                0.5_wp*mu_R*vflux_R_arr(1)*vel_R(2)*(1._wp/dx(j))
+                                                                0.5_wp*dt*mu_R*vflux_R_arr(1)*vel_R(2)*(1._wp/dx(j))
 
                                     $:GPU_ATOMIC(atomic='update')
                                     rhs_vf(momxb)%sf(j + 1, k, l) = rhs_vf(momxb)%sf(j + 1, k, l) - &
-                                                                    0.5_wp*mu_L*vflux_L_arr(3)*(1._wp/dx(j + 1))
+                                                                    0.5_wp*dt*mu_L*vflux_L_arr(3)*(1._wp/dx(j + 1))
                                     $:GPU_ATOMIC(atomic='update')
                                     rhs_vf(E_idx)%sf(j + 1, k, l) = rhs_vf(E_idx)%sf(j + 1, k, l) - &
-                                                                    0.5_wp*mu_L*vflux_L_arr(3)*vel_L(1)*(1._wp/dx(j + 1))
+                                                                    0.5_wp*dt*mu_L*vflux_L_arr(3)*vel_L(1)*(1._wp/dx(j + 1))
 
                                     $:GPU_ATOMIC(atomic='update')
                                     rhs_vf(momxb)%sf(j, k, l) = rhs_vf(momxb)%sf(j, k, l) + &
-                                                                0.5_wp*mu_L*vflux_L_arr(3)*(1._wp/dx(j))
+                                                                0.5_wp*dt*mu_L*vflux_L_arr(3)*(1._wp/dx(j))
                                     $:GPU_ATOMIC(atomic='update')
                                     rhs_vf(E_idx)%sf(j, k, l) = rhs_vf(E_idx)%sf(j, k, l) + &
-                                                                0.5_wp*mu_L*vflux_L_arr(3)*vel_L(1)*(1._wp/dx(j))
+                                                                0.5_wp*dt*mu_L*vflux_L_arr(3)*vel_L(1)*(1._wp/dx(j))
 
                                     $:GPU_ATOMIC(atomic='update')
                                     rhs_vf(momxb)%sf(j + 1, k, l) = rhs_vf(momxb)%sf(j + 1, k, l) - &
-                                                                    0.5_wp*mu_R*vflux_R_arr(3)*(1._wp/dx(j + 1))
+                                                                    0.5_wp*dt*mu_R*vflux_R_arr(3)*(1._wp/dx(j + 1))
                                     $:GPU_ATOMIC(atomic='update')
                                     rhs_vf(E_idx)%sf(j + 1, k, l) = rhs_vf(E_idx)%sf(j + 1, k, l) - &
-                                                                    0.5_wp*mu_R*vflux_R_arr(3)*vel_R(1)*(1._wp/dx(j + 1))
+                                                                    0.5_wp*dt*mu_R*vflux_R_arr(3)*vel_R(1)*(1._wp/dx(j + 1))
 
                                     $:GPU_ATOMIC(atomic='update')
                                     rhs_vf(momxb)%sf(j, k, l) = rhs_vf(momxb)%sf(j, k, l) + &
-                                                                0.5_wp*mu_R*vflux_R_arr(3)*(1._wp/dx(j))
+                                                                0.5_wp*dt*mu_R*vflux_R_arr(3)*(1._wp/dx(j))
                                     $:GPU_ATOMIC(atomic='update')
                                     rhs_vf(E_idx)%sf(j, k, l) = rhs_vf(E_idx)%sf(j, k, l) + &
-                                                                0.5_wp*mu_R*vflux_R_arr(3)*vel_R(1)*(1._wp/dx(j))
+                                                                0.5_wp*dt*mu_R*vflux_R_arr(3)*vel_R(1)*(1._wp/dx(j))
                                 end if
 
                                 E_L = 0._wp; E_R = 0._wp
@@ -679,15 +596,15 @@
                                 do i = 1, num_fluids
                                     $:GPU_ATOMIC(atomic='update')
                                     rhs_vf(i)%sf(j + 1, k, l) = rhs_vf(i)%sf(j + 1, k, l) + &
-                                                                (0.5_wp*(alpha_rho_L(i)* &
+                                                                (0.5_wp*dt*(alpha_rho_L(i)* &
                                                                          vel_L(1))*(1._wp/dx(j + 1)) - &
-                                                                 0.5_wp*cfl*(alpha_rho_L(i))*(1._wp/dx(j + 1)))
+                                                                 0.5_wp*dt*cfl*(alpha_rho_L(i))*(1._wp/dx(j + 1)))
 
                                     $:GPU_ATOMIC(atomic='update')
                                     rhs_vf(i)%sf(j, k, l) = rhs_vf(i)%sf(j, k, l) - &
-                                                            (0.5_wp*(alpha_rho_L(i)* &
+                                                            (0.5_wp*dt*(alpha_rho_L(i)* &
                                                                      vel_L(1))*(1._wp/dx(j)) - &
-                                                             0.5_wp*cfl*(alpha_rho_L(i))*(1._wp/dx(j)))
+                                                             0.5_wp*dt*cfl*(alpha_rho_L(i))*(1._wp/dx(j)))
                                 end do
 
                                 if (num_fluids > 1) then
@@ -695,199 +612,133 @@
                                     do i = 1, num_fluids - 1
                                         $:GPU_ATOMIC(atomic='update')
                                         rhs_vf(advxb + i - 1)%sf(j + 1, k, l) = rhs_vf(advxb + i - 1)%sf(j + 1, k, l) + &
-                                                                                (0.5_wp*(alpha_L(i)* &
+                                                                                (0.5_wp*dt*(alpha_L(i)* &
                                                                                          vel_L(1))*(1._wp/dx(j + 1)) - &
-                                                                                 0.5_wp*cfl*(alpha_L(i))*(1._wp/dx(j + 1)))
+                                                                                 0.5_wp*dt*cfl*(alpha_L(i))*(1._wp/dx(j + 1)))
 
                                         $:GPU_ATOMIC(atomic='update')
                                         rhs_vf(advxb + i - 1)%sf(j + 1, k, l) = rhs_vf(advxb + i - 1)%sf(j + 1, k, l) &
-                                                                                - (0.5_wp*q_cons_vf(advxb + i - 1)%sf(j + 1, k, l)*vel_L(1)*(1._wp/dx(j + 1)))
+                                                                                - (0.5_wp*dt*q_cons_vf(advxb + i - 1)%sf(j + 1, k, l)*vel_L(1)*(1._wp/dx(j + 1)))
 
                                         $:GPU_ATOMIC(atomic='update')
                                         rhs_vf(advxb + i - 1)%sf(j, k, l) = rhs_vf(advxb + i - 1)%sf(j, k, l) - &
-                                                                            (0.5_wp*(alpha_L(i)* &
+                                                                            (0.5_wp*dt*(alpha_L(i)* &
                                                                                      vel_L(1))*(1._wp/dx(j)) - &
-                                                                             0.5_wp*cfl*(alpha_L(i))*(1._wp/dx(j)))
+                                                                             0.5_wp*dt*cfl*(alpha_L(i))*(1._wp/dx(j)))
 
                                         $:GPU_ATOMIC(atomic='update')
                                         rhs_vf(advxb + i - 1)%sf(j, k, l) = rhs_vf(advxb + i - 1)%sf(j, k, l) &
-                                                                            + (0.5_wp*q_cons_vf(advxb + i - 1)%sf(j, k, l)*vel_L(1)*(1._wp/dx(j)))
+                                                                            + (0.5_wp*dt*q_cons_vf(advxb + i - 1)%sf(j, k, l)*vel_L(1)*(1._wp/dx(j)))
                                     end do
                                 end if
 
                                 $:GPU_ATOMIC(atomic='update')
                                 rhs_vf(momxb)%sf(j + 1, k, l) = rhs_vf(momxb)%sf(j + 1, k, l) + &
-                                                                (0.5_wp*(rho_L*(vel_L(1))**2.0 + &
+                                                                (0.5_wp*dt*(rho_L*(vel_L(1))**2.0 + &
                                                                          pres_L)*(1._wp/dx(j + 1)) - &
-                                                                 0.5_wp*cfl*(rho_L*vel_L(1))*(1._wp/dx(j + 1)))
+                                                                 0.5_wp*dt*cfl*(rho_L*vel_L(1))*(1._wp/dx(j + 1)))
 
                                 $:GPU_ATOMIC(atomic='update')
                                 rhs_vf(momxb + 1)%sf(j + 1, k, l) = rhs_vf(momxb + 1)%sf(j + 1, k, l) + &
-                                                                    (0.5_wp*rho_L*vel_L(1)*vel_L(2)*(1._wp/dx(j + 1)) - &
-                                                                     0.5_wp*cfl*(rho_L*vel_L(2))*(1._wp/dx(j + 1)))
+                                                                    (0.5_wp*dt*rho_L*vel_L(1)*vel_L(2)*(1._wp/dx(j + 1)) - &
+                                                                     0.5_wp*dt*cfl*(rho_L*vel_L(2))*(1._wp/dx(j + 1)))
 
                                 $:GPU_ATOMIC(atomic='update')
                                 rhs_vf(E_idx)%sf(j + 1, k, l) = rhs_vf(E_idx)%sf(j + 1, k, l) + &
-                                                                (0.5_wp*(vel_L(1)*(E_L + &
+                                                                (0.5_wp*dt*(vel_L(1)*(E_L + &
                                                                                    pres_L))*(1._wp/dx(j + 1)) - &
-                                                                 0.5_wp*cfl*(E_L)*(1._wp/dx(j + 1)))
+                                                                 0.5_wp*dt*cfl*(E_L)*(1._wp/dx(j + 1)))
 
                                 $:GPU_ATOMIC(atomic='update')
                                 rhs_vf(momxb)%sf(j, k, l) = rhs_vf(momxb)%sf(j, k, l) - &
-                                                            (0.5_wp*(rho_L*(vel_L(1))**2.0 + &
+                                                            (0.5_wp*dt*(rho_L*(vel_L(1))**2.0 + &
                                                                      pres_L)*(1._wp/dx(j)) - &
-                                                             0.5_wp*cfl*(rho_L*vel_L(1))*(1._wp/dx(j)))
+                                                             0.5_wp*dt*cfl*(rho_L*vel_L(1))*(1._wp/dx(j)))
 
                                 $:GPU_ATOMIC(atomic='update')
                                 rhs_vf(momxb + 1)%sf(j, k, l) = rhs_vf(momxb + 1)%sf(j, k, l) - &
-                                                                (0.5_wp*rho_L*vel_L(1)*vel_L(2)*(1._wp/dx(j)) - &
-                                                                 0.5_wp*cfl*(rho_L*vel_L(2))*(1._wp/dx(j)))
+                                                                (0.5_wp*dt*rho_L*vel_L(1)*vel_L(2)*(1._wp/dx(j)) - &
+                                                                 0.5_wp*dt*cfl*(rho_L*vel_L(2))*(1._wp/dx(j)))
 
                                 $:GPU_ATOMIC(atomic='update')
                                 rhs_vf(E_idx)%sf(j, k, l) = rhs_vf(E_idx)%sf(j, k, l) - &
-                                                            (0.5_wp*(vel_L(1)*(E_L + &
+                                                            (0.5_wp*dt*(vel_L(1)*(E_L + &
                                                                                pres_L))*(1._wp/dx(j)) - &
-                                                             0.5_wp*cfl*(E_L)*(1._wp/dx(j)))
+                                                             0.5_wp*dt*cfl*(E_L)*(1._wp/dx(j)))
 
                                 $:GPU_LOOP(parallelism='[seq]')
                                 do i = 1, num_fluids
                                     $:GPU_ATOMIC(atomic='update')
                                     rhs_vf(i)%sf(j + 1, k, l) = rhs_vf(i)%sf(j + 1, k, l) + &
-                                                                (0.5_wp*(alpha_rho_R(i)* &
+                                                                (0.5_wp*dt*(alpha_rho_R(i)* &
                                                                          vel_R(1))*(1._wp/dx(j + 1)) + &
-                                                                 0.5_wp*cfl*(alpha_rho_R(i))*(1._wp/dx(j + 1)))
+                                                                 0.5_wp*dt*cfl*(alpha_rho_R(i))*(1._wp/dx(j + 1)))
 
                                     $:GPU_ATOMIC(atomic='update')
                                     rhs_vf(i)%sf(j, k, l) = rhs_vf(i)%sf(j, k, l) - &
-                                                            (0.5_wp*(alpha_rho_R(i)* &
+                                                            (0.5_wp*dt*(alpha_rho_R(i)* &
                                                                      vel_R(1))*(1._wp/dx(j)) + &
-                                                             0.5_wp*cfl*(alpha_rho_R(i))*(1._wp/dx(j)))
-                                end do
-
-<<<<<<< HEAD
+                                                             0.5_wp*dt*cfl*(alpha_rho_R(i))*(1._wp/dx(j)))
+                                end do
+
                                 if (num_fluids > 1) then
                                     $:GPU_LOOP(parallelism='[seq]')
                                     do i = 1, num_fluids - 1
                                         $:GPU_ATOMIC(atomic='update')
                                         rhs_vf(advxb + i - 1)%sf(j + 1, k, l) = rhs_vf(advxb + i - 1)%sf(j + 1, k, l) + &
-                                                                                (0.5_wp*(alpha_R(i)* &
+                                                                                (0.5_wp*dt*(alpha_R(i)* &
                                                                                          vel_R(1))*(1._wp/dx(j + 1)) + &
-                                                                                 0.5_wp*cfl*(alpha_R(i))*(1._wp/dx(j + 1)))
+                                                                                 0.5_wp*dt*cfl*(alpha_R(i))*(1._wp/dx(j + 1)))
 
                                         $:GPU_ATOMIC(atomic='update')
                                         rhs_vf(advxb + i - 1)%sf(j + 1, k, l) = rhs_vf(advxb + i - 1)%sf(j + 1, k, l) &
-                                                                                - (0.5_wp*q_cons_vf(advxb + i - 1)%sf(j + 1, k, l)*vel_R(1)*(1._wp/dx(j + 1)))
+                                                                                - (0.5_wp*dt*q_cons_vf(advxb + i - 1)%sf(j + 1, k, l)*vel_R(1)*(1._wp/dx(j + 1)))
 
                                         $:GPU_ATOMIC(atomic='update')
                                         rhs_vf(advxb + i - 1)%sf(j, k, l) = rhs_vf(advxb + i - 1)%sf(j, k, l) - &
-                                                                            (0.5_wp*(alpha_R(i)* &
+                                                                            (0.5_wp*dt*(alpha_R(i)* &
                                                                                      vel_R(1))*(1._wp/dx(j)) + &
-                                                                             0.5_wp*cfl*(alpha_R(i))*(1._wp/dx(j)))
+                                                                             0.5_wp*dt*cfl*(alpha_R(i))*(1._wp/dx(j)))
 
                                         $:GPU_ATOMIC(atomic='update')
                                         rhs_vf(advxb + i - 1)%sf(j, k, l) = rhs_vf(advxb + i - 1)%sf(j, k, l) &
-                                                                            + (0.5_wp*q_cons_vf(advxb + i - 1)%sf(j, k, l)*vel_R(1)*(1._wp/dx(j)))
+                                                                            + (0.5_wp*dt*q_cons_vf(advxb + i - 1)%sf(j, k, l)*vel_R(1)*(1._wp/dx(j)))
                                     end do
                                 end if
 
                                 $:GPU_ATOMIC(atomic='update')
                                 rhs_vf(momxb)%sf(j + 1, k, l) = rhs_vf(momxb)%sf(j + 1, k, l) + &
-                                                                (0.5_wp*(rho_R*(vel_R(1))**2.0 + &
+                                                                (0.5_wp*dt*(rho_R*(vel_R(1))**2.0 + &
                                                                          pres_R)*(1._wp/dx(j + 1)) + &
-                                                                 0.5_wp*cfl*(rho_R*vel_R(1))*(1._wp/dx(j + 1)))
+                                                                 0.5_wp*dt*cfl*(rho_R*vel_R(1))*(1._wp/dx(j + 1)))
 
                                 $:GPU_ATOMIC(atomic='update')
                                 rhs_vf(momxb + 1)%sf(j + 1, k, l) = rhs_vf(momxb + 1)%sf(j + 1, k, l) + &
-                                                                    (0.5_wp*rho_R*vel_R(1)*vel_R(2)*(1._wp/dx(j + 1)) + &
-                                                                     0.5_wp*cfl*(rho_R*vel_R(2))*(1._wp/dx(j + 1)))
+                                                                    (0.5_wp*dt*rho_R*vel_R(1)*vel_R(2)*(1._wp/dx(j + 1)) + &
+                                                                     0.5_wp*dt*cfl*(rho_R*vel_R(2))*(1._wp/dx(j + 1)))
 
                                 $:GPU_ATOMIC(atomic='update')
                                 rhs_vf(E_idx)%sf(j + 1, k, l) = rhs_vf(E_idx)%sf(j + 1, k, l) + &
-                                                                (0.5_wp*(vel_R(1)*(E_R + &
+                                                                (0.5_wp*dt*(vel_R(1)*(E_R + &
                                                                                    pres_R))*(1._wp/dx(j + 1)) + &
-                                                                 0.5_wp*cfl*(E_R)*(1._wp/dx(j + 1)))
+                                                                 0.5_wp*dt*cfl*(E_R)*(1._wp/dx(j + 1)))
 
                                 $:GPU_ATOMIC(atomic='update')
                                 rhs_vf(momxb)%sf(j, k, l) = rhs_vf(momxb)%sf(j, k, l) - &
-                                                            (0.5_wp*(rho_R*(vel_R(1))**2.0 + &
+                                                            (0.5_wp*dt*(rho_R*(vel_R(1))**2.0 + &
                                                                      pres_R)*(1._wp/dx(j)) + &
-                                                             0.5_wp*cfl*(rho_R*vel_R(1))*(1._wp/dx(j)))
+                                                             0.5_wp*dt*cfl*(rho_R*vel_R(1))*(1._wp/dx(j)))
 
                                 $:GPU_ATOMIC(atomic='update')
                                 rhs_vf(momxb + 1)%sf(j, k, l) = rhs_vf(momxb + 1)%sf(j, k, l) - &
-                                                                (0.5_wp*rho_R*vel_R(1)*vel_R(2)*(1._wp/dx(j)) + &
-                                                                 0.5_wp*cfl*(rho_R*vel_R(2))*(1._wp/dx(j)))
+                                                                (0.5_wp*dt*rho_R*vel_R(1)*vel_R(2)*(1._wp/dx(j)) + &
+                                                                 0.5_wp*dt*cfl*(rho_R*vel_R(2))*(1._wp/dx(j)))
 
                                 $:GPU_ATOMIC(atomic='update')
                                 rhs_vf(E_idx)%sf(j, k, l) = rhs_vf(E_idx)%sf(j, k, l) - &
-                                                            (0.5_wp*(vel_R(1)*(E_R + &
+                                                            (0.5_wp*dt*(vel_R(1)*(E_R + &
                                                                                pres_R))*(1._wp/dx(j)) + &
-                                                             0.5_wp*cfl*(E_R)*(1._wp/dx(j)))
-=======
-                                $:GPU_ATOMIC(atomic='update')
-                                rhs_vf(momxb + 1)%sf(j + 1, k, l) = rhs_vf(momxb + 1)%sf(j + 1, k, l) - &
-                                                                    0.5_wp*dt*mu_L*vflux_L_arr(1)*(1._wp/dx(j + 1))
-                                $:GPU_ATOMIC(atomic='update')
-                                rhs_vf(E_idx)%sf(j + 1, k, l) = rhs_vf(E_idx)%sf(j + 1, k, l) - &
-                                                                0.5_wp*dt*mu_L*vflux_L_arr(1)*vel_L(2)*(1._wp/dx(j + 1))
-
-                                $:GPU_ATOMIC(atomic='update')
-                                rhs_vf(momxb + 1)%sf(j, k, l) = rhs_vf(momxb + 1)%sf(j, k, l) + &
-                                                                0.5_wp*dt*mu_L*vflux_L_arr(1)*(1._wp/dx(j))
-                                $:GPU_ATOMIC(atomic='update')
-                                rhs_vf(E_idx)%sf(j, k, l) = rhs_vf(E_idx)%sf(j, k, l) + &
-                                                            0.5_wp*dt*mu_L*vflux_L_arr(1)*vel_L(2)*(1._wp/dx(j))
-
-                                $:GPU_ATOMIC(atomic='update')
-                                rhs_vf(momxb + 1)%sf(j + 1, k, l) = rhs_vf(momxb + 1)%sf(j + 1, k, l) - &
-                                                                    0.5_wp*dt*mu_R*vflux_R_arr(1)*(1._wp/dx(j + 1))
-                                $:GPU_ATOMIC(atomic='update')
-                                rhs_vf(E_idx)%sf(j + 1, k, l) = rhs_vf(E_idx)%sf(j + 1, k, l) - &
-                                                                0.5_wp*dt*mu_R*vflux_R_arr(1)*vel_R(2)*(1._wp/dx(j + 1))
-
-                                $:GPU_ATOMIC(atomic='update')
-                                rhs_vf(momxb + 1)%sf(j, k, l) = rhs_vf(momxb + 1)%sf(j, k, l) + &
-                                                                0.5_wp*dt*mu_R*vflux_R_arr(1)*(1._wp/dx(j))
-                                $:GPU_ATOMIC(atomic='update')
-                                rhs_vf(E_idx)%sf(j, k, l) = rhs_vf(E_idx)%sf(j, k, l) + &
-                                                            0.5_wp*dt*mu_R*vflux_R_arr(1)*vel_R(2)*(1._wp/dx(j))
-
-                                $:GPU_ATOMIC(atomic='update')
-                                rhs_vf(momxb)%sf(j + 1, k, l) = rhs_vf(momxb)%sf(j + 1, k, l) - &
-                                                                0.5_wp*dt*mu_L*vflux_L_arr(3)*(1._wp/dx(j + 1))
-                                $:GPU_ATOMIC(atomic='update')
-                                rhs_vf(E_idx)%sf(j + 1, k, l) = rhs_vf(E_idx)%sf(j + 1, k, l) - &
-                                                                0.5_wp*dt*mu_L*vflux_L_arr(3)*vel_L(1)*(1._wp/dx(j + 1))
-
-                                $:GPU_ATOMIC(atomic='update')
-                                rhs_vf(momxb)%sf(j, k, l) = rhs_vf(momxb)%sf(j, k, l) + &
-                                                            0.5_wp*dt*mu_L*vflux_L_arr(3)*(1._wp/dx(j))
-                                $:GPU_ATOMIC(atomic='update')
-                                rhs_vf(E_idx)%sf(j, k, l) = rhs_vf(E_idx)%sf(j, k, l) + &
-                                                            0.5_wp*dt*mu_L*vflux_L_arr(3)*vel_L(1)*(1._wp/dx(j))
-
-                                $:GPU_ATOMIC(atomic='update')
-                                rhs_vf(momxb)%sf(j + 1, k, l) = rhs_vf(momxb)%sf(j + 1, k, l) - &
-                                                                0.5_wp*dt*mu_R*vflux_R_arr(3)*(1._wp/dx(j + 1))
-                                $:GPU_ATOMIC(atomic='update')
-                                rhs_vf(E_idx)%sf(j + 1, k, l) = rhs_vf(E_idx)%sf(j + 1, k, l) - &
-                                                                0.5_wp*dt*mu_R*vflux_R_arr(3)*vel_R(1)*(1._wp/dx(j + 1))
-
-                                $:GPU_ATOMIC(atomic='update')
-                                rhs_vf(momxb)%sf(j, k, l) = rhs_vf(momxb)%sf(j, k, l) + &
-                                                            0.5_wp*dt*mu_R*vflux_R_arr(3)*(1._wp/dx(j))
-                                $:GPU_ATOMIC(atomic='update')
-                                rhs_vf(E_idx)%sf(j, k, l) = rhs_vf(E_idx)%sf(j, k, l) + &
-                                                            0.5_wp*dt*mu_R*vflux_R_arr(3)*vel_R(1)*(1._wp/dx(j))
-                            end if
-
-                            E_L = 0._wp; E_R = 0._wp
-
-                            $:GPU_LOOP(parallelism='[seq]')
-                            do q = vidxb + 1, vidxe
-                                E_L = E_L + coeff_L(q)*q_cons_vf(E_idx)%sf(j + q, k, l)
-                            end do
->>>>>>> b3008d49
+                                                             0.5_wp*dt*cfl*(E_R)*(1._wp/dx(j)))
 
                             end do
                         end do
@@ -903,7 +754,6 @@
                                 vflux_L_arr = 0._wp
                                 vflux_R_arr = 0._wp
 
-<<<<<<< HEAD
                                 #:if MFC_CASE_OPTIMIZATION
                                     #:if igr_order == 5
                                         !DIR$ unroll 6
@@ -1044,98 +894,8 @@
                                         vel_L(i) = vel_L(i) + coeff_L(q)*q_cons_vf(momxb + i - 1)%sf(j + q, k, l)
                                     end do
                                 end do
-=======
-                            do i = 1, num_fluids
-                                $:GPU_ATOMIC(atomic='update')
-                                rhs_vf(i)%sf(j + 1, k, l) = rhs_vf(i)%sf(j + 1, k, l) + &
-                                                            (0.5_wp*dt*(alpha_rho_L(i)* &
-                                                                        vel_L(1))*(1._wp/dx(j + 1)) - &
-                                                             0.5_wp*dt*cfl*(alpha_rho_L(i))*(1._wp/dx(j + 1)))
-
-                                $:GPU_ATOMIC(atomic='update')
-                                rhs_vf(i)%sf(j, k, l) = rhs_vf(i)%sf(j, k, l) - &
-                                                        (0.5_wp*dt*(alpha_rho_L(i)* &
-                                                                    vel_L(1))*(1._wp/dx(j)) - &
-                                                         0.5_wp*dt*cfl*(alpha_rho_L(i))*(1._wp/dx(j)))
-                            end do
-
-                            if (num_fluids > 1) then
-                                $:GPU_LOOP(parallelism='[seq]')
-                                do i = 1, num_fluids - 1
-                                    $:GPU_ATOMIC(atomic='update')
-                                    rhs_vf(advxb + i - 1)%sf(j + 1, k, l) = rhs_vf(advxb + i - 1)%sf(j + 1, k, l) + &
-                                                                            (0.5_wp*dt*(alpha_L(i)* &
-                                                                                        vel_L(1))*(1._wp/dx(j + 1)) - &
-                                                                             0.5_wp*dt*cfl*(alpha_L(i))*(1._wp/dx(j + 1)))
-
-                                    $:GPU_ATOMIC(atomic='update')
-                                    rhs_vf(advxb + i - 1)%sf(j + 1, k, l) = rhs_vf(advxb + i - 1)%sf(j + 1, k, l) &
-                                                                            - (0.5_wp*dt*q_cons_vf(advxb + i - 1)%sf(j + 1, k, l)*vel_L(1)*(1._wp/dx(j + 1)))
-
-                                    $:GPU_ATOMIC(atomic='update')
-                                    rhs_vf(advxb + i - 1)%sf(j, k, l) = rhs_vf(advxb + i - 1)%sf(j, k, l) - &
-                                                                        (0.5_wp*dt*(alpha_L(i)* &
-                                                                                    vel_L(1))*(1._wp/dx(j)) - &
-                                                                         0.5_wp*dt*cfl*(alpha_L(i))*(1._wp/dx(j)))
-
-                                    $:GPU_ATOMIC(atomic='update')
-                                    rhs_vf(advxb + i - 1)%sf(j, k, l) = rhs_vf(advxb + i - 1)%sf(j, k, l) &
-                                                                        + (0.5_wp*dt*q_cons_vf(advxb + i - 1)%sf(j, k, l)*vel_L(1)*(1._wp/dx(j)))
-                                end do
-                            end if
-
-                            $:GPU_ATOMIC(atomic='update')
-                            rhs_vf(momxb)%sf(j + 1, k, l) = rhs_vf(momxb)%sf(j + 1, k, l) + &
-                                                            (0.5_wp*dt*(rho_L*(vel_L(1))**2.0 + &
-                                                                        pres_L)*(1._wp/dx(j + 1)) - &
-                                                             0.5_wp*dt*cfl*(rho_L*vel_L(1))*(1._wp/dx(j + 1)))
-
-                            $:GPU_ATOMIC(atomic='update')
-                            rhs_vf(momxb + 1)%sf(j + 1, k, l) = rhs_vf(momxb + 1)%sf(j + 1, k, l) + &
-                                                                (0.5_wp*dt*rho_L*vel_L(1)*vel_L(2)*(1._wp/dx(j + 1)) - &
-                                                                 0.5_wp*dt*cfl*(rho_L*vel_L(2))*(1._wp/dx(j + 1)))
-
-                            $:GPU_ATOMIC(atomic='update')
-                            rhs_vf(E_idx)%sf(j + 1, k, l) = rhs_vf(E_idx)%sf(j + 1, k, l) + &
-                                                            (0.5_wp*dt*(vel_L(1)*(E_L + &
-                                                                                  pres_L))*(1._wp/dx(j + 1)) - &
-                                                             0.5_wp*dt*cfl*(E_L)*(1._wp/dx(j + 1)))
-
-                            $:GPU_ATOMIC(atomic='update')
-                            rhs_vf(momxb)%sf(j, k, l) = rhs_vf(momxb)%sf(j, k, l) - &
-                                                        (0.5_wp*dt*(rho_L*(vel_L(1))**2.0 + &
-                                                                    pres_L)*(1._wp/dx(j)) - &
-                                                         0.5_wp*dt*cfl*(rho_L*vel_L(1))*(1._wp/dx(j)))
-
-                            $:GPU_ATOMIC(atomic='update')
-                            rhs_vf(momxb + 1)%sf(j, k, l) = rhs_vf(momxb + 1)%sf(j, k, l) - &
-                                                            (0.5_wp*dt*rho_L*vel_L(1)*vel_L(2)*(1._wp/dx(j)) - &
-                                                             0.5_wp*dt*cfl*(rho_L*vel_L(2))*(1._wp/dx(j)))
-
-                            $:GPU_ATOMIC(atomic='update')
-                            rhs_vf(E_idx)%sf(j, k, l) = rhs_vf(E_idx)%sf(j, k, l) - &
-                                                        (0.5_wp*dt*(vel_L(1)*(E_L + &
-                                                                              pres_L))*(1._wp/dx(j)) - &
-                                                         0.5_wp*dt*cfl*(E_L)*(1._wp/dx(j)))
-
-                            $:GPU_LOOP(parallelism='[seq]')
-                            do i = 1, num_fluids
-                                $:GPU_ATOMIC(atomic='update')
-                                rhs_vf(i)%sf(j + 1, k, l) = rhs_vf(i)%sf(j + 1, k, l) + &
-                                                            (0.5_wp*dt*(alpha_rho_R(i)* &
-                                                                        vel_R(1))*(1._wp/dx(j + 1)) + &
-                                                             0.5_wp*dt*cfl*(alpha_rho_R(i))*(1._wp/dx(j + 1)))
-
-                                $:GPU_ATOMIC(atomic='update')
-                                rhs_vf(i)%sf(j, k, l) = rhs_vf(i)%sf(j, k, l) - &
-                                                        (0.5_wp*dt*(alpha_rho_R(i)* &
-                                                                    vel_R(1))*(1._wp/dx(j)) + &
-                                                         0.5_wp*dt*cfl*(alpha_rho_R(i))*(1._wp/dx(j)))
-                            end do
->>>>>>> b3008d49
-
-                                $:GPU_LOOP(parallelism='[seq]')
-<<<<<<< HEAD
+
+                                $:GPU_LOOP(parallelism='[seq]')
                                 do q = vidxb, vidxe - 1
                                     $:GPU_LOOP(parallelism='[seq]')
                                     do i = 1, num_fluids
@@ -1155,31 +915,8 @@
                                     do i = 1, num_dims
                                         vel_R(i) = vel_R(i) + coeff_R(q)*q_cons_vf(momxb + i - 1)%sf(j + q, k, l)
                                     end do
-=======
-                                do i = 1, num_fluids - 1
-                                    $:GPU_ATOMIC(atomic='update')
-                                    rhs_vf(advxb + i - 1)%sf(j + 1, k, l) = rhs_vf(advxb + i - 1)%sf(j + 1, k, l) + &
-                                                                            (0.5_wp*dt*(alpha_R(i)* &
-                                                                                        vel_R(1))*(1._wp/dx(j + 1)) + &
-                                                                             0.5_wp*dt*cfl*(alpha_R(i))*(1._wp/dx(j + 1)))
-
-                                    $:GPU_ATOMIC(atomic='update')
-                                    rhs_vf(advxb + i - 1)%sf(j + 1, k, l) = rhs_vf(advxb + i - 1)%sf(j + 1, k, l) &
-                                                                            - (0.5_wp*dt*q_cons_vf(advxb + i - 1)%sf(j + 1, k, l)*vel_R(1)*(1._wp/dx(j + 1)))
-
-                                    $:GPU_ATOMIC(atomic='update')
-                                    rhs_vf(advxb + i - 1)%sf(j, k, l) = rhs_vf(advxb + i - 1)%sf(j, k, l) - &
-                                                                        (0.5_wp*dt*(alpha_R(i)* &
-                                                                                    vel_R(1))*(1._wp/dx(j)) + &
-                                                                         0.5_wp*dt*cfl*(alpha_R(i))*(1._wp/dx(j)))
-
-                                    $:GPU_ATOMIC(atomic='update')
-                                    rhs_vf(advxb + i - 1)%sf(j, k, l) = rhs_vf(advxb + i - 1)%sf(j, k, l) &
-                                                                        + (0.5_wp*dt*q_cons_vf(advxb + i - 1)%sf(j, k, l)*vel_R(1)*(1._wp/dx(j)))
->>>>>>> b3008d49
-                                end do
-
-<<<<<<< HEAD
+                                end do
+
                                 if (num_fluids > 1) then
                                     alpha_L(num_fluids) = 1._wp - sum(alpha_L(1:num_fluids - 1))
                                     alpha_R(num_fluids) = 1._wp - sum(alpha_R(1:num_fluids - 1))
@@ -1207,122 +944,87 @@
 
                                     $:GPU_ATOMIC(atomic='update')
                                     rhs_vf(momxb + 1)%sf(j + 1, k, l) = rhs_vf(momxb + 1)%sf(j + 1, k, l) - &
-                                                                        0.5_wp*mu_L*vflux_L_arr(1)*(1._wp/dx(j + 1))
+                                                                        0.5_wp*dt*mu_L*vflux_L_arr(1)*(1._wp/dx(j + 1))
                                     $:GPU_ATOMIC(atomic='update')
                                     rhs_vf(E_idx)%sf(j + 1, k, l) = rhs_vf(E_idx)%sf(j + 1, k, l) - &
-                                                                    0.5_wp*mu_L*vflux_L_arr(1)*vel_L(2)*(1._wp/dx(j + 1))
-=======
-                            $:GPU_ATOMIC(atomic='update')
-                            rhs_vf(momxb)%sf(j + 1, k, l) = rhs_vf(momxb)%sf(j + 1, k, l) + &
-                                                            (0.5_wp*dt*(rho_R*(vel_R(1))**2.0 + &
-                                                                        pres_R)*(1._wp/dx(j + 1)) + &
-                                                             0.5_wp*dt*cfl*(rho_R*vel_R(1))*(1._wp/dx(j + 1)))
-
-                            $:GPU_ATOMIC(atomic='update')
-                            rhs_vf(momxb + 1)%sf(j + 1, k, l) = rhs_vf(momxb + 1)%sf(j + 1, k, l) + &
-                                                                (0.5_wp*dt*rho_R*vel_R(1)*vel_R(2)*(1._wp/dx(j + 1)) + &
-                                                                 0.5_wp*dt*cfl*(rho_R*vel_R(2))*(1._wp/dx(j + 1)))
-
-                            $:GPU_ATOMIC(atomic='update')
-                            rhs_vf(E_idx)%sf(j + 1, k, l) = rhs_vf(E_idx)%sf(j + 1, k, l) + &
-                                                            (0.5_wp*dt*(vel_R(1)*(E_R + &
-                                                                                  pres_R))*(1._wp/dx(j + 1)) + &
-                                                             0.5_wp*dt*cfl*(E_R)*(1._wp/dx(j + 1)))
-
-                            $:GPU_ATOMIC(atomic='update')
-                            rhs_vf(momxb)%sf(j, k, l) = rhs_vf(momxb)%sf(j, k, l) - &
-                                                        (0.5_wp*dt*(rho_R*(vel_R(1))**2.0 + &
-                                                                    pres_R)*(1._wp/dx(j)) + &
-                                                         0.5_wp*dt*cfl*(rho_R*vel_R(1))*(1._wp/dx(j)))
-
-                            $:GPU_ATOMIC(atomic='update')
-                            rhs_vf(momxb + 1)%sf(j, k, l) = rhs_vf(momxb + 1)%sf(j, k, l) - &
-                                                            (0.5_wp*dt*rho_R*vel_R(1)*vel_R(2)*(1._wp/dx(j)) + &
-                                                             0.5_wp*dt*cfl*(rho_R*vel_R(2))*(1._wp/dx(j)))
-
-                            $:GPU_ATOMIC(atomic='update')
-                            rhs_vf(E_idx)%sf(j, k, l) = rhs_vf(E_idx)%sf(j, k, l) - &
-                                                        (0.5_wp*dt*(vel_R(1)*(E_R + &
-                                                                              pres_R))*(1._wp/dx(j)) + &
-                                                         0.5_wp*dt*cfl*(E_R)*(1._wp/dx(j)))
->>>>>>> b3008d49
+                                                                    0.5_wp*dt*mu_L*vflux_L_arr(1)*vel_L(2)*(1._wp/dx(j + 1))
 
                                     $:GPU_ATOMIC(atomic='update')
                                     rhs_vf(momxb + 1)%sf(j, k, l) = rhs_vf(momxb + 1)%sf(j, k, l) + &
-                                                                    0.5_wp*mu_L*vflux_L_arr(1)*(1._wp/dx(j))
+                                                                    0.5_wp*dt*mu_L*vflux_L_arr(1)*(1._wp/dx(j))
                                     $:GPU_ATOMIC(atomic='update')
                                     rhs_vf(E_idx)%sf(j, k, l) = rhs_vf(E_idx)%sf(j, k, l) + &
-                                                                0.5_wp*mu_L*vflux_L_arr(1)*vel_L(2)*(1._wp/dx(j))
+                                                                0.5_wp*dt*mu_L*vflux_L_arr(1)*vel_L(2)*(1._wp/dx(j))
 
                                     $:GPU_ATOMIC(atomic='update')
                                     rhs_vf(momxb + 1)%sf(j + 1, k, l) = rhs_vf(momxb + 1)%sf(j + 1, k, l) - &
-                                                                        0.5_wp*mu_R*vflux_R_arr(1)*(1._wp/dx(j + 1))
+                                                                        0.5_wp*dt*mu_R*vflux_R_arr(1)*(1._wp/dx(j + 1))
                                     $:GPU_ATOMIC(atomic='update')
                                     rhs_vf(E_idx)%sf(j + 1, k, l) = rhs_vf(E_idx)%sf(j + 1, k, l) - &
-                                                                    0.5_wp*mu_R*vflux_R_arr(1)*vel_R(2)*(1._wp/dx(j + 1))
+                                                                    0.5_wp*dt*mu_R*vflux_R_arr(1)*vel_R(2)*(1._wp/dx(j + 1))
 
                                     $:GPU_ATOMIC(atomic='update')
                                     rhs_vf(momxb + 1)%sf(j, k, l) = rhs_vf(momxb + 1)%sf(j, k, l) + &
-                                                                    0.5_wp*mu_R*vflux_R_arr(1)*(1._wp/dx(j))
+                                                                    0.5_wp*dt*mu_R*vflux_R_arr(1)*(1._wp/dx(j))
                                     $:GPU_ATOMIC(atomic='update')
                                     rhs_vf(E_idx)%sf(j, k, l) = rhs_vf(E_idx)%sf(j, k, l) + &
-                                                                0.5_wp*mu_R*vflux_R_arr(1)*vel_R(2)*(1._wp/dx(j))
+                                                                0.5_wp*dt*mu_R*vflux_R_arr(1)*vel_R(2)*(1._wp/dx(j))
 
                                     $:GPU_ATOMIC(atomic='update')
                                     rhs_vf(momxb + 2)%sf(j + 1, k, l) = rhs_vf(momxb + 2)%sf(j + 1, k, l) - &
-                                                                        0.5_wp*mu_L*vflux_L_arr(2)*(1._wp/dx(j + 1))
+                                                                        0.5_wp*dt*mu_L*vflux_L_arr(2)*(1._wp/dx(j + 1))
                                     $:GPU_ATOMIC(atomic='update')
                                     rhs_vf(E_idx)%sf(j + 1, k, l) = rhs_vf(E_idx)%sf(j + 1, k, l) - &
-                                                                    0.5_wp*mu_L*vflux_L_arr(2)*vel_L(3)*(1._wp/dx(j + 1))
+                                                                    0.5_wp*dt*mu_L*vflux_L_arr(2)*vel_L(3)*(1._wp/dx(j + 1))
 
                                     $:GPU_ATOMIC(atomic='update')
                                     rhs_vf(momxb + 2)%sf(j, k, l) = rhs_vf(momxb + 2)%sf(j, k, l) + &
-                                                                    0.5_wp*mu_L*vflux_L_arr(2)*(1._wp/dx(j))
+                                                                    0.5_wp*dt*mu_L*vflux_L_arr(2)*(1._wp/dx(j))
                                     $:GPU_ATOMIC(atomic='update')
                                     rhs_vf(E_idx)%sf(j, k, l) = rhs_vf(E_idx)%sf(j, k, l) + &
-                                                                0.5_wp*mu_L*vflux_L_arr(2)*vel_L(3)*(1._wp/dx(j))
+                                                                0.5_wp*dt*mu_L*vflux_L_arr(2)*vel_L(3)*(1._wp/dx(j))
 
                                     $:GPU_ATOMIC(atomic='update')
                                     rhs_vf(momxb + 2)%sf(j + 1, k, l) = rhs_vf(momxb + 2)%sf(j + 1, k, l) - &
-                                                                        0.5_wp*mu_R*vflux_R_arr(2)*(1._wp/dx(j + 1))
+                                                                        0.5_wp*dt*mu_R*vflux_R_arr(2)*(1._wp/dx(j + 1))
                                     $:GPU_ATOMIC(atomic='update')
                                     rhs_vf(E_idx)%sf(j + 1, k, l) = rhs_vf(E_idx)%sf(j + 1, k, l) - &
-                                                                    0.5_wp*mu_R*vflux_R_arr(2)*vel_R(3)*(1._wp/dx(j + 1))
+                                                                    0.5_wp*dt*mu_R*vflux_R_arr(2)*vel_R(3)*(1._wp/dx(j + 1))
 
                                     $:GPU_ATOMIC(atomic='update')
                                     rhs_vf(momxb + 2)%sf(j, k, l) = rhs_vf(momxb + 2)%sf(j, k, l) + &
-                                                                    0.5_wp*mu_R*vflux_R_arr(2)*(1._wp/dx(j))
+                                                                    0.5_wp*dt*mu_R*vflux_R_arr(2)*(1._wp/dx(j))
                                     $:GPU_ATOMIC(atomic='update')
                                     rhs_vf(E_idx)%sf(j, k, l) = rhs_vf(E_idx)%sf(j, k, l) + &
-                                                                0.5_wp*mu_R*vflux_R_arr(2)*vel_R(3)*(1._wp/dx(j))
+                                                                0.5_wp*dt*mu_R*vflux_R_arr(2)*vel_R(3)*(1._wp/dx(j))
 
                                     $:GPU_ATOMIC(atomic='update')
                                     rhs_vf(momxb)%sf(j + 1, k, l) = rhs_vf(momxb)%sf(j + 1, k, l) - &
-                                                                    0.5_wp*mu_L*vflux_L_arr(3)*(1._wp/dx(j + 1))
+                                                                    0.5_wp*dt*mu_L*vflux_L_arr(3)*(1._wp/dx(j + 1))
                                     $:GPU_ATOMIC(atomic='update')
                                     rhs_vf(E_idx)%sf(j + 1, k, l) = rhs_vf(E_idx)%sf(j + 1, k, l) - &
-                                                                    0.5_wp*mu_L*vflux_L_arr(3)*vel_L(1)*(1._wp/dx(j + 1))
+                                                                    0.5_wp*dt*mu_L*vflux_L_arr(3)*vel_L(1)*(1._wp/dx(j + 1))
 
                                     $:GPU_ATOMIC(atomic='update')
                                     rhs_vf(momxb)%sf(j, k, l) = rhs_vf(momxb)%sf(j, k, l) + &
-                                                                0.5_wp*mu_L*vflux_L_arr(3)*(1._wp/dx(j))
+                                                                0.5_wp*dt*mu_L*vflux_L_arr(3)*(1._wp/dx(j))
                                     $:GPU_ATOMIC(atomic='update')
                                     rhs_vf(E_idx)%sf(j, k, l) = rhs_vf(E_idx)%sf(j, k, l) + &
-                                                                0.5_wp*mu_L*vflux_L_arr(3)*vel_L(1)*(1._wp/dx(j))
+                                                                0.5_wp*dt*mu_L*vflux_L_arr(3)*vel_L(1)*(1._wp/dx(j))
 
                                     $:GPU_ATOMIC(atomic='update')
                                     rhs_vf(momxb)%sf(j + 1, k, l) = rhs_vf(momxb)%sf(j + 1, k, l) - &
-                                                                    0.5_wp*mu_R*vflux_R_arr(3)*(1._wp/dx(j + 1))
+                                                                    0.5_wp*dt*mu_R*vflux_R_arr(3)*(1._wp/dx(j + 1))
                                     $:GPU_ATOMIC(atomic='update')
                                     rhs_vf(E_idx)%sf(j + 1, k, l) = rhs_vf(E_idx)%sf(j + 1, k, l) - &
-                                                                    0.5_wp*mu_R*vflux_R_arr(3)*vel_R(1)*(1._wp/dx(j + 1))
+                                                                    0.5_wp*dt*mu_R*vflux_R_arr(3)*vel_R(1)*(1._wp/dx(j + 1))
 
                                     $:GPU_ATOMIC(atomic='update')
                                     rhs_vf(momxb)%sf(j, k, l) = rhs_vf(momxb)%sf(j, k, l) + &
-                                                                0.5_wp*mu_R*vflux_R_arr(3)*(1._wp/dx(j))
+                                                                0.5_wp*dt*mu_R*vflux_R_arr(3)*(1._wp/dx(j))
                                     $:GPU_ATOMIC(atomic='update')
                                     rhs_vf(E_idx)%sf(j, k, l) = rhs_vf(E_idx)%sf(j, k, l) + &
-                                                                0.5_wp*mu_R*vflux_R_arr(3)*vel_R(1)*(1._wp/dx(j))
+                                                                0.5_wp*dt*mu_R*vflux_R_arr(3)*vel_R(1)*(1._wp/dx(j))
                                 end if
 
                                 E_L = 0._wp; E_R = 0._wp
@@ -1345,15 +1047,15 @@
                                 do i = 1, num_fluids
                                     $:GPU_ATOMIC(atomic='update')
                                     rhs_vf(i)%sf(j + 1, k, l) = rhs_vf(i)%sf(j + 1, k, l) + &
-                                                                (0.5_wp*(alpha_rho_L(i)* &
+                                                                (0.5_wp*dt*(alpha_rho_L(i)* &
                                                                          vel_L(1))*(1._wp/dx(j + 1)) - &
-                                                                 0.5_wp*cfl*(alpha_rho_L(i))*(1._wp/dx(j + 1)))
+                                                                 0.5_wp*dt*cfl*(alpha_rho_L(i))*(1._wp/dx(j + 1)))
 
                                     $:GPU_ATOMIC(atomic='update')
                                     rhs_vf(i)%sf(j, k, l) = rhs_vf(i)%sf(j, k, l) - &
-                                                            (0.5_wp*(alpha_rho_L(i)* &
+                                                            (0.5_wp*dt*(alpha_rho_L(i)* &
                                                                      vel_L(1))*(1._wp/dx(j)) - &
-                                                             0.5_wp*cfl*(alpha_rho_L(i))*(1._wp/dx(j)))
+                                                             0.5_wp*dt*cfl*(alpha_rho_L(i))*(1._wp/dx(j)))
                                 end do
 
                                 if (num_fluids > 1) then
@@ -1361,84 +1063,83 @@
                                     do i = 1, num_fluids - 1
                                         $:GPU_ATOMIC(atomic='update')
                                         rhs_vf(advxb + i - 1)%sf(j + 1, k, l) = rhs_vf(advxb + i - 1)%sf(j + 1, k, l) + &
-                                                                                (0.5_wp*(alpha_L(i)* &
+                                                                                (0.5_wp*dt*(alpha_L(i)* &
                                                                                          vel_L(1))*(1._wp/dx(j + 1)) - &
-                                                                                 0.5_wp*cfl*(alpha_L(i))*(1._wp/dx(j + 1)))
+                                                                                 0.5_wp*dt*cfl*(alpha_L(i))*(1._wp/dx(j + 1)))
 
                                         $:GPU_ATOMIC(atomic='update')
                                         rhs_vf(advxb + i - 1)%sf(j + 1, k, l) = rhs_vf(advxb + i - 1)%sf(j + 1, k, l) &
-                                                                                - (0.5_wp*q_cons_vf(advxb + i - 1)%sf(j + 1, k, l)*vel_L(1)*(1._wp/dx(j + 1)))
+                                                                                - (0.5_wp*dt*q_cons_vf(advxb + i - 1)%sf(j + 1, k, l)*vel_L(1)*(1._wp/dx(j + 1)))
 
                                         $:GPU_ATOMIC(atomic='update')
                                         rhs_vf(advxb + i - 1)%sf(j, k, l) = rhs_vf(advxb + i - 1)%sf(j, k, l) - &
-                                                                            (0.5_wp*(alpha_L(i)* &
+                                                                            (0.5_wp*dt*(alpha_L(i)* &
                                                                                      vel_L(1))*(1._wp/dx(j)) - &
-                                                                             0.5_wp*cfl*(alpha_L(i))*(1._wp/dx(j)))
+                                                                             0.5_wp*dt*cfl*(alpha_L(i))*(1._wp/dx(j)))
 
                                         $:GPU_ATOMIC(atomic='update')
                                         rhs_vf(advxb + i - 1)%sf(j, k, l) = rhs_vf(advxb + i - 1)%sf(j, k, l) &
-                                                                            + (0.5_wp*q_cons_vf(advxb + i - 1)%sf(j, k, l)*vel_L(1)*(1._wp/dx(j)))
+                                                                            + (0.5_wp*dt*q_cons_vf(advxb + i - 1)%sf(j, k, l)*vel_L(1)*(1._wp/dx(j)))
                                     end do
                                 end if
 
                                 $:GPU_ATOMIC(atomic='update')
-<<<<<<< HEAD
                                 rhs_vf(momxb)%sf(j + 1, k, l) = rhs_vf(momxb)%sf(j + 1, k, l) + &
-                                                                (0.5_wp*(rho_L*(vel_L(1))**2.0 + &
+                                                                (0.5_wp*dt*(rho_L*(vel_L(1))**2.0 + &
                                                                          pres_L)*(1._wp/dx(j + 1)) - &
-                                                                 0.5_wp*cfl*(rho_L*vel_L(1))*(1._wp/dx(j + 1)))
+                                                                 0.5_wp*dt*cfl*(rho_L*vel_L(1))*(1._wp/dx(j + 1)))
 
                                 $:GPU_ATOMIC(atomic='update')
                                 rhs_vf(momxb + 1)%sf(j + 1, k, l) = rhs_vf(momxb + 1)%sf(j + 1, k, l) + &
-                                                                    (0.5_wp*rho_L*vel_L(1)*vel_L(2)*(1._wp/dx(j + 1)) - &
-                                                                     0.5_wp*cfl*(rho_L*vel_L(2))*(1._wp/dx(j + 1)))
+                                                                    (0.5_wp*dt*rho_L*vel_L(1)*vel_L(2)*(1._wp/dx(j + 1)) - &
+                                                                     0.5_wp*dt*cfl*(rho_L*vel_L(2))*(1._wp/dx(j + 1)))
 
                                 $:GPU_ATOMIC(atomic='update')
                                 rhs_vf(momxb + 2)%sf(j + 1, k, l) = rhs_vf(momxb + 2)%sf(j + 1, k, l) + &
-                                                                    (0.5_wp*rho_L*vel_L(1)*vel_L(3)*(1._wp/dx(j + 1)) - &
-                                                                     0.5_wp*cfl*(rho_L*vel_L(3))*(1._wp/dx(j + 1)))
+                                                                    (0.5_wp*dt*rho_L*vel_L(1)*vel_L(3)*(1._wp/dx(j + 1)) - &
+                                                                     0.5_wp*dt*cfl*(rho_L*vel_L(3))*(1._wp/dx(j + 1)))
 
                                 $:GPU_ATOMIC(atomic='update')
                                 rhs_vf(E_idx)%sf(j + 1, k, l) = rhs_vf(E_idx)%sf(j + 1, k, l) + &
-                                                                (0.5_wp*(vel_L(1)*(E_L + &
+                                                                (0.5_wp*dt*(vel_L(1)*(E_L + &
                                                                                    pres_L))*(1._wp/dx(j + 1)) - &
-                                                                 0.5_wp*cfl*(E_L)*(1._wp/dx(j + 1)))
+                                                                 0.5_wp*dt*cfl*(E_L)*(1._wp/dx(j + 1)))
 
                                 $:GPU_ATOMIC(atomic='update')
                                 rhs_vf(momxb)%sf(j, k, l) = rhs_vf(momxb)%sf(j, k, l) - &
-                                                            (0.5_wp*(rho_L*(vel_L(1))**2.0 + &
+                                                            (0.5_wp*dt*(rho_L*(vel_L(1))**2.0 + &
                                                                      pres_L)*(1._wp/dx(j)) - &
-                                                             0.5_wp*cfl*(rho_L*vel_L(1))*(1._wp/dx(j)))
+                                                             0.5_wp*dt*cfl*(rho_L*vel_L(1))*(1._wp/dx(j)))
 
                                 $:GPU_ATOMIC(atomic='update')
                                 rhs_vf(momxb + 1)%sf(j, k, l) = rhs_vf(momxb + 1)%sf(j, k, l) - &
-                                                                (0.5_wp*rho_L*vel_L(1)*vel_L(2)*(1._wp/dx(j)) - &
-                                                                 0.5_wp*cfl*(rho_L*vel_L(2))*(1._wp/dx(j)))
+                                                                (0.5_wp*dt*rho_L*vel_L(1)*vel_L(2)*(1._wp/dx(j)) - &
+                                                                 0.5_wp*dt*cfl*(rho_L*vel_L(2))*(1._wp/dx(j)))
 
                                 $:GPU_ATOMIC(atomic='update')
                                 rhs_vf(momxb + 2)%sf(j, k, l) = rhs_vf(momxb + 2)%sf(j, k, l) - &
-                                                                (0.5_wp*rho_L*vel_L(1)*vel_L(3)*(1._wp/dx(j)) - &
-                                                                 0.5_wp*cfl*(rho_L*vel_L(3))*(1._wp/dx(j)))
+                                                                (0.5_wp*dt*rho_L*vel_L(1)*vel_L(3)*(1._wp/dx(j)) - &
+                                                                 0.5_wp*dt*cfl*(rho_L*vel_L(3))*(1._wp/dx(j)))
 
                                 $:GPU_ATOMIC(atomic='update')
                                 rhs_vf(E_idx)%sf(j, k, l) = rhs_vf(E_idx)%sf(j, k, l) - &
-                                                            (0.5_wp*(vel_L(1)*(E_L + &
+                                                            (0.5_wp*dt*(vel_L(1)*(E_L + &
                                                                                pres_L))*(1._wp/dx(j)) - &
-                                                             0.5_wp*cfl*(E_L)*(1._wp/dx(j)))
+                                                             0.5_wp*dt*cfl*(E_L)*(1._wp/dx(j)))
 
                                 $:GPU_LOOP(parallelism='[seq]')
                                 do i = 1, num_fluids
                                     $:GPU_ATOMIC(atomic='update')
                                     rhs_vf(i)%sf(j + 1, k, l) = rhs_vf(i)%sf(j + 1, k, l) + &
-                                                                (0.5_wp*(alpha_rho_R(i)* &
+                                                                (0.5_wp*dt*(alpha_rho_R(i)* &
                                                                          vel_R(1))*(1._wp/dx(j + 1)) + &
-                                                                 0.5_wp*cfl*(alpha_rho_R(i))*(1._wp/dx(j + 1)))
+                                                                 0.5_wp*dt*cfl*(alpha_rho_R(i))*(1._wp/dx(j + 1)))
 
                                     $:GPU_ATOMIC(atomic='update')
                                     rhs_vf(i)%sf(j, k, l) = rhs_vf(i)%sf(j, k, l) - &
-                                                            (0.5_wp*(alpha_rho_R(i)* &
+                                                            (0.5_wp*dt*(alpha_rho_R(i)* &
                                                                      vel_R(1))*(1._wp/dx(j)) + &
-                                                             0.5_wp*cfl*(alpha_rho_R(i))*(1._wp/dx(j)))
+                                                             0.5_wp*dt*cfl*(alpha_rho_R(i))*(1._wp/dx(j)))
                                 end do
 
                                 if (num_fluids > 1) then
@@ -1446,154 +1147,69 @@
                                     do i = 1, num_fluids - 1
                                         $:GPU_ATOMIC(atomic='update')
                                         rhs_vf(advxb + i - 1)%sf(j + 1, k, l) = rhs_vf(advxb + i - 1)%sf(j + 1, k, l) + &
-                                                                                (0.5_wp*(alpha_R(i)* &
+                                                                                (0.5_wp*dt*(alpha_R(i)* &
                                                                                          vel_R(1))*(1._wp/dx(j + 1)) + &
-                                                                                 0.5_wp*cfl*(alpha_R(i))*(1._wp/dx(j + 1)))
+                                                                                 0.5_wp*dt*cfl*(alpha_R(i))*(1._wp/dx(j + 1)))
 
                                         $:GPU_ATOMIC(atomic='update')
                                         rhs_vf(advxb + i - 1)%sf(j + 1, k, l) = rhs_vf(advxb + i - 1)%sf(j + 1, k, l) &
-                                                                                - (0.5_wp*q_cons_vf(advxb + i - 1)%sf(j + 1, k, l)*vel_R(1)*(1._wp/dx(j + 1)))
+                                                                                - (0.5_wp*dt*q_cons_vf(advxb + i - 1)%sf(j + 1, k, l)*vel_R(1)*(1._wp/dx(j + 1)))
 
                                         $:GPU_ATOMIC(atomic='update')
                                         rhs_vf(advxb + i - 1)%sf(j, k, l) = rhs_vf(advxb + i - 1)%sf(j, k, l) - &
-                                                                            (0.5_wp*(alpha_R(i)* &
+                                                                            (0.5_wp*dt*(alpha_R(i)* &
                                                                                      vel_R(1))*(1._wp/dx(j)) + &
-                                                                             0.5_wp*cfl*(alpha_R(i))*(1._wp/dx(j)))
+                                                                             0.5_wp*dt*cfl*(alpha_R(i))*(1._wp/dx(j)))
 
                                         $:GPU_ATOMIC(atomic='update')
                                         rhs_vf(advxb + i - 1)%sf(j, k, l) = rhs_vf(advxb + i - 1)%sf(j, k, l) &
-                                                                            + (0.5_wp*q_cons_vf(advxb + i - 1)%sf(j, k, l)*vel_R(1)*(1._wp/dx(j)))
+                                                                            + (0.5_wp*dt*q_cons_vf(advxb + i - 1)%sf(j, k, l)*vel_R(1)*(1._wp/dx(j)))
                                     end do
                                 end if
 
                                 $:GPU_ATOMIC(atomic='update')
                                 rhs_vf(momxb)%sf(j + 1, k, l) = rhs_vf(momxb)%sf(j + 1, k, l) + &
-                                                                (0.5_wp*(rho_R*(vel_R(1))**2.0 + &
+                                                                (0.5_wp*dt*(rho_R*(vel_R(1))**2.0 + &
                                                                          pres_R)*(1._wp/dx(j + 1)) + &
-                                                                 0.5_wp*cfl*(rho_R*vel_R(1))*(1._wp/dx(j + 1)))
+                                                                 0.5_wp*dt*cfl*(rho_R*vel_R(1))*(1._wp/dx(j + 1)))
 
                                 $:GPU_ATOMIC(atomic='update')
                                 rhs_vf(momxb + 1)%sf(j + 1, k, l) = rhs_vf(momxb + 1)%sf(j + 1, k, l) + &
-                                                                    (0.5_wp*rho_R*vel_R(1)*vel_R(2)*(1._wp/dx(j + 1)) + &
-                                                                     0.5_wp*cfl*(rho_R*vel_R(2))*(1._wp/dx(j + 1)))
+                                                                    (0.5_wp*dt*rho_R*vel_R(1)*vel_R(2)*(1._wp/dx(j + 1)) + &
+                                                                     0.5_wp*dt*cfl*(rho_R*vel_R(2))*(1._wp/dx(j + 1)))
 
                                 $:GPU_ATOMIC(atomic='update')
                                 rhs_vf(momxb + 2)%sf(j + 1, k, l) = rhs_vf(momxb + 2)%sf(j + 1, k, l) + &
-                                                                    (0.5_wp*rho_R*vel_R(1)*vel_R(3)*(1._wp/dx(j + 1)) + &
-                                                                     0.5_wp*cfl*(rho_R*vel_R(3))*(1._wp/dx(j + 1)))
+                                                                    (0.5_wp*dt*rho_R*vel_R(1)*vel_R(3)*(1._wp/dx(j + 1)) + &
+                                                                     0.5_wp*dt*cfl*(rho_R*vel_R(3))*(1._wp/dx(j + 1)))
 
                                 $:GPU_ATOMIC(atomic='update')
                                 rhs_vf(E_idx)%sf(j + 1, k, l) = rhs_vf(E_idx)%sf(j + 1, k, l) + &
-                                                                (0.5_wp*(vel_R(1)*(E_R + &
+                                                                (0.5_wp*dt*(vel_R(1)*(E_R + &
                                                                                    pres_R))*(1._wp/dx(j + 1)) + &
-                                                                 0.5_wp*cfl*(E_R)*(1._wp/dx(j + 1)))
+                                                                 0.5_wp*dt*cfl*(E_R)*(1._wp/dx(j + 1)))
 
                                 $:GPU_ATOMIC(atomic='update')
                                 rhs_vf(momxb)%sf(j, k, l) = rhs_vf(momxb)%sf(j, k, l) - &
-                                                            (0.5_wp*(rho_R*(vel_R(1))**2.0 + &
+                                                            (0.5_wp*dt*(rho_R*(vel_R(1))**2.0 + &
                                                                      pres_R)*(1._wp/dx(j)) + &
-                                                             0.5_wp*cfl*(rho_R*vel_R(1))*(1._wp/dx(j)))
+                                                             0.5_wp*dt*cfl*(rho_R*vel_R(1))*(1._wp/dx(j)))
 
                                 $:GPU_ATOMIC(atomic='update')
                                 rhs_vf(momxb + 1)%sf(j, k, l) = rhs_vf(momxb + 1)%sf(j, k, l) - &
-                                                                (0.5_wp*rho_R*vel_R(1)*vel_R(2)*(1._wp/dx(j)) + &
-                                                                 0.5_wp*cfl*(rho_R*vel_R(2))*(1._wp/dx(j)))
-=======
-                                rhs_vf(momxb + 1)%sf(j + 1, k, l) = rhs_vf(momxb + 1)%sf(j + 1, k, l) - &
-                                                                    0.5_wp*dt*mu_L*vflux_L_arr(1)*(1._wp/dx(j + 1))
-                                $:GPU_ATOMIC(atomic='update')
-                                rhs_vf(E_idx)%sf(j + 1, k, l) = rhs_vf(E_idx)%sf(j + 1, k, l) - &
-                                                                0.5_wp*dt*mu_L*vflux_L_arr(1)*vel_L(2)*(1._wp/dx(j + 1))
-
-                                $:GPU_ATOMIC(atomic='update')
-                                rhs_vf(momxb + 1)%sf(j, k, l) = rhs_vf(momxb + 1)%sf(j, k, l) + &
-                                                                0.5_wp*dt*mu_L*vflux_L_arr(1)*(1._wp/dx(j))
-                                $:GPU_ATOMIC(atomic='update')
-                                rhs_vf(E_idx)%sf(j, k, l) = rhs_vf(E_idx)%sf(j, k, l) + &
-                                                            0.5_wp*dt*mu_L*vflux_L_arr(1)*vel_L(2)*(1._wp/dx(j))
-
-                                $:GPU_ATOMIC(atomic='update')
-                                rhs_vf(momxb + 1)%sf(j + 1, k, l) = rhs_vf(momxb + 1)%sf(j + 1, k, l) - &
-                                                                    0.5_wp*dt*mu_R*vflux_R_arr(1)*(1._wp/dx(j + 1))
-                                $:GPU_ATOMIC(atomic='update')
-                                rhs_vf(E_idx)%sf(j + 1, k, l) = rhs_vf(E_idx)%sf(j + 1, k, l) - &
-                                                                0.5_wp*dt*mu_R*vflux_R_arr(1)*vel_R(2)*(1._wp/dx(j + 1))
-
-                                $:GPU_ATOMIC(atomic='update')
-                                rhs_vf(momxb + 1)%sf(j, k, l) = rhs_vf(momxb + 1)%sf(j, k, l) + &
-                                                                0.5_wp*dt*mu_R*vflux_R_arr(1)*(1._wp/dx(j))
-                                $:GPU_ATOMIC(atomic='update')
-                                rhs_vf(E_idx)%sf(j, k, l) = rhs_vf(E_idx)%sf(j, k, l) + &
-                                                            0.5_wp*dt*mu_R*vflux_R_arr(1)*vel_R(2)*(1._wp/dx(j))
-
-                                $:GPU_ATOMIC(atomic='update')
-                                rhs_vf(momxb + 2)%sf(j + 1, k, l) = rhs_vf(momxb + 2)%sf(j + 1, k, l) - &
-                                                                    0.5_wp*dt*mu_L*vflux_L_arr(2)*(1._wp/dx(j + 1))
-                                $:GPU_ATOMIC(atomic='update')
-                                rhs_vf(E_idx)%sf(j + 1, k, l) = rhs_vf(E_idx)%sf(j + 1, k, l) - &
-                                                                0.5_wp*dt*mu_L*vflux_L_arr(2)*vel_L(3)*(1._wp/dx(j + 1))
-
-                                $:GPU_ATOMIC(atomic='update')
-                                rhs_vf(momxb + 2)%sf(j, k, l) = rhs_vf(momxb + 2)%sf(j, k, l) + &
-                                                                0.5_wp*dt*mu_L*vflux_L_arr(2)*(1._wp/dx(j))
-                                $:GPU_ATOMIC(atomic='update')
-                                rhs_vf(E_idx)%sf(j, k, l) = rhs_vf(E_idx)%sf(j, k, l) + &
-                                                            0.5_wp*dt*mu_L*vflux_L_arr(2)*vel_L(3)*(1._wp/dx(j))
-
-                                $:GPU_ATOMIC(atomic='update')
-                                rhs_vf(momxb + 2)%sf(j + 1, k, l) = rhs_vf(momxb + 2)%sf(j + 1, k, l) - &
-                                                                    0.5_wp*dt*mu_R*vflux_R_arr(2)*(1._wp/dx(j + 1))
-                                $:GPU_ATOMIC(atomic='update')
-                                rhs_vf(E_idx)%sf(j + 1, k, l) = rhs_vf(E_idx)%sf(j + 1, k, l) - &
-                                                                0.5_wp*dt*mu_R*vflux_R_arr(2)*vel_R(3)*(1._wp/dx(j + 1))
-
-                                $:GPU_ATOMIC(atomic='update')
-                                rhs_vf(momxb + 2)%sf(j, k, l) = rhs_vf(momxb + 2)%sf(j, k, l) + &
-                                                                0.5_wp*dt*mu_R*vflux_R_arr(2)*(1._wp/dx(j))
-                                $:GPU_ATOMIC(atomic='update')
-                                rhs_vf(E_idx)%sf(j, k, l) = rhs_vf(E_idx)%sf(j, k, l) + &
-                                                            0.5_wp*dt*mu_R*vflux_R_arr(2)*vel_R(3)*(1._wp/dx(j))
-
-                                $:GPU_ATOMIC(atomic='update')
-                                rhs_vf(momxb)%sf(j + 1, k, l) = rhs_vf(momxb)%sf(j + 1, k, l) - &
-                                                                0.5_wp*dt*mu_L*vflux_L_arr(3)*(1._wp/dx(j + 1))
-                                $:GPU_ATOMIC(atomic='update')
-                                rhs_vf(E_idx)%sf(j + 1, k, l) = rhs_vf(E_idx)%sf(j + 1, k, l) - &
-                                                                0.5_wp*dt*mu_L*vflux_L_arr(3)*vel_L(1)*(1._wp/dx(j + 1))
-
-                                $:GPU_ATOMIC(atomic='update')
-                                rhs_vf(momxb)%sf(j, k, l) = rhs_vf(momxb)%sf(j, k, l) + &
-                                                            0.5_wp*dt*mu_L*vflux_L_arr(3)*(1._wp/dx(j))
-                                $:GPU_ATOMIC(atomic='update')
-                                rhs_vf(E_idx)%sf(j, k, l) = rhs_vf(E_idx)%sf(j, k, l) + &
-                                                            0.5_wp*dt*mu_L*vflux_L_arr(3)*vel_L(1)*(1._wp/dx(j))
-
-                                $:GPU_ATOMIC(atomic='update')
-                                rhs_vf(momxb)%sf(j + 1, k, l) = rhs_vf(momxb)%sf(j + 1, k, l) - &
-                                                                0.5_wp*dt*mu_R*vflux_R_arr(3)*(1._wp/dx(j + 1))
-                                $:GPU_ATOMIC(atomic='update')
-                                rhs_vf(E_idx)%sf(j + 1, k, l) = rhs_vf(E_idx)%sf(j + 1, k, l) - &
-                                                                0.5_wp*dt*mu_R*vflux_R_arr(3)*vel_R(1)*(1._wp/dx(j + 1))
-
-                                $:GPU_ATOMIC(atomic='update')
-                                rhs_vf(momxb)%sf(j, k, l) = rhs_vf(momxb)%sf(j, k, l) + &
-                                                            0.5_wp*dt*mu_R*vflux_R_arr(3)*(1._wp/dx(j))
-                                $:GPU_ATOMIC(atomic='update')
-                                rhs_vf(E_idx)%sf(j, k, l) = rhs_vf(E_idx)%sf(j, k, l) + &
-                                                            0.5_wp*dt*mu_R*vflux_R_arr(3)*vel_R(1)*(1._wp/dx(j))
-                            end if
->>>>>>> b3008d49
+                                                                (0.5_wp*dt*rho_R*vel_R(1)*vel_R(2)*(1._wp/dx(j)) + &
+                                                                 0.5_wp*dt*cfl*(rho_R*vel_R(2))*(1._wp/dx(j)))
 
                                 $:GPU_ATOMIC(atomic='update')
                                 rhs_vf(momxb + 2)%sf(j, k, l) = rhs_vf(momxb + 2)%sf(j, k, l) - &
-                                                                (0.5_wp*rho_R*vel_R(1)*vel_R(3)*(1._wp/dx(j)) + &
-                                                                 0.5_wp*cfl*(rho_R*vel_R(3))*(1._wp/dx(j)))
+                                                                (0.5_wp*dt*rho_R*vel_R(1)*vel_R(3)*(1._wp/dx(j)) + &
+                                                                 0.5_wp*dt*cfl*(rho_R*vel_R(3))*(1._wp/dx(j)))
 
                                 $:GPU_ATOMIC(atomic='update')
                                 rhs_vf(E_idx)%sf(j, k, l) = rhs_vf(E_idx)%sf(j, k, l) - &
-                                                            (0.5_wp*(vel_R(1)*(E_R + &
+                                                            (0.5_wp*dt*(vel_R(1)*(E_R + &
                                                                                pres_R))*(1._wp/dx(j)) + &
-                                                             0.5_wp*cfl*(E_R)*(1._wp/dx(j)))
+                                                             0.5_wp*dt*cfl*(E_R)*(1._wp/dx(j)))
 
                             end do
                         end do
@@ -1659,7 +1275,6 @@
                                             rho_sf_small(i) = rho_L
                                         end do
 
-<<<<<<< HEAD
                                         dvel_small(1) = (1/(2._wp*dy(k)))*( &
                                                         q_cons_vf(momxb)%sf(j, k + 1 + q, l)/rho_sf_small(1) - &
                                                         q_cons_vf(momxb)%sf(j, k - 1 + q, l)/rho_sf_small(-1))
@@ -1681,25 +1296,8 @@
                                 alpha_rho_L = 0._wp; alpha_rho_R = 0._wp
                                 alpha_L = 0._wp; alpha_R = 0._wp
                                 vel_L = 0._wp; vel_R = 0._wp
-=======
-                            $:GPU_LOOP(parallelism='[seq]')
-                            do i = 1, num_fluids
-                                $:GPU_ATOMIC(atomic='update')
-                                rhs_vf(i)%sf(j + 1, k, l) = rhs_vf(i)%sf(j + 1, k, l) + &
-                                                            (0.5_wp*dt*(alpha_rho_L(i)* &
-                                                                        vel_L(1))*(1._wp/dx(j + 1)) - &
-                                                             0.5_wp*dt*cfl*(alpha_rho_L(i))*(1._wp/dx(j + 1)))
-
-                                $:GPU_ATOMIC(atomic='update')
-                                rhs_vf(i)%sf(j, k, l) = rhs_vf(i)%sf(j, k, l) - &
-                                                        (0.5_wp*dt*(alpha_rho_L(i)* &
-                                                                    vel_L(1))*(1._wp/dx(j)) - &
-                                                         0.5_wp*dt*cfl*(alpha_rho_L(i))*(1._wp/dx(j)))
-                            end do
->>>>>>> b3008d49
-
-                                $:GPU_LOOP(parallelism='[seq]')
-<<<<<<< HEAD
+
+                                $:GPU_LOOP(parallelism='[seq]')
                                 do q = vidxb + 1, vidxe
                                     $:GPU_LOOP(parallelism='[seq]')
                                     do i = 1, num_fluids
@@ -1719,31 +1317,8 @@
                                     do i = 1, num_dims
                                         vel_L(i) = vel_L(i) + coeff_L(q)*q_cons_vf(momxb + i - 1)%sf(j, k + q, l)
                                     end do
-=======
-                                do i = 1, num_fluids - 1
-                                    $:GPU_ATOMIC(atomic='update')
-                                    rhs_vf(advxb + i - 1)%sf(j + 1, k, l) = rhs_vf(advxb + i - 1)%sf(j + 1, k, l) + &
-                                                                            (0.5_wp*dt*(alpha_L(i)* &
-                                                                                        vel_L(1))*(1._wp/dx(j + 1)) - &
-                                                                             0.5_wp*dt*cfl*(alpha_L(i))*(1._wp/dx(j + 1)))
-
-                                    $:GPU_ATOMIC(atomic='update')
-                                    rhs_vf(advxb + i - 1)%sf(j + 1, k, l) = rhs_vf(advxb + i - 1)%sf(j + 1, k, l) &
-                                                                            - (0.5_wp*dt*q_cons_vf(advxb + i - 1)%sf(j + 1, k, l)*vel_L(1)*(1._wp/dx(j + 1)))
-
-                                    $:GPU_ATOMIC(atomic='update')
-                                    rhs_vf(advxb + i - 1)%sf(j, k, l) = rhs_vf(advxb + i - 1)%sf(j, k, l) - &
-                                                                        (0.5_wp*dt*(alpha_L(i)* &
-                                                                                    vel_L(1))*(1._wp/dx(j)) - &
-                                                                         0.5_wp*dt*cfl*(alpha_L(i))*(1._wp/dx(j)))
-
-                                    $:GPU_ATOMIC(atomic='update')
-                                    rhs_vf(advxb + i - 1)%sf(j, k, l) = rhs_vf(advxb + i - 1)%sf(j, k, l) &
-                                                                        + (0.5_wp*dt*q_cons_vf(advxb + i - 1)%sf(j, k, l)*vel_L(1)*(1._wp/dx(j)))
->>>>>>> b3008d49
-                                end do
-
-<<<<<<< HEAD
+                                end do
+
                                 $:GPU_LOOP(parallelism='[seq]')
                                 do q = vidxb, vidxe - 1
                                     $:GPU_LOOP(parallelism='[seq]')
@@ -1790,189 +1365,62 @@
                                         mu_L = alpha_L(i)/Res_igr(1, i) + mu_L
                                         mu_R = alpha_R(i)/Res_igr(1, i) + mu_R
                                     end do
-=======
-                            $:GPU_ATOMIC(atomic='update')
-                            rhs_vf(momxb)%sf(j + 1, k, l) = rhs_vf(momxb)%sf(j + 1, k, l) + &
-                                                            (0.5_wp*dt*(rho_L*(vel_L(1))**2.0 + &
-                                                                        pres_L)*(1._wp/dx(j + 1)) - &
-                                                             0.5_wp*dt*cfl*(rho_L*vel_L(1))*(1._wp/dx(j + 1)))
-
-                            $:GPU_ATOMIC(atomic='update')
-                            rhs_vf(momxb + 1)%sf(j + 1, k, l) = rhs_vf(momxb + 1)%sf(j + 1, k, l) + &
-                                                                (0.5_wp*dt*rho_L*vel_L(1)*vel_L(2)*(1._wp/dx(j + 1)) - &
-                                                                 0.5_wp*dt*cfl*(rho_L*vel_L(2))*(1._wp/dx(j + 1)))
-
-                            $:GPU_ATOMIC(atomic='update')
-                            rhs_vf(momxb + 2)%sf(j + 1, k, l) = rhs_vf(momxb + 2)%sf(j + 1, k, l) + &
-                                                                (0.5_wp*dt*rho_L*vel_L(1)*vel_L(3)*(1._wp/dx(j + 1)) - &
-                                                                 0.5_wp*dt*cfl*(rho_L*vel_L(3))*(1._wp/dx(j + 1)))
-
-                            $:GPU_ATOMIC(atomic='update')
-                            rhs_vf(E_idx)%sf(j + 1, k, l) = rhs_vf(E_idx)%sf(j + 1, k, l) + &
-                                                            (0.5_wp*dt*(vel_L(1)*(E_L + &
-                                                                                  pres_L))*(1._wp/dx(j + 1)) - &
-                                                             0.5_wp*dt*cfl*(E_L)*(1._wp/dx(j + 1)))
-
-                            $:GPU_ATOMIC(atomic='update')
-                            rhs_vf(momxb)%sf(j, k, l) = rhs_vf(momxb)%sf(j, k, l) - &
-                                                        (0.5_wp*dt*(rho_L*(vel_L(1))**2.0 + &
-                                                                    pres_L)*(1._wp/dx(j)) - &
-                                                         0.5_wp*dt*cfl*(rho_L*vel_L(1))*(1._wp/dx(j)))
-
-                            $:GPU_ATOMIC(atomic='update')
-                            rhs_vf(momxb + 1)%sf(j, k, l) = rhs_vf(momxb + 1)%sf(j, k, l) - &
-                                                            (0.5_wp*dt*rho_L*vel_L(1)*vel_L(2)*(1._wp/dx(j)) - &
-                                                             0.5_wp*dt*cfl*(rho_L*vel_L(2))*(1._wp/dx(j)))
-
-                            $:GPU_ATOMIC(atomic='update')
-                            rhs_vf(momxb + 2)%sf(j, k, l) = rhs_vf(momxb + 2)%sf(j, k, l) - &
-                                                            (0.5_wp*dt*rho_L*vel_L(1)*vel_L(3)*(1._wp/dx(j)) - &
-                                                             0.5_wp*dt*cfl*(rho_L*vel_L(3))*(1._wp/dx(j)))
-
-                            $:GPU_ATOMIC(atomic='update')
-                            rhs_vf(E_idx)%sf(j, k, l) = rhs_vf(E_idx)%sf(j, k, l) - &
-                                                        (0.5_wp*dt*(vel_L(1)*(E_L + &
-                                                                              pres_L))*(1._wp/dx(j)) - &
-                                                         0.5_wp*dt*cfl*(E_L)*(1._wp/dx(j)))
-
-                            $:GPU_LOOP(parallelism='[seq]')
-                            do i = 1, num_fluids
-                                $:GPU_ATOMIC(atomic='update')
-                                rhs_vf(i)%sf(j + 1, k, l) = rhs_vf(i)%sf(j + 1, k, l) + &
-                                                            (0.5_wp*dt*(alpha_rho_R(i)* &
-                                                                        vel_R(1))*(1._wp/dx(j + 1)) + &
-                                                             0.5_wp*dt*cfl*(alpha_rho_R(i))*(1._wp/dx(j + 1)))
-
-                                $:GPU_ATOMIC(atomic='update')
-                                rhs_vf(i)%sf(j, k, l) = rhs_vf(i)%sf(j, k, l) - &
-                                                        (0.5_wp*dt*(alpha_rho_R(i)* &
-                                                                    vel_R(1))*(1._wp/dx(j)) + &
-                                                         0.5_wp*dt*cfl*(alpha_rho_R(i))*(1._wp/dx(j)))
-                            end do
->>>>>>> b3008d49
-
-                                    $:GPU_ATOMIC(atomic='update')
-<<<<<<< HEAD
+
+                                    $:GPU_ATOMIC(atomic='update')
                                     rhs_vf(momxb)%sf(j, k + 1, l) = rhs_vf(momxb)%sf(j, k + 1, l) - &
-                                                                    0.5_wp*mu_L*vflux_L_arr(1)*(1._wp/dy(k + 1))
+                                                                    0.5_wp*dt*mu_L*vflux_L_arr(1)*(1._wp/dy(k + 1))
                                     $:GPU_ATOMIC(atomic='update')
                                     rhs_vf(E_idx)%sf(j, k + 1, l) = rhs_vf(E_idx)%sf(j, k + 1, l) - &
-                                                                    0.5_wp*mu_L*vflux_L_arr(1)*vel_L(1)*(1._wp/dy(k + 1))
+                                                                    0.5_wp*dt*mu_L*vflux_L_arr(1)*vel_L(1)*(1._wp/dy(k + 1))
 
                                     $:GPU_ATOMIC(atomic='update')
                                     rhs_vf(momxb)%sf(j, k, l) = rhs_vf(momxb)%sf(j, k, l) + &
-                                                                0.5_wp*mu_L*vflux_L_arr(1)*(1._wp/dy(k))
+                                                                0.5_wp*dt*mu_L*vflux_L_arr(1)*(1._wp/dy(k))
                                     $:GPU_ATOMIC(atomic='update')
                                     rhs_vf(E_idx)%sf(j, k, l) = rhs_vf(E_idx)%sf(j, k, l) + &
-                                                                0.5_wp*mu_L*vflux_L_arr(1)*vel_L(1)*(1._wp/dy(k))
+                                                                0.5_wp*dt*mu_L*vflux_L_arr(1)*vel_L(1)*(1._wp/dy(k))
 
                                     $:GPU_ATOMIC(atomic='update')
                                     rhs_vf(momxb)%sf(j, k + 1, l) = rhs_vf(momxb)%sf(j, k + 1, l) - &
-                                                                    0.5_wp*mu_R*vflux_R_arr(1)*(1._wp/dy(k + 1))
+                                                                    0.5_wp*dt*mu_R*vflux_R_arr(1)*(1._wp/dy(k + 1))
                                     $:GPU_ATOMIC(atomic='update')
                                     rhs_vf(E_idx)%sf(j, k + 1, l) = rhs_vf(E_idx)%sf(j, k + 1, l) - &
-                                                                    0.5_wp*mu_R*vflux_R_arr(1)*vel_R(1)*(1._wp/dy(k + 1))
-=======
-                                    rhs_vf(advxb + i - 1)%sf(j + 1, k, l) = rhs_vf(advxb + i - 1)%sf(j + 1, k, l) + &
-                                                                            (0.5_wp*dt*(alpha_R(i)* &
-                                                                                        vel_R(1))*(1._wp/dx(j + 1)) + &
-                                                                             0.5_wp*dt*cfl*(alpha_R(i))*(1._wp/dx(j + 1)))
-
-                                    $:GPU_ATOMIC(atomic='update')
-                                    rhs_vf(advxb + i - 1)%sf(j + 1, k, l) = rhs_vf(advxb + i - 1)%sf(j + 1, k, l) &
-                                                                            - (0.5_wp*dt*q_cons_vf(advxb + i - 1)%sf(j + 1, k, l)*vel_R(1)*(1._wp/dx(j + 1)))
-
-                                    $:GPU_ATOMIC(atomic='update')
-                                    rhs_vf(advxb + i - 1)%sf(j, k, l) = rhs_vf(advxb + i - 1)%sf(j, k, l) - &
-                                                                        (0.5_wp*dt*(alpha_R(i)* &
-                                                                                    vel_R(1))*(1._wp/dx(j)) + &
-                                                                         0.5_wp*dt*cfl*(alpha_R(i))*(1._wp/dx(j)))
-
-                                    $:GPU_ATOMIC(atomic='update')
-                                    rhs_vf(advxb + i - 1)%sf(j, k, l) = rhs_vf(advxb + i - 1)%sf(j, k, l) &
-                                                                        + (0.5_wp*dt*q_cons_vf(advxb + i - 1)%sf(j, k, l)*vel_R(1)*(1._wp/dx(j)))
-                                end do
-                            end if
-
-                            $:GPU_ATOMIC(atomic='update')
-                            rhs_vf(momxb)%sf(j + 1, k, l) = rhs_vf(momxb)%sf(j + 1, k, l) + &
-                                                            (0.5_wp*dt*(rho_R*(vel_R(1))**2.0 + &
-                                                                        pres_R)*(1._wp/dx(j + 1)) + &
-                                                             0.5_wp*dt*cfl*(rho_R*vel_R(1))*(1._wp/dx(j + 1)))
-
-                            $:GPU_ATOMIC(atomic='update')
-                            rhs_vf(momxb + 1)%sf(j + 1, k, l) = rhs_vf(momxb + 1)%sf(j + 1, k, l) + &
-                                                                (0.5_wp*dt*rho_R*vel_R(1)*vel_R(2)*(1._wp/dx(j + 1)) + &
-                                                                 0.5_wp*dt*cfl*(rho_R*vel_R(2))*(1._wp/dx(j + 1)))
-
-                            $:GPU_ATOMIC(atomic='update')
-                            rhs_vf(momxb + 2)%sf(j + 1, k, l) = rhs_vf(momxb + 2)%sf(j + 1, k, l) + &
-                                                                (0.5_wp*dt*rho_R*vel_R(1)*vel_R(3)*(1._wp/dx(j + 1)) + &
-                                                                 0.5_wp*dt*cfl*(rho_R*vel_R(3))*(1._wp/dx(j + 1)))
-
-                            $:GPU_ATOMIC(atomic='update')
-                            rhs_vf(E_idx)%sf(j + 1, k, l) = rhs_vf(E_idx)%sf(j + 1, k, l) + &
-                                                            (0.5_wp*dt*(vel_R(1)*(E_R + &
-                                                                                  pres_R))*(1._wp/dx(j + 1)) + &
-                                                             0.5_wp*dt*cfl*(E_R)*(1._wp/dx(j + 1)))
-
-                            $:GPU_ATOMIC(atomic='update')
-                            rhs_vf(momxb)%sf(j, k, l) = rhs_vf(momxb)%sf(j, k, l) - &
-                                                        (0.5_wp*dt*(rho_R*(vel_R(1))**2.0 + &
-                                                                    pres_R)*(1._wp/dx(j)) + &
-                                                         0.5_wp*dt*cfl*(rho_R*vel_R(1))*(1._wp/dx(j)))
-
-                            $:GPU_ATOMIC(atomic='update')
-                            rhs_vf(momxb + 1)%sf(j, k, l) = rhs_vf(momxb + 1)%sf(j, k, l) - &
-                                                            (0.5_wp*dt*rho_R*vel_R(1)*vel_R(2)*(1._wp/dx(j)) + &
-                                                             0.5_wp*dt*cfl*(rho_R*vel_R(2))*(1._wp/dx(j)))
-
-                            $:GPU_ATOMIC(atomic='update')
-                            rhs_vf(momxb + 2)%sf(j, k, l) = rhs_vf(momxb + 2)%sf(j, k, l) - &
-                                                            (0.5_wp*dt*rho_R*vel_R(1)*vel_R(3)*(1._wp/dx(j)) + &
-                                                             0.5_wp*dt*cfl*(rho_R*vel_R(3))*(1._wp/dx(j)))
-
-                            $:GPU_ATOMIC(atomic='update')
-                            rhs_vf(E_idx)%sf(j, k, l) = rhs_vf(E_idx)%sf(j, k, l) - &
-                                                        (0.5_wp*dt*(vel_R(1)*(E_R + &
-                                                                              pres_R))*(1._wp/dx(j)) + &
-                                                         0.5_wp*dt*cfl*(E_R)*(1._wp/dx(j)))
->>>>>>> b3008d49
+                                                                    0.5_wp*dt*mu_R*vflux_R_arr(1)*vel_R(1)*(1._wp/dy(k + 1))
 
                                     $:GPU_ATOMIC(atomic='update')
                                     rhs_vf(momxb)%sf(j, k, l) = rhs_vf(momxb)%sf(j, k, l) + &
-                                                                0.5_wp*mu_R*vflux_R_arr(1)*(1._wp/dy(k))
+                                                                0.5_wp*dt*mu_R*vflux_R_arr(1)*(1._wp/dy(k))
                                     $:GPU_ATOMIC(atomic='update')
                                     rhs_vf(E_idx)%sf(j, k, l) = rhs_vf(E_idx)%sf(j, k, l) + &
-                                                                0.5_wp*mu_R*vflux_R_arr(1)*vel_R(1)*(1._wp/dy(k))
+                                                                0.5_wp*dt*mu_R*vflux_R_arr(1)*vel_R(1)*(1._wp/dy(k))
 
                                     $:GPU_ATOMIC(atomic='update')
                                     rhs_vf(momxb + 1)%sf(j, k + 1, l) = rhs_vf(momxb + 1)%sf(j, k + 1, l) - &
-                                                                        0.5_wp*mu_L*vflux_L_arr(3)*(1._wp/dy(k + 1))
+                                                                        0.5_wp*dt*mu_L*vflux_L_arr(3)*(1._wp/dy(k + 1))
                                     $:GPU_ATOMIC(atomic='update')
                                     rhs_vf(E_idx)%sf(j, k + 1, l) = rhs_vf(E_idx)%sf(j, k + 1, l) - &
-                                                                    0.5_wp*mu_L*vflux_L_arr(3)*vel_L(2)*(1._wp/dy(k + 1))
+                                                                    0.5_wp*dt*mu_L*vflux_L_arr(3)*vel_L(2)*(1._wp/dy(k + 1))
 
                                     $:GPU_ATOMIC(atomic='update')
                                     rhs_vf(momxb + 1)%sf(j, k, l) = rhs_vf(momxb + 1)%sf(j, k, l) + &
-                                                                    0.5_wp*mu_L*vflux_L_arr(3)*(1._wp/dy(k))
+                                                                    0.5_wp*dt*mu_L*vflux_L_arr(3)*(1._wp/dy(k))
                                     $:GPU_ATOMIC(atomic='update')
                                     rhs_vf(E_idx)%sf(j, k, l) = rhs_vf(E_idx)%sf(j, k, l) + &
-                                                                0.5_wp*mu_L*vflux_L_arr(3)*vel_L(2)*(1._wp/dy(k))
+                                                                0.5_wp*dt*mu_L*vflux_L_arr(3)*vel_L(2)*(1._wp/dy(k))
 
                                     $:GPU_ATOMIC(atomic='update')
                                     rhs_vf(momxb + 1)%sf(j, k + 1, l) = rhs_vf(momxb + 1)%sf(j, k + 1, l) - &
-                                                                        0.5_wp*mu_R*vflux_R_arr(3)*(1._wp/dy(k + 1))
+                                                                        0.5_wp*dt*mu_R*vflux_R_arr(3)*(1._wp/dy(k + 1))
                                     $:GPU_ATOMIC(atomic='update')
                                     rhs_vf(E_idx)%sf(j, k + 1, l) = rhs_vf(E_idx)%sf(j, k + 1, l) - &
-                                                                    0.5_wp*mu_R*vflux_R_arr(3)*vel_R(2)*(1._wp/dy(k + 1))
+                                                                    0.5_wp*dt*mu_R*vflux_R_arr(3)*vel_R(2)*(1._wp/dy(k + 1))
 
                                     $:GPU_ATOMIC(atomic='update')
                                     rhs_vf(momxb + 1)%sf(j, k, l) = rhs_vf(momxb + 1)%sf(j, k, l) + &
-                                                                    0.5_wp*mu_R*vflux_R_arr(3)*(1._wp/dy(k))
+                                                                    0.5_wp*dt*mu_R*vflux_R_arr(3)*(1._wp/dy(k))
                                     $:GPU_ATOMIC(atomic='update')
                                     rhs_vf(E_idx)%sf(j, k, l) = rhs_vf(E_idx)%sf(j, k, l) + &
-                                                                0.5_wp*mu_R*vflux_R_arr(3)*vel_R(2)*(1._wp/dy(k))
+                                                                0.5_wp*dt*mu_R*vflux_R_arr(3)*vel_R(2)*(1._wp/dy(k))
                                 end if
 
                                 E_L = 0._wp; E_R = 0._wp
@@ -1998,15 +1446,15 @@
                                 do i = 1, num_fluids
                                     $:GPU_ATOMIC(atomic='update')
                                     rhs_vf(i)%sf(j, k + 1, l) = rhs_vf(i)%sf(j, k + 1, l) + &
-                                                                (0.5_wp*(alpha_rho_L(i)* &
+                                                                (0.5_wp*dt*(alpha_rho_L(i)* &
                                                                          vel_L(2))*(1._wp/dy(k + 1)) - &
-                                                                 0.5_wp*cfl*(alpha_rho_L(i))*(1._wp/dy(k + 1)))
+                                                                 0.5_wp*dt*cfl*(alpha_rho_L(i))*(1._wp/dy(k + 1)))
 
                                     $:GPU_ATOMIC(atomic='update')
                                     rhs_vf(i)%sf(j, k, l) = rhs_vf(i)%sf(j, k, l) - &
-                                                            (0.5_wp*(alpha_rho_L(i)* &
+                                                            (0.5_wp*dt*(alpha_rho_L(i)* &
                                                                      vel_L(2))*(1._wp/dy(k)) - &
-                                                             0.5_wp*cfl*(alpha_rho_L(i))*(1._wp/dy(k)))
+                                                             0.5_wp*dt*cfl*(alpha_rho_L(i))*(1._wp/dy(k)))
                                 end do
 
                                 if (num_fluids > 1) then
@@ -2014,72 +1462,72 @@
                                     do i = 1, num_fluids - 1
                                         $:GPU_ATOMIC(atomic='update')
                                         rhs_vf(advxb + i - 1)%sf(j, k + 1, l) = rhs_vf(advxb + i - 1)%sf(j, k + 1, l) + &
-                                                                                (0.5_wp*(alpha_L(i)* &
+                                                                                (0.5_wp*dt*(alpha_L(i)* &
                                                                                          vel_L(2))*(1._wp/dy(k + 1)) - &
-                                                                                 0.5_wp*cfl*(alpha_L(i))*(1._wp/dy(k + 1)))
+                                                                                 0.5_wp*dt*cfl*(alpha_L(i))*(1._wp/dy(k + 1)))
 
                                         $:GPU_ATOMIC(atomic='update')
                                         rhs_vf(advxb + i - 1)%sf(j, k + 1, l) = rhs_vf(advxb + i - 1)%sf(j, k + 1, l) &
-                                                                                - (0.5_wp*q_cons_vf(advxb + i - 1)%sf(j, k + 1, l)*vel_L(2)*(1._wp/dy(k + 1)))
+                                                                                - (0.5_wp*dt*q_cons_vf(advxb + i - 1)%sf(j, k + 1, l)*vel_L(2)*(1._wp/dy(k + 1)))
 
                                         $:GPU_ATOMIC(atomic='update')
                                         rhs_vf(advxb + i - 1)%sf(j, k, l) = rhs_vf(advxb + i - 1)%sf(j, k, l) - &
-                                                                            (0.5_wp*(alpha_L(i)* &
+                                                                            (0.5_wp*dt*(alpha_L(i)* &
                                                                                      vel_L(2))*(1._wp/dy(k)) - &
-                                                                             0.5_wp*cfl*(alpha_L(i))*(1._wp/dy(k)))
+                                                                             0.5_wp*dt*cfl*(alpha_L(i))*(1._wp/dy(k)))
 
                                         $:GPU_ATOMIC(atomic='update')
                                         rhs_vf(advxb + i - 1)%sf(j, k, l) = rhs_vf(advxb + i - 1)%sf(j, k, l) &
-                                                                            + (0.5_wp*q_cons_vf(advxb + i - 1)%sf(j, k, l)*vel_L(2)*(1._wp/dy(k)))
+                                                                            + (0.5_wp*dt*q_cons_vf(advxb + i - 1)%sf(j, k, l)*vel_L(2)*(1._wp/dy(k)))
                                     end do
                                 end if
 
                                 $:GPU_ATOMIC(atomic='update')
                                 rhs_vf(momxb + 1)%sf(j, k + 1, l) = rhs_vf(momxb + 1)%sf(j, k + 1, l) + &
-                                                                    (0.5_wp*(rho_L*(vel_L(2))**2.0 + &
+                                                                    (0.5_wp*dt*(rho_L*(vel_L(2))**2.0 + &
                                                                              pres_L + F_L)*(1._wp/dy(k + 1)) - &
-                                                                     0.5_wp*cfl*(rho_L*vel_L(2))*(1._wp/dy(k + 1)))
+                                                                     0.5_wp*dt*cfl*(rho_L*vel_L(2))*(1._wp/dy(k + 1)))
 
                                 $:GPU_ATOMIC(atomic='update')
                                 rhs_vf(momxb)%sf(j, k + 1, l) = rhs_vf(momxb)%sf(j, k + 1, l) + &
-                                                                (0.5_wp*rho_L*vel_L(1)*vel_L(2)*(1._wp/dy(k + 1)) - &
-                                                                 0.5_wp*cfl*(rho_L*vel_L(1))*(1._wp/dy(k + 1)))
+                                                                (0.5_wp*dt*rho_L*vel_L(1)*vel_L(2)*(1._wp/dy(k + 1)) - &
+                                                                 0.5_wp*dt*cfl*(rho_L*vel_L(1))*(1._wp/dy(k + 1)))
 
                                 $:GPU_ATOMIC(atomic='update')
                                 rhs_vf(E_idx)%sf(j, k + 1, l) = rhs_vf(E_idx)%sf(j, k + 1, l) + &
-                                                                (0.5_wp*(vel_L(2)*(E_L + &
+                                                                (0.5_wp*dt*(vel_L(2)*(E_L + &
                                                                                    pres_L + F_L))*(1._wp/dy(k + 1)) - &
-                                                                 0.5_wp*cfl*(E_L)*(1._wp/dy(k + 1)))
+                                                                 0.5_wp*dt*cfl*(E_L)*(1._wp/dy(k + 1)))
 
                                 $:GPU_ATOMIC(atomic='update')
                                 rhs_vf(momxb + 1)%sf(j, k, l) = rhs_vf(momxb + 1)%sf(j, k, l) - &
-                                                                (0.5_wp*(rho_L*(vel_L(2))**2.0 + &
+                                                                (0.5_wp*dt*(rho_L*(vel_L(2))**2.0 + &
                                                                          pres_L + F_L)*(1._wp/dy(k)) - &
-                                                                 0.5_wp*cfl*(rho_L*vel_L(2))*(1._wp/dy(k)))
+                                                                 0.5_wp*dt*cfl*(rho_L*vel_L(2))*(1._wp/dy(k)))
 
                                 $:GPU_ATOMIC(atomic='update')
                                 rhs_vf(momxb)%sf(j, k, l) = rhs_vf(momxb)%sf(j, k, l) - &
-                                                            (0.5_wp*rho_L*vel_L(1)*vel_L(2)*(1._wp/dy(k)) - &
-                                                             0.5_wp*cfl*(rho_L*vel_L(1))*(1._wp/dy(k)))
+                                                            (0.5_wp*dt*rho_L*vel_L(1)*vel_L(2)*(1._wp/dy(k)) - &
+                                                             0.5_wp*dt*cfl*(rho_L*vel_L(1))*(1._wp/dy(k)))
 
                                 $:GPU_ATOMIC(atomic='update')
                                 rhs_vf(E_idx)%sf(j, k, l) = rhs_vf(E_idx)%sf(j, k, l) - &
-                                                            (0.5_wp*(vel_L(2)*(E_L + &
+                                                            (0.5_wp*dt*(vel_L(2)*(E_L + &
                                                                                pres_L + F_L))*(1._wp/dy(k)) - &
-                                                             0.5_wp*cfl*(E_L)*(1._wp/dy(k)))
+                                                             0.5_wp*dt*cfl*(E_L)*(1._wp/dy(k)))
 
                                 $:GPU_LOOP(parallelism='[seq]')
                                 do i = 1, num_fluids
                                     $:GPU_ATOMIC(atomic='update')
                                     rhs_vf(i)%sf(j, k + 1, l) = rhs_vf(i)%sf(j, k + 1, l) + &
-                                                                (0.5_wp*(alpha_rho_R(i)* &
+                                                                (0.5_wp*dt*(alpha_rho_R(i)* &
                                                                          vel_R(2))*(1._wp/dy(k + 1)) + &
-                                                                 0.5_wp*cfl*(alpha_rho_R(i))*(1._wp/dy(k + 1)))
+                                                                 0.5_wp*dt*cfl*(alpha_rho_R(i))*(1._wp/dy(k + 1)))
                                     $:GPU_ATOMIC(atomic='update')
                                     rhs_vf(i)%sf(j, k, l) = rhs_vf(i)%sf(j, k, l) - &
-                                                            (0.5_wp*(alpha_rho_R(i)* &
+                                                            (0.5_wp*dt*(alpha_rho_R(i)* &
                                                                      vel_R(2))*(1._wp/dy(k)) + &
-                                                             0.5_wp*cfl*(alpha_rho_R(i))*(1._wp/dy(k)))
+                                                             0.5_wp*dt*cfl*(alpha_rho_R(i))*(1._wp/dy(k)))
                                 end do
 
                                 if (num_fluids > 1) then
@@ -2087,53 +1535,53 @@
                                     do i = 1, num_fluids - 1
                                         $:GPU_ATOMIC(atomic='update')
                                         rhs_vf(advxb + i - 1)%sf(j, k + 1, l) = rhs_vf(advxb + i - 1)%sf(j, k + 1, l) + &
-                                                                                (0.5_wp*(alpha_R(i)* &
+                                                                                (0.5_wp*dt*(alpha_R(i)* &
                                                                                          vel_R(2))*(1._wp/dy(k + 1)) + &
-                                                                                 0.5_wp*cfl*(alpha_R(i))*(1._wp/dy(k + 1)))
+                                                                                 0.5_wp*dt*cfl*(alpha_R(i))*(1._wp/dy(k + 1)))
 
                                         $:GPU_ATOMIC(atomic='update')
                                         rhs_vf(advxb + i - 1)%sf(j, k + 1, l) = rhs_vf(advxb + i - 1)%sf(j, k + 1, l) &
-                                                                                - (0.5_wp*q_cons_vf(advxb + i - 1)%sf(j, k + 1, l)*vel_R(2)*(1._wp/dy(k + 1)))
+                                                                                - (0.5_wp*dt*q_cons_vf(advxb + i - 1)%sf(j, k + 1, l)*vel_R(2)*(1._wp/dy(k + 1)))
 
                                         $:GPU_ATOMIC(atomic='update')
                                         rhs_vf(advxb + i - 1)%sf(j, k, l) = rhs_vf(advxb + i - 1)%sf(j, k, l) - &
-                                                                            (0.5_wp*(alpha_R(i)* &
+                                                                            (0.5_wp*dt*(alpha_R(i)* &
                                                                                      vel_R(2))*(1._wp/dy(k)) + &
-                                                                             0.5_wp*cfl*(alpha_R(i))*(1._wp/dy(k)))
+                                                                             0.5_wp*dt*cfl*(alpha_R(i))*(1._wp/dy(k)))
 
                                         $:GPU_ATOMIC(atomic='update')
                                         rhs_vf(advxb + i - 1)%sf(j, k, l) = rhs_vf(advxb + i - 1)%sf(j, k, l) &
-                                                                            + (0.5_wp*q_cons_vf(advxb + i - 1)%sf(j, k, l)*vel_R(2)*(1._wp/dy(k)))
+                                                                            + (0.5_wp*dt*q_cons_vf(advxb + i - 1)%sf(j, k, l)*vel_R(2)*(1._wp/dy(k)))
                                     end do
                                 end if
                                 $:GPU_ATOMIC(atomic='update')
                                 rhs_vf(momxb + 1)%sf(j, k + 1, l) = rhs_vf(momxb + 1)%sf(j, k + 1, l) + &
-                                                                    (0.5_wp*(rho_R*(vel_R(2))**2.0 + &
+                                                                    (0.5_wp*dt*(rho_R*(vel_R(2))**2.0 + &
                                                                              pres_R + F_R)*(1._wp/dy(k + 1)) + &
-                                                                     0.5_wp*cfl*(rho_R*vel_R(2))*(1._wp/dy(k + 1)))
+                                                                     0.5_wp*dt*cfl*(rho_R*vel_R(2))*(1._wp/dy(k + 1)))
                                 $:GPU_ATOMIC(atomic='update')
                                 rhs_vf(momxb)%sf(j, k + 1, l) = rhs_vf(momxb)%sf(j, k + 1, l) + &
-                                                                (0.5_wp*rho_R*vel_R(2)*vel_R(1)*(1._wp/dy(k + 1)) + &
-                                                                 0.5_wp*cfl*(rho_R*vel_R(1))*(1._wp/dy(k + 1)))
+                                                                (0.5_wp*dt*rho_R*vel_R(2)*vel_R(1)*(1._wp/dy(k + 1)) + &
+                                                                 0.5_wp*dt*cfl*(rho_R*vel_R(1))*(1._wp/dy(k + 1)))
                                 $:GPU_ATOMIC(atomic='update')
                                 rhs_vf(E_idx)%sf(j, k + 1, l) = rhs_vf(E_idx)%sf(j, k + 1, l) + &
-                                                                (0.5_wp*(vel_R(2)*(E_R + &
+                                                                (0.5_wp*dt*(vel_R(2)*(E_R + &
                                                                                    pres_R + F_R))*(1._wp/dy(k + 1)) + &
-                                                                 0.5_wp*cfl*(E_R)*(1._wp/dy(k + 1)))
+                                                                 0.5_wp*dt*cfl*(E_R)*(1._wp/dy(k + 1)))
                                 $:GPU_ATOMIC(atomic='update')
                                 rhs_vf(momxb + 1)%sf(j, k, l) = rhs_vf(momxb + 1)%sf(j, k, l) - &
-                                                                (0.5_wp*(rho_R*(vel_R(2))**2.0 + &
+                                                                (0.5_wp*dt*(rho_R*(vel_R(2))**2.0 + &
                                                                          pres_R + F_R)*(1._wp/dy(k)) + &
-                                                                 0.5_wp*cfl*(rho_R*vel_R(2))*(1._wp/dy(k)))
+                                                                 0.5_wp*dt*cfl*(rho_R*vel_R(2))*(1._wp/dy(k)))
                                 $:GPU_ATOMIC(atomic='update')
                                 rhs_vf(momxb)%sf(j, k, l) = rhs_vf(momxb)%sf(j, k, l) - &
-                                                            (0.5_wp*rho_R*vel_R(2)*vel_R(1)*(1._wp/dy(k)) + &
-                                                             0.5_wp*cfl*(rho_R*vel_R(1))*(1._wp/dy(k)))
+                                                            (0.5_wp*dt*rho_R*vel_R(2)*vel_R(1)*(1._wp/dy(k)) + &
+                                                             0.5_wp*dt*cfl*(rho_R*vel_R(1))*(1._wp/dy(k)))
                                 $:GPU_ATOMIC(atomic='update')
                                 rhs_vf(E_idx)%sf(j, k, l) = rhs_vf(E_idx)%sf(j, k, l) - &
-                                                            (0.5_wp*(vel_R(2)*(E_R + &
+                                                            (0.5_wp*dt*(vel_R(2)*(E_R + &
                                                                                pres_R + F_R))*(1._wp/dy(k)) + &
-                                                             0.5_wp*cfl*(E_R)*(1._wp/dy(k)))
+                                                             0.5_wp*dt*cfl*(E_R)*(1._wp/dy(k)))
                             end do
                         end do
                     end do
@@ -2271,7 +1719,6 @@
                                     end do
                                 end do
 
-<<<<<<< HEAD
                                 $:GPU_LOOP(parallelism='[seq]')
                                 do q = vidxb, vidxe - 1
                                     $:GPU_LOOP(parallelism='[seq]')
@@ -2318,166 +1765,90 @@
                                         mu_L = alpha_L(i)/Res_igr(1, i) + mu_L
                                         mu_R = alpha_R(i)/Res_igr(1, i) + mu_R
                                     end do
-=======
-                                $:GPU_ATOMIC(atomic='update')
-                                rhs_vf(momxb)%sf(j, k + 1, l) = rhs_vf(momxb)%sf(j, k + 1, l) - &
-                                                                0.5_wp*dt*mu_L*vflux_L_arr(1)*(1._wp/dy(k + 1))
-                                $:GPU_ATOMIC(atomic='update')
-                                rhs_vf(E_idx)%sf(j, k + 1, l) = rhs_vf(E_idx)%sf(j, k + 1, l) - &
-                                                                0.5_wp*dt*mu_L*vflux_L_arr(1)*vel_L(1)*(1._wp/dy(k + 1))
-
-                                $:GPU_ATOMIC(atomic='update')
-                                rhs_vf(momxb)%sf(j, k, l) = rhs_vf(momxb)%sf(j, k, l) + &
-                                                            0.5_wp*dt*mu_L*vflux_L_arr(1)*(1._wp/dy(k))
-                                $:GPU_ATOMIC(atomic='update')
-                                rhs_vf(E_idx)%sf(j, k, l) = rhs_vf(E_idx)%sf(j, k, l) + &
-                                                            0.5_wp*dt*mu_L*vflux_L_arr(1)*vel_L(1)*(1._wp/dy(k))
-
-                                $:GPU_ATOMIC(atomic='update')
-                                rhs_vf(momxb)%sf(j, k + 1, l) = rhs_vf(momxb)%sf(j, k + 1, l) - &
-                                                                0.5_wp*dt*mu_R*vflux_R_arr(1)*(1._wp/dy(k + 1))
-                                $:GPU_ATOMIC(atomic='update')
-                                rhs_vf(E_idx)%sf(j, k + 1, l) = rhs_vf(E_idx)%sf(j, k + 1, l) - &
-                                                                0.5_wp*dt*mu_R*vflux_R_arr(1)*vel_R(1)*(1._wp/dy(k + 1))
-
-                                $:GPU_ATOMIC(atomic='update')
-                                rhs_vf(momxb)%sf(j, k, l) = rhs_vf(momxb)%sf(j, k, l) + &
-                                                            0.5_wp*dt*mu_R*vflux_R_arr(1)*(1._wp/dy(k))
-                                $:GPU_ATOMIC(atomic='update')
-                                rhs_vf(E_idx)%sf(j, k, l) = rhs_vf(E_idx)%sf(j, k, l) + &
-                                                            0.5_wp*dt*mu_R*vflux_R_arr(1)*vel_R(1)*(1._wp/dy(k))
-
-                                $:GPU_ATOMIC(atomic='update')
-                                rhs_vf(momxb + 1)%sf(j, k + 1, l) = rhs_vf(momxb + 1)%sf(j, k + 1, l) - &
-                                                                    0.5_wp*dt*mu_L*vflux_L_arr(3)*(1._wp/dy(k + 1))
-                                $:GPU_ATOMIC(atomic='update')
-                                rhs_vf(E_idx)%sf(j, k + 1, l) = rhs_vf(E_idx)%sf(j, k + 1, l) - &
-                                                                0.5_wp*dt*mu_L*vflux_L_arr(3)*vel_L(2)*(1._wp/dy(k + 1))
-
-                                $:GPU_ATOMIC(atomic='update')
-                                rhs_vf(momxb + 1)%sf(j, k, l) = rhs_vf(momxb + 1)%sf(j, k, l) + &
-                                                                0.5_wp*dt*mu_L*vflux_L_arr(3)*(1._wp/dy(k))
-                                $:GPU_ATOMIC(atomic='update')
-                                rhs_vf(E_idx)%sf(j, k, l) = rhs_vf(E_idx)%sf(j, k, l) + &
-                                                            0.5_wp*dt*mu_L*vflux_L_arr(3)*vel_L(2)*(1._wp/dy(k))
-
-                                $:GPU_ATOMIC(atomic='update')
-                                rhs_vf(momxb + 1)%sf(j, k + 1, l) = rhs_vf(momxb + 1)%sf(j, k + 1, l) - &
-                                                                    0.5_wp*dt*mu_R*vflux_R_arr(3)*(1._wp/dy(k + 1))
-                                $:GPU_ATOMIC(atomic='update')
-                                rhs_vf(E_idx)%sf(j, k + 1, l) = rhs_vf(E_idx)%sf(j, k + 1, l) - &
-                                                                0.5_wp*dt*mu_R*vflux_R_arr(3)*vel_R(2)*(1._wp/dy(k + 1))
-
-                                $:GPU_ATOMIC(atomic='update')
-                                rhs_vf(momxb + 1)%sf(j, k, l) = rhs_vf(momxb + 1)%sf(j, k, l) + &
-                                                                0.5_wp*dt*mu_R*vflux_R_arr(3)*(1._wp/dy(k))
-                                $:GPU_ATOMIC(atomic='update')
-                                rhs_vf(E_idx)%sf(j, k, l) = rhs_vf(E_idx)%sf(j, k, l) + &
-                                                            0.5_wp*dt*mu_R*vflux_R_arr(3)*vel_R(2)*(1._wp/dy(k))
-                            end if
->>>>>>> b3008d49
 
                                     $:GPU_ATOMIC(atomic='update')
                                     rhs_vf(momxb)%sf(j, k + 1, l) = rhs_vf(momxb)%sf(j, k + 1, l) - &
-                                                                    0.5_wp*mu_L*vflux_L_arr(1)*(1._wp/dy(k + 1))
+                                                                    0.5_wp*dt*mu_L*vflux_L_arr(1)*(1._wp/dy(k + 1))
                                     $:GPU_ATOMIC(atomic='update')
                                     rhs_vf(E_idx)%sf(j, k + 1, l) = rhs_vf(E_idx)%sf(j, k + 1, l) - &
-                                                                    0.5_wp*mu_L*vflux_L_arr(1)*vel_L(1)*(1._wp/dy(k + 1))
+                                                                    0.5_wp*dt*mu_L*vflux_L_arr(1)*vel_L(1)*(1._wp/dy(k + 1))
 
                                     $:GPU_ATOMIC(atomic='update')
                                     rhs_vf(momxb)%sf(j, k, l) = rhs_vf(momxb)%sf(j, k, l) + &
-                                                                0.5_wp*mu_L*vflux_L_arr(1)*(1._wp/dy(k))
+                                                                0.5_wp*dt*mu_L*vflux_L_arr(1)*(1._wp/dy(k))
                                     $:GPU_ATOMIC(atomic='update')
                                     rhs_vf(E_idx)%sf(j, k, l) = rhs_vf(E_idx)%sf(j, k, l) + &
-                                                                0.5_wp*mu_L*vflux_L_arr(1)*vel_L(1)*(1._wp/dy(k))
+                                                                0.5_wp*dt*mu_L*vflux_L_arr(1)*vel_L(1)*(1._wp/dy(k))
 
                                     $:GPU_ATOMIC(atomic='update')
                                     rhs_vf(momxb)%sf(j, k + 1, l) = rhs_vf(momxb)%sf(j, k + 1, l) - &
-                                                                    0.5_wp*mu_R*vflux_R_arr(1)*(1._wp/dy(k + 1))
+                                                                    0.5_wp*dt*mu_R*vflux_R_arr(1)*(1._wp/dy(k + 1))
                                     $:GPU_ATOMIC(atomic='update')
                                     rhs_vf(E_idx)%sf(j, k + 1, l) = rhs_vf(E_idx)%sf(j, k + 1, l) - &
-                                                                    0.5_wp*mu_R*vflux_R_arr(1)*vel_R(1)*(1._wp/dy(k + 1))
+                                                                    0.5_wp*dt*mu_R*vflux_R_arr(1)*vel_R(1)*(1._wp/dy(k + 1))
 
                                     $:GPU_ATOMIC(atomic='update')
                                     rhs_vf(momxb)%sf(j, k, l) = rhs_vf(momxb)%sf(j, k, l) + &
-                                                                0.5_wp*mu_R*vflux_R_arr(1)*(1._wp/dy(k))
+                                                                0.5_wp*dt*mu_R*vflux_R_arr(1)*(1._wp/dy(k))
                                     $:GPU_ATOMIC(atomic='update')
                                     rhs_vf(E_idx)%sf(j, k, l) = rhs_vf(E_idx)%sf(j, k, l) + &
-                                                                0.5_wp*mu_R*vflux_R_arr(1)*vel_R(1)*(1._wp/dy(k))
-
-<<<<<<< HEAD
+                                                                0.5_wp*dt*mu_R*vflux_R_arr(1)*vel_R(1)*(1._wp/dy(k))
+
                                     $:GPU_ATOMIC(atomic='update')
                                     rhs_vf(momxb + 2)%sf(j, k + 1, l) = rhs_vf(momxb + 2)%sf(j, k + 1, l) - &
-                                                                        0.5_wp*mu_L*vflux_L_arr(2)*(1._wp/dy(k + 1))
+                                                                        0.5_wp*dt*mu_L*vflux_L_arr(2)*(1._wp/dy(k + 1))
                                     $:GPU_ATOMIC(atomic='update')
                                     rhs_vf(E_idx)%sf(j, k + 1, l) = rhs_vf(E_idx)%sf(j, k + 1, l) - &
-                                                                    0.5_wp*mu_L*vflux_L_arr(2)*vel_L(3)*(1._wp/dy(k + 1))
+                                                                    0.5_wp*dt*mu_L*vflux_L_arr(2)*vel_L(3)*(1._wp/dy(k + 1))
 
                                     $:GPU_ATOMIC(atomic='update')
                                     rhs_vf(momxb + 2)%sf(j, k, l) = rhs_vf(momxb + 2)%sf(j, k, l) + &
-                                                                    0.5_wp*mu_L*vflux_L_arr(2)*(1._wp/dy(k))
+                                                                    0.5_wp*dt*mu_L*vflux_L_arr(2)*(1._wp/dy(k))
                                     $:GPU_ATOMIC(atomic='update')
                                     rhs_vf(E_idx)%sf(j, k, l) = rhs_vf(E_idx)%sf(j, k, l) + &
-                                                                0.5_wp*mu_L*vflux_L_arr(2)*vel_L(3)*(1._wp/dy(k))
-=======
-                            $:GPU_LOOP(parallelism='[seq]')
-                            do i = 1, num_fluids
-                                $:GPU_ATOMIC(atomic='update')
-                                rhs_vf(i)%sf(j, k + 1, l) = rhs_vf(i)%sf(j, k + 1, l) + &
-                                                            (0.5_wp*dt*(alpha_rho_L(i)* &
-                                                                        vel_L(2))*(1._wp/dy(k + 1)) - &
-                                                             0.5_wp*dt*cfl*(alpha_rho_L(i))*(1._wp/dy(k + 1)))
-
-                                $:GPU_ATOMIC(atomic='update')
-                                rhs_vf(i)%sf(j, k, l) = rhs_vf(i)%sf(j, k, l) - &
-                                                        (0.5_wp*dt*(alpha_rho_L(i)* &
-                                                                    vel_L(2))*(1._wp/dy(k)) - &
-                                                         0.5_wp*dt*cfl*(alpha_rho_L(i))*(1._wp/dy(k)))
-                            end do
->>>>>>> b3008d49
-
-                                    $:GPU_ATOMIC(atomic='update')
-<<<<<<< HEAD
+                                                                0.5_wp*dt*mu_L*vflux_L_arr(2)*vel_L(3)*(1._wp/dy(k))
+
+                                    $:GPU_ATOMIC(atomic='update')
                                     rhs_vf(momxb + 2)%sf(j, k + 1, l) = rhs_vf(momxb + 2)%sf(j, k + 1, l) - &
-                                                                        0.5_wp*mu_R*vflux_R_arr(2)*(1._wp/dy(k + 1))
+                                                                        0.5_wp*dt*mu_R*vflux_R_arr(2)*(1._wp/dy(k + 1))
                                     $:GPU_ATOMIC(atomic='update')
                                     rhs_vf(E_idx)%sf(j, k + 1, l) = rhs_vf(E_idx)%sf(j, k + 1, l) - &
-                                                                    0.5_wp*mu_R*vflux_R_arr(2)*vel_R(3)*(1._wp/dy(k + 1))
+                                                                    0.5_wp*dt*mu_R*vflux_R_arr(2)*vel_R(3)*(1._wp/dy(k + 1))
 
                                     $:GPU_ATOMIC(atomic='update')
                                     rhs_vf(momxb + 2)%sf(j, k, l) = rhs_vf(momxb + 2)%sf(j, k, l) + &
-                                                                    0.5_wp*mu_R*vflux_R_arr(2)*(1._wp/dy(k))
+                                                                    0.5_wp*dt*mu_R*vflux_R_arr(2)*(1._wp/dy(k))
                                     $:GPU_ATOMIC(atomic='update')
                                     rhs_vf(E_idx)%sf(j, k, l) = rhs_vf(E_idx)%sf(j, k, l) + &
-                                                                0.5_wp*mu_R*vflux_R_arr(2)*vel_R(3)*(1._wp/dy(k))
+                                                                0.5_wp*dt*mu_R*vflux_R_arr(2)*vel_R(3)*(1._wp/dy(k))
 
                                     $:GPU_ATOMIC(atomic='update')
                                     rhs_vf(momxb + 1)%sf(j, k + 1, l) = rhs_vf(momxb + 1)%sf(j, k + 1, l) - &
-                                                                        0.5_wp*mu_L*vflux_L_arr(3)*(1._wp/dy(k + 1))
+                                                                        0.5_wp*dt*mu_L*vflux_L_arr(3)*(1._wp/dy(k + 1))
                                     $:GPU_ATOMIC(atomic='update')
                                     rhs_vf(E_idx)%sf(j, k + 1, l) = rhs_vf(E_idx)%sf(j, k + 1, l) - &
-                                                                    0.5_wp*mu_L*vflux_L_arr(3)*vel_L(2)*(1._wp/dy(k + 1))
+                                                                    0.5_wp*dt*mu_L*vflux_L_arr(3)*vel_L(2)*(1._wp/dy(k + 1))
 
                                     $:GPU_ATOMIC(atomic='update')
                                     rhs_vf(momxb + 1)%sf(j, k, l) = rhs_vf(momxb + 1)%sf(j, k, l) + &
-                                                                    0.5_wp*mu_L*vflux_L_arr(3)*(1._wp/dy(k))
+                                                                    0.5_wp*dt*mu_L*vflux_L_arr(3)*(1._wp/dy(k))
                                     $:GPU_ATOMIC(atomic='update')
                                     rhs_vf(E_idx)%sf(j, k, l) = rhs_vf(E_idx)%sf(j, k, l) + &
-                                                                0.5_wp*mu_L*vflux_L_arr(3)*vel_L(2)*(1._wp/dy(k))
+                                                                0.5_wp*dt*mu_L*vflux_L_arr(3)*vel_L(2)*(1._wp/dy(k))
 
                                     $:GPU_ATOMIC(atomic='update')
                                     rhs_vf(momxb + 1)%sf(j, k + 1, l) = rhs_vf(momxb + 1)%sf(j, k + 1, l) - &
-                                                                        0.5_wp*mu_R*vflux_R_arr(3)*(1._wp/dy(k + 1))
+                                                                        0.5_wp*dt*mu_R*vflux_R_arr(3)*(1._wp/dy(k + 1))
                                     $:GPU_ATOMIC(atomic='update')
                                     rhs_vf(E_idx)%sf(j, k + 1, l) = rhs_vf(E_idx)%sf(j, k + 1, l) - &
-                                                                    0.5_wp*mu_R*vflux_R_arr(3)*vel_R(2)*(1._wp/dy(k + 1))
+                                                                    0.5_wp*dt*mu_R*vflux_R_arr(3)*vel_R(2)*(1._wp/dy(k + 1))
 
                                     $:GPU_ATOMIC(atomic='update')
                                     rhs_vf(momxb + 1)%sf(j, k, l) = rhs_vf(momxb + 1)%sf(j, k, l) + &
-                                                                    0.5_wp*mu_R*vflux_R_arr(3)*(1._wp/dy(k))
+                                                                    0.5_wp*dt*mu_R*vflux_R_arr(3)*(1._wp/dy(k))
                                     $:GPU_ATOMIC(atomic='update')
                                     rhs_vf(E_idx)%sf(j, k, l) = rhs_vf(E_idx)%sf(j, k, l) + &
-                                                                0.5_wp*mu_R*vflux_R_arr(3)*vel_R(2)*(1._wp/dy(k))
+                                                                0.5_wp*dt*mu_R*vflux_R_arr(3)*vel_R(2)*(1._wp/dy(k))
                                 end if
 
                                 E_L = 0._wp; E_R = 0._wp
@@ -2487,29 +1858,8 @@
                                 do q = vidxb + 1, vidxe
                                     E_L = E_L + coeff_L(q)*q_cons_vf(E_idx)%sf(j, k + q, l)
                                     F_L = F_L + coeff_L(q)*jac(j, k + q, l)
-=======
-                                    rhs_vf(advxb + i - 1)%sf(j, k + 1, l) = rhs_vf(advxb + i - 1)%sf(j, k + 1, l) + &
-                                                                            (0.5_wp*dt*(alpha_L(i)* &
-                                                                                        vel_L(2))*(1._wp/dy(k + 1)) - &
-                                                                             0.5_wp*dt*cfl*(alpha_L(i))*(1._wp/dy(k + 1)))
-
-                                    $:GPU_ATOMIC(atomic='update')
-                                    rhs_vf(advxb + i - 1)%sf(j, k + 1, l) = rhs_vf(advxb + i - 1)%sf(j, k + 1, l) &
-                                                                            - (0.5_wp*dt*q_cons_vf(advxb + i - 1)%sf(j, k + 1, l)*vel_L(2)*(1._wp/dy(k + 1)))
-
-                                    $:GPU_ATOMIC(atomic='update')
-                                    rhs_vf(advxb + i - 1)%sf(j, k, l) = rhs_vf(advxb + i - 1)%sf(j, k, l) - &
-                                                                        (0.5_wp*dt*(alpha_L(i)* &
-                                                                                    vel_L(2))*(1._wp/dy(k)) - &
-                                                                         0.5_wp*dt*cfl*(alpha_L(i))*(1._wp/dy(k)))
-
-                                    $:GPU_ATOMIC(atomic='update')
-                                    rhs_vf(advxb + i - 1)%sf(j, k, l) = rhs_vf(advxb + i - 1)%sf(j, k, l) &
-                                                                        + (0.5_wp*dt*q_cons_vf(advxb + i - 1)%sf(j, k, l)*vel_L(2)*(1._wp/dy(k)))
->>>>>>> b3008d49
-                                end do
-
-<<<<<<< HEAD
+                                end do
+
                                 $:GPU_LOOP(parallelism='[seq]')
                                 do q = vidxb, vidxe - 1
                                     E_R = E_R + coeff_R(q)*q_cons_vf(E_idx)%sf(j, k + q, l)
@@ -2524,15 +1874,15 @@
                                 do i = 1, num_fluids
                                     $:GPU_ATOMIC(atomic='update')
                                     rhs_vf(i)%sf(j, k + 1, l) = rhs_vf(i)%sf(j, k + 1, l) + &
-                                                                (0.5_wp*(alpha_rho_L(i)* &
+                                                                (0.5_wp*dt*(alpha_rho_L(i)* &
                                                                          vel_L(2))*(1._wp/dy(k + 1)) - &
-                                                                 0.5_wp*cfl*(alpha_rho_L(i))*(1._wp/dy(k + 1)))
+                                                                 0.5_wp*dt*cfl*(alpha_rho_L(i))*(1._wp/dy(k + 1)))
 
                                     $:GPU_ATOMIC(atomic='update')
                                     rhs_vf(i)%sf(j, k, l) = rhs_vf(i)%sf(j, k, l) - &
-                                                            (0.5_wp*(alpha_rho_L(i)* &
+                                                            (0.5_wp*dt*(alpha_rho_L(i)* &
                                                                      vel_L(2))*(1._wp/dy(k)) - &
-                                                             0.5_wp*cfl*(alpha_rho_L(i))*(1._wp/dy(k)))
+                                                             0.5_wp*dt*cfl*(alpha_rho_L(i))*(1._wp/dy(k)))
                                 end do
 
                                 if (num_fluids > 1) then
@@ -2540,254 +1890,155 @@
                                     do i = 1, num_fluids - 1
                                         $:GPU_ATOMIC(atomic='update')
                                         rhs_vf(advxb + i - 1)%sf(j, k + 1, l) = rhs_vf(advxb + i - 1)%sf(j, k + 1, l) + &
-                                                                                (0.5_wp*(alpha_L(i)* &
+                                                                                (0.5_wp*dt*(alpha_L(i)* &
                                                                                          vel_L(2))*(1._wp/dy(k + 1)) - &
-                                                                                 0.5_wp*cfl*(alpha_L(i))*(1._wp/dy(k + 1)))
+                                                                                 0.5_wp*dt*cfl*(alpha_L(i))*(1._wp/dy(k + 1)))
 
                                         $:GPU_ATOMIC(atomic='update')
                                         rhs_vf(advxb + i - 1)%sf(j, k + 1, l) = rhs_vf(advxb + i - 1)%sf(j, k + 1, l) &
-                                                                                - (0.5_wp*q_cons_vf(advxb + i - 1)%sf(j, k + 1, l)*vel_L(2)*(1._wp/dy(k + 1)))
+                                                                                - (0.5_wp*dt*q_cons_vf(advxb + i - 1)%sf(j, k + 1, l)*vel_L(2)*(1._wp/dy(k + 1)))
 
                                         $:GPU_ATOMIC(atomic='update')
                                         rhs_vf(advxb + i - 1)%sf(j, k, l) = rhs_vf(advxb + i - 1)%sf(j, k, l) - &
-                                                                            (0.5_wp*(alpha_L(i)* &
+                                                                            (0.5_wp*dt*(alpha_L(i)* &
                                                                                      vel_L(2))*(1._wp/dy(k)) - &
-                                                                             0.5_wp*cfl*(alpha_L(i))*(1._wp/dy(k)))
+                                                                             0.5_wp*dt*cfl*(alpha_L(i))*(1._wp/dy(k)))
 
                                         $:GPU_ATOMIC(atomic='update')
                                         rhs_vf(advxb + i - 1)%sf(j, k, l) = rhs_vf(advxb + i - 1)%sf(j, k, l) &
-                                                                            + (0.5_wp*q_cons_vf(advxb + i - 1)%sf(j, k, l)*vel_L(2)*(1._wp/dy(k)))
+                                                                            + (0.5_wp*dt*q_cons_vf(advxb + i - 1)%sf(j, k, l)*vel_L(2)*(1._wp/dy(k)))
                                     end do
                                 end if
-=======
-                            $:GPU_ATOMIC(atomic='update')
-                            rhs_vf(momxb + 1)%sf(j, k + 1, l) = rhs_vf(momxb + 1)%sf(j, k + 1, l) + &
+
+                                $:GPU_ATOMIC(atomic='update')
+                                rhs_vf(momxb + 1)%sf(j, k + 1, l) = rhs_vf(momxb + 1)%sf(j, k + 1, l) + &
+                                                                    (0.5_wp*dt*(rho_L*(vel_L(2))**2.0 + &
+                                                                             pres_L + F_L)*(1._wp/dy(k + 1)) - &
+                                                                     0.5_wp*dt*cfl*(rho_L*vel_L(2))*(1._wp/dy(k + 1)))
+
+                                $:GPU_ATOMIC(atomic='update')
+                                rhs_vf(momxb)%sf(j, k + 1, l) = rhs_vf(momxb)%sf(j, k + 1, l) + &
+                                                                (0.5_wp*dt*rho_L*vel_L(1)*vel_L(2)*(1._wp/dy(k + 1)) - &
+                                                                 0.5_wp*dt*cfl*(rho_L*vel_L(1))*(1._wp/dy(k + 1)))
+
+                                $:GPU_ATOMIC(atomic='update')
+                                rhs_vf(momxb + 2)%sf(j, k + 1, l) = rhs_vf(momxb + 2)%sf(j, k + 1, l) + &
+                                                                    (0.5_wp*dt*rho_L*vel_L(3)*vel_L(2)*(1._wp/dy(k + 1)) - &
+                                                                     0.5_wp*dt*cfl*(rho_L*vel_L(3))*(1._wp/dy(k + 1)))
+
+                                $:GPU_ATOMIC(atomic='update')
+                                rhs_vf(E_idx)%sf(j, k + 1, l) = rhs_vf(E_idx)%sf(j, k + 1, l) + &
+                                                                (0.5_wp*dt*(vel_L(2)*(E_L + &
+                                                                                   pres_L + F_L))*(1._wp/dy(k + 1)) - &
+                                                                 0.5_wp*dt*cfl*(E_L)*(1._wp/dy(k + 1)))
+
+                                $:GPU_ATOMIC(atomic='update')
+                                rhs_vf(momxb + 1)%sf(j, k, l) = rhs_vf(momxb + 1)%sf(j, k, l) - &
                                                                 (0.5_wp*dt*(rho_L*(vel_L(2))**2.0 + &
-                                                                            pres_L + F_L)*(1._wp/dy(k + 1)) - &
-                                                                 0.5_wp*dt*cfl*(rho_L*vel_L(2))*(1._wp/dy(k + 1)))
-
-                            $:GPU_ATOMIC(atomic='update')
-                            rhs_vf(momxb)%sf(j, k + 1, l) = rhs_vf(momxb)%sf(j, k + 1, l) + &
-                                                            (0.5_wp*dt*rho_L*vel_L(1)*vel_L(2)*(1._wp/dy(k + 1)) - &
-                                                             0.5_wp*dt*cfl*(rho_L*vel_L(1))*(1._wp/dy(k + 1)))
-
-                            $:GPU_ATOMIC(atomic='update')
-                            rhs_vf(E_idx)%sf(j, k + 1, l) = rhs_vf(E_idx)%sf(j, k + 1, l) + &
+                                                                         pres_L + F_L)*(1._wp/dy(k)) - &
+                                                                 0.5_wp*dt*cfl*(rho_L*vel_L(2))*(1._wp/dy(k)))
+
+                                $:GPU_ATOMIC(atomic='update')
+                                rhs_vf(momxb)%sf(j, k, l) = rhs_vf(momxb)%sf(j, k, l) - &
+                                                            (0.5_wp*dt*rho_L*vel_L(1)*vel_L(2)*(1._wp/dy(k)) - &
+                                                             0.5_wp*dt*cfl*(rho_L*vel_L(1))*(1._wp/dy(k)))
+
+                                $:GPU_ATOMIC(atomic='update')
+                                rhs_vf(momxb + 2)%sf(j, k, l) = rhs_vf(momxb + 2)%sf(j, k, l) - &
+                                                                (0.5_wp*dt*rho_L*vel_L(3)*vel_L(2)*(1._wp/dy(k)) - &
+                                                                 0.5_wp*dt*cfl*(rho_L*vel_L(3))*(1._wp/dy(k)))
+
+                                $:GPU_ATOMIC(atomic='update')
+                                rhs_vf(E_idx)%sf(j, k, l) = rhs_vf(E_idx)%sf(j, k, l) - &
                                                             (0.5_wp*dt*(vel_L(2)*(E_L + &
-                                                                                  pres_L + F_L))*(1._wp/dy(k + 1)) - &
-                                                             0.5_wp*dt*cfl*(E_L)*(1._wp/dy(k + 1)))
-
-                            $:GPU_ATOMIC(atomic='update')
-                            rhs_vf(momxb + 1)%sf(j, k, l) = rhs_vf(momxb + 1)%sf(j, k, l) - &
-                                                            (0.5_wp*dt*(rho_L*(vel_L(2))**2.0 + &
-                                                                        pres_L + F_L)*(1._wp/dy(k)) - &
-                                                             0.5_wp*dt*cfl*(rho_L*vel_L(2))*(1._wp/dy(k)))
-
-                            $:GPU_ATOMIC(atomic='update')
-                            rhs_vf(momxb)%sf(j, k, l) = rhs_vf(momxb)%sf(j, k, l) - &
-                                                        (0.5_wp*dt*rho_L*vel_L(1)*vel_L(2)*(1._wp/dy(k)) - &
-                                                         0.5_wp*dt*cfl*(rho_L*vel_L(1))*(1._wp/dy(k)))
-
-                            $:GPU_ATOMIC(atomic='update')
-                            rhs_vf(E_idx)%sf(j, k, l) = rhs_vf(E_idx)%sf(j, k, l) - &
-                                                        (0.5_wp*dt*(vel_L(2)*(E_L + &
-                                                                              pres_L + F_L))*(1._wp/dy(k)) - &
-                                                         0.5_wp*dt*cfl*(E_L)*(1._wp/dy(k)))
->>>>>>> b3008d49
-
-                                $:GPU_ATOMIC(atomic='update')
-<<<<<<< HEAD
+                                                                               pres_L + F_L))*(1._wp/dy(k)) - &
+                                                             0.5_wp*dt*cfl*(E_L)*(1._wp/dy(k)))
+
+                                $:GPU_LOOP(parallelism='[seq]')
+                                do i = 1, num_fluids
+                                    $:GPU_ATOMIC(atomic='update')
+                                    rhs_vf(i)%sf(j, k + 1, l) = rhs_vf(i)%sf(j, k + 1, l) + &
+                                                                (0.5_wp*dt*(alpha_rho_R(i)* &
+                                                                         vel_R(2))*(1._wp/dy(k + 1)) + &
+                                                                 0.5_wp*dt*cfl*(alpha_rho_R(i))*(1._wp/dy(k + 1)))
+
+                                    $:GPU_ATOMIC(atomic='update')
+                                    rhs_vf(i)%sf(j, k, l) = rhs_vf(i)%sf(j, k, l) - &
+                                                            (0.5_wp*dt*(alpha_rho_R(i)* &
+                                                                     vel_R(2))*(1._wp/dy(k)) + &
+                                                             0.5_wp*dt*cfl*(alpha_rho_R(i))*(1._wp/dy(k)))
+                                end do
+
+                                if (num_fluids > 1) then
+                                    $:GPU_LOOP(parallelism='[seq]')
+                                    do i = 1, num_fluids - 1
+                                        $:GPU_ATOMIC(atomic='update')
+                                        rhs_vf(advxb + i - 1)%sf(j, k + 1, l) = rhs_vf(advxb + i - 1)%sf(j, k + 1, l) + &
+                                                                                (0.5_wp*dt*(alpha_R(i)* &
+                                                                                         vel_R(2))*(1._wp/dy(k + 1)) + &
+                                                                                 0.5_wp*dt*cfl*(alpha_R(i))*(1._wp/dy(k + 1)))
+
+                                        $:GPU_ATOMIC(atomic='update')
+                                        rhs_vf(advxb + i - 1)%sf(j, k + 1, l) = rhs_vf(advxb + i - 1)%sf(j, k + 1, l) &
+                                                                                - (0.5_wp*dt*q_cons_vf(advxb + i - 1)%sf(j, k + 1, l)*vel_R(2)*(1._wp/dy(k + 1)))
+
+                                        $:GPU_ATOMIC(atomic='update')
+                                        rhs_vf(advxb + i - 1)%sf(j, k, l) = rhs_vf(advxb + i - 1)%sf(j, k, l) - &
+                                                                            (0.5_wp*dt*(alpha_R(i)* &
+                                                                                     vel_R(2))*(1._wp/dy(k)) + &
+                                                                             0.5_wp*dt*cfl*(alpha_R(i))*(1._wp/dy(k)))
+
+                                        $:GPU_ATOMIC(atomic='update')
+                                        rhs_vf(advxb + i - 1)%sf(j, k, l) = rhs_vf(advxb + i - 1)%sf(j, k, l) &
+                                                                            + (0.5_wp*dt*q_cons_vf(advxb + i - 1)%sf(j, k, l)*vel_R(2)*(1._wp/dy(k)))
+                                    end do
+                                end if
+
+                                $:GPU_ATOMIC(atomic='update')
                                 rhs_vf(momxb + 1)%sf(j, k + 1, l) = rhs_vf(momxb + 1)%sf(j, k + 1, l) + &
-                                                                    (0.5_wp*(rho_L*(vel_L(2))**2.0 + &
-                                                                             pres_L + F_L)*(1._wp/dy(k + 1)) - &
-                                                                     0.5_wp*cfl*(rho_L*vel_L(2))*(1._wp/dy(k + 1)))
+                                                                    (0.5_wp*dt*(rho_R*(vel_R(2))**2.0 + &
+                                                                             pres_R + F_R)*(1._wp/dy(k + 1)) + &
+                                                                     0.5_wp*dt*cfl*(rho_R*vel_R(2))*(1._wp/dy(k + 1)))
 
                                 $:GPU_ATOMIC(atomic='update')
                                 rhs_vf(momxb)%sf(j, k + 1, l) = rhs_vf(momxb)%sf(j, k + 1, l) + &
-                                                                (0.5_wp*rho_L*vel_L(1)*vel_L(2)*(1._wp/dy(k + 1)) - &
-                                                                 0.5_wp*cfl*(rho_L*vel_L(1))*(1._wp/dy(k + 1)))
+                                                                (0.5_wp*dt*rho_R*vel_R(2)*vel_R(1)*(1._wp/dy(k + 1)) + &
+                                                                 0.5_wp*dt*cfl*(rho_R*vel_R(1))*(1._wp/dy(k + 1)))
 
                                 $:GPU_ATOMIC(atomic='update')
                                 rhs_vf(momxb + 2)%sf(j, k + 1, l) = rhs_vf(momxb + 2)%sf(j, k + 1, l) + &
-                                                                    (0.5_wp*rho_L*vel_L(3)*vel_L(2)*(1._wp/dy(k + 1)) - &
-                                                                     0.5_wp*cfl*(rho_L*vel_L(3))*(1._wp/dy(k + 1)))
+                                                                    (0.5_wp*dt*rho_R*vel_R(2)*vel_R(3)*(1._wp/dy(k + 1)) + &
+                                                                     0.5_wp*dt*cfl*(rho_R*vel_R(3))*(1._wp/dy(k + 1)))
 
                                 $:GPU_ATOMIC(atomic='update')
                                 rhs_vf(E_idx)%sf(j, k + 1, l) = rhs_vf(E_idx)%sf(j, k + 1, l) + &
-                                                                (0.5_wp*(vel_L(2)*(E_L + &
-                                                                                   pres_L + F_L))*(1._wp/dy(k + 1)) - &
-                                                                 0.5_wp*cfl*(E_L)*(1._wp/dy(k + 1)))
+                                                                (0.5_wp*dt*(vel_R(2)*(E_R + &
+                                                                                   pres_R + F_R))*(1._wp/dy(k + 1)) + &
+                                                                 0.5_wp*dt*cfl*(E_R)*(1._wp/dy(k + 1)))
 
                                 $:GPU_ATOMIC(atomic='update')
                                 rhs_vf(momxb + 1)%sf(j, k, l) = rhs_vf(momxb + 1)%sf(j, k, l) - &
-                                                                (0.5_wp*(rho_L*(vel_L(2))**2.0 + &
-                                                                         pres_L + F_L)*(1._wp/dy(k)) - &
-                                                                 0.5_wp*cfl*(rho_L*vel_L(2))*(1._wp/dy(k)))
+                                                                (0.5_wp*dt*(rho_R*(vel_R(2))**2.0 + &
+                                                                         pres_R + F_R)*(1._wp/dy(k)) + &
+                                                                 0.5_wp*dt*cfl*(rho_R*vel_R(2))*(1._wp/dy(k)))
 
                                 $:GPU_ATOMIC(atomic='update')
                                 rhs_vf(momxb)%sf(j, k, l) = rhs_vf(momxb)%sf(j, k, l) - &
-                                                            (0.5_wp*rho_L*vel_L(1)*vel_L(2)*(1._wp/dy(k)) - &
-                                                             0.5_wp*cfl*(rho_L*vel_L(1))*(1._wp/dy(k)))
+                                                            (0.5_wp*dt*rho_R*vel_R(2)*vel_R(1)*(1._wp/dy(k)) + &
+                                                             0.5_wp*dt*cfl*(rho_R*vel_R(1))*(1._wp/dy(k)))
 
                                 $:GPU_ATOMIC(atomic='update')
                                 rhs_vf(momxb + 2)%sf(j, k, l) = rhs_vf(momxb + 2)%sf(j, k, l) - &
-                                                                (0.5_wp*rho_L*vel_L(3)*vel_L(2)*(1._wp/dy(k)) - &
-                                                                 0.5_wp*cfl*(rho_L*vel_L(3))*(1._wp/dy(k)))
+                                                                (0.5_wp*dt*rho_R*vel_R(2)*vel_R(3)*(1._wp/dy(k)) + &
+                                                                 0.5_wp*dt*cfl*(rho_R*vel_R(3))*(1._wp/dy(k)))
 
                                 $:GPU_ATOMIC(atomic='update')
                                 rhs_vf(E_idx)%sf(j, k, l) = rhs_vf(E_idx)%sf(j, k, l) - &
-                                                            (0.5_wp*(vel_L(2)*(E_L + &
-                                                                               pres_L + F_L))*(1._wp/dy(k)) - &
-                                                             0.5_wp*cfl*(E_L)*(1._wp/dy(k)))
-=======
-                                rhs_vf(i)%sf(j, k + 1, l) = rhs_vf(i)%sf(j, k + 1, l) + &
-                                                            (0.5_wp*dt*(alpha_rho_R(i)* &
-                                                                        vel_R(2))*(1._wp/dy(k + 1)) + &
-                                                             0.5_wp*dt*cfl*(alpha_rho_R(i))*(1._wp/dy(k + 1)))
-                                $:GPU_ATOMIC(atomic='update')
-                                rhs_vf(i)%sf(j, k, l) = rhs_vf(i)%sf(j, k, l) - &
-                                                        (0.5_wp*dt*(alpha_rho_R(i)* &
-                                                                    vel_R(2))*(1._wp/dy(k)) + &
-                                                         0.5_wp*dt*cfl*(alpha_rho_R(i))*(1._wp/dy(k)))
+                                                            (0.5_wp*dt*(vel_R(2)*(E_R + &
+                                                                               pres_R + F_R))*(1._wp/dy(k)) + &
+                                                             0.5_wp*dt*cfl*(E_R)*(1._wp/dy(k)))
+
                             end do
->>>>>>> b3008d49
-
-                                $:GPU_LOOP(parallelism='[seq]')
-                                do i = 1, num_fluids
-                                    $:GPU_ATOMIC(atomic='update')
-<<<<<<< HEAD
-                                    rhs_vf(i)%sf(j, k + 1, l) = rhs_vf(i)%sf(j, k + 1, l) + &
-                                                                (0.5_wp*(alpha_rho_R(i)* &
-                                                                         vel_R(2))*(1._wp/dy(k + 1)) + &
-                                                                 0.5_wp*cfl*(alpha_rho_R(i))*(1._wp/dy(k + 1)))
-
-                                    $:GPU_ATOMIC(atomic='update')
-                                    rhs_vf(i)%sf(j, k, l) = rhs_vf(i)%sf(j, k, l) - &
-                                                            (0.5_wp*(alpha_rho_R(i)* &
-                                                                     vel_R(2))*(1._wp/dy(k)) + &
-                                                             0.5_wp*cfl*(alpha_rho_R(i))*(1._wp/dy(k)))
-                                end do
-
-                                if (num_fluids > 1) then
-                                    $:GPU_LOOP(parallelism='[seq]')
-                                    do i = 1, num_fluids - 1
-                                        $:GPU_ATOMIC(atomic='update')
-                                        rhs_vf(advxb + i - 1)%sf(j, k + 1, l) = rhs_vf(advxb + i - 1)%sf(j, k + 1, l) + &
-                                                                                (0.5_wp*(alpha_R(i)* &
-                                                                                         vel_R(2))*(1._wp/dy(k + 1)) + &
-                                                                                 0.5_wp*cfl*(alpha_R(i))*(1._wp/dy(k + 1)))
-
-                                        $:GPU_ATOMIC(atomic='update')
-                                        rhs_vf(advxb + i - 1)%sf(j, k + 1, l) = rhs_vf(advxb + i - 1)%sf(j, k + 1, l) &
-                                                                                - (0.5_wp*q_cons_vf(advxb + i - 1)%sf(j, k + 1, l)*vel_R(2)*(1._wp/dy(k + 1)))
-
-                                        $:GPU_ATOMIC(atomic='update')
-                                        rhs_vf(advxb + i - 1)%sf(j, k, l) = rhs_vf(advxb + i - 1)%sf(j, k, l) - &
-                                                                            (0.5_wp*(alpha_R(i)* &
-                                                                                     vel_R(2))*(1._wp/dy(k)) + &
-                                                                             0.5_wp*cfl*(alpha_R(i))*(1._wp/dy(k)))
-
-                                        $:GPU_ATOMIC(atomic='update')
-                                        rhs_vf(advxb + i - 1)%sf(j, k, l) = rhs_vf(advxb + i - 1)%sf(j, k, l) &
-                                                                            + (0.5_wp*q_cons_vf(advxb + i - 1)%sf(j, k, l)*vel_R(2)*(1._wp/dy(k)))
-                                    end do
-                                end if
-
-                                $:GPU_ATOMIC(atomic='update')
-                                rhs_vf(momxb + 1)%sf(j, k + 1, l) = rhs_vf(momxb + 1)%sf(j, k + 1, l) + &
-                                                                    (0.5_wp*(rho_R*(vel_R(2))**2.0 + &
-                                                                             pres_R + F_R)*(1._wp/dy(k + 1)) + &
-                                                                     0.5_wp*cfl*(rho_R*vel_R(2))*(1._wp/dy(k + 1)))
-
-                                $:GPU_ATOMIC(atomic='update')
-                                rhs_vf(momxb)%sf(j, k + 1, l) = rhs_vf(momxb)%sf(j, k + 1, l) + &
-                                                                (0.5_wp*rho_R*vel_R(2)*vel_R(1)*(1._wp/dy(k + 1)) + &
-                                                                 0.5_wp*cfl*(rho_R*vel_R(1))*(1._wp/dy(k + 1)))
-
-                                $:GPU_ATOMIC(atomic='update')
-                                rhs_vf(momxb + 2)%sf(j, k + 1, l) = rhs_vf(momxb + 2)%sf(j, k + 1, l) + &
-                                                                    (0.5_wp*rho_R*vel_R(2)*vel_R(3)*(1._wp/dy(k + 1)) + &
-                                                                     0.5_wp*cfl*(rho_R*vel_R(3))*(1._wp/dy(k + 1)))
-
-                                $:GPU_ATOMIC(atomic='update')
-                                rhs_vf(E_idx)%sf(j, k + 1, l) = rhs_vf(E_idx)%sf(j, k + 1, l) + &
-                                                                (0.5_wp*(vel_R(2)*(E_R + &
-                                                                                   pres_R + F_R))*(1._wp/dy(k + 1)) + &
-                                                                 0.5_wp*cfl*(E_R)*(1._wp/dy(k + 1)))
-
-                                $:GPU_ATOMIC(atomic='update')
-                                rhs_vf(momxb + 1)%sf(j, k, l) = rhs_vf(momxb + 1)%sf(j, k, l) - &
-                                                                (0.5_wp*(rho_R*(vel_R(2))**2.0 + &
-                                                                         pres_R + F_R)*(1._wp/dy(k)) + &
-                                                                 0.5_wp*cfl*(rho_R*vel_R(2))*(1._wp/dy(k)))
-
-                                $:GPU_ATOMIC(atomic='update')
-                                rhs_vf(momxb)%sf(j, k, l) = rhs_vf(momxb)%sf(j, k, l) - &
-                                                            (0.5_wp*rho_R*vel_R(2)*vel_R(1)*(1._wp/dy(k)) + &
-                                                             0.5_wp*cfl*(rho_R*vel_R(1))*(1._wp/dy(k)))
-
-                                $:GPU_ATOMIC(atomic='update')
-                                rhs_vf(momxb + 2)%sf(j, k, l) = rhs_vf(momxb + 2)%sf(j, k, l) - &
-                                                                (0.5_wp*rho_R*vel_R(2)*vel_R(3)*(1._wp/dy(k)) + &
-                                                                 0.5_wp*cfl*(rho_R*vel_R(3))*(1._wp/dy(k)))
-
-                                $:GPU_ATOMIC(atomic='update')
-                                rhs_vf(E_idx)%sf(j, k, l) = rhs_vf(E_idx)%sf(j, k, l) - &
-                                                            (0.5_wp*(vel_R(2)*(E_R + &
-                                                                               pres_R + F_R))*(1._wp/dy(k)) + &
-                                                             0.5_wp*cfl*(E_R)*(1._wp/dy(k)))
-
-                            end do
-=======
-                                    rhs_vf(advxb + i - 1)%sf(j, k + 1, l) = rhs_vf(advxb + i - 1)%sf(j, k + 1, l) + &
-                                                                            (0.5_wp*dt*(alpha_R(i)* &
-                                                                                        vel_R(2))*(1._wp/dy(k + 1)) + &
-                                                                             0.5_wp*dt*cfl*(alpha_R(i))*(1._wp/dy(k + 1)))
-
-                                    $:GPU_ATOMIC(atomic='update')
-                                    rhs_vf(advxb + i - 1)%sf(j, k + 1, l) = rhs_vf(advxb + i - 1)%sf(j, k + 1, l) &
-                                                                            - (0.5_wp*dt*q_cons_vf(advxb + i - 1)%sf(j, k + 1, l)*vel_R(2)*(1._wp/dy(k + 1)))
-
-                                    $:GPU_ATOMIC(atomic='update')
-                                    rhs_vf(advxb + i - 1)%sf(j, k, l) = rhs_vf(advxb + i - 1)%sf(j, k, l) - &
-                                                                        (0.5_wp*dt*(alpha_R(i)* &
-                                                                                    vel_R(2))*(1._wp/dy(k)) + &
-                                                                         0.5_wp*dt*cfl*(alpha_R(i))*(1._wp/dy(k)))
-
-                                    $:GPU_ATOMIC(atomic='update')
-                                    rhs_vf(advxb + i - 1)%sf(j, k, l) = rhs_vf(advxb + i - 1)%sf(j, k, l) &
-                                                                        + (0.5_wp*dt*q_cons_vf(advxb + i - 1)%sf(j, k, l)*vel_R(2)*(1._wp/dy(k)))
-                                end do
-                            end if
-                            $:GPU_ATOMIC(atomic='update')
-                            rhs_vf(momxb + 1)%sf(j, k + 1, l) = rhs_vf(momxb + 1)%sf(j, k + 1, l) + &
-                                                                (0.5_wp*dt*(rho_R*(vel_R(2))**2.0 + &
-                                                                            pres_R + F_R)*(1._wp/dy(k + 1)) + &
-                                                                 0.5_wp*dt*cfl*(rho_R*vel_R(2))*(1._wp/dy(k + 1)))
-                            $:GPU_ATOMIC(atomic='update')
-                            rhs_vf(momxb)%sf(j, k + 1, l) = rhs_vf(momxb)%sf(j, k + 1, l) + &
-                                                            (0.5_wp*dt*rho_R*vel_R(2)*vel_R(1)*(1._wp/dy(k + 1)) + &
-                                                             0.5_wp*dt*cfl*(rho_R*vel_R(1))*(1._wp/dy(k + 1)))
-                            $:GPU_ATOMIC(atomic='update')
-                            rhs_vf(E_idx)%sf(j, k + 1, l) = rhs_vf(E_idx)%sf(j, k + 1, l) + &
-                                                            (0.5_wp*dt*(vel_R(2)*(E_R + &
-                                                                                  pres_R + F_R))*(1._wp/dy(k + 1)) + &
-                                                             0.5_wp*dt*cfl*(E_R)*(1._wp/dy(k + 1)))
-                            $:GPU_ATOMIC(atomic='update')
-                            rhs_vf(momxb + 1)%sf(j, k, l) = rhs_vf(momxb + 1)%sf(j, k, l) - &
-                                                            (0.5_wp*dt*(rho_R*(vel_R(2))**2.0 + &
-                                                                        pres_R + F_R)*(1._wp/dy(k)) + &
-                                                             0.5_wp*dt*cfl*(rho_R*vel_R(2))*(1._wp/dy(k)))
-                            $:GPU_ATOMIC(atomic='update')
-                            rhs_vf(momxb)%sf(j, k, l) = rhs_vf(momxb)%sf(j, k, l) - &
-                                                        (0.5_wp*dt*rho_R*vel_R(2)*vel_R(1)*(1._wp/dy(k)) + &
-                                                         0.5_wp*dt*cfl*(rho_R*vel_R(1))*(1._wp/dy(k)))
-                            $:GPU_ATOMIC(atomic='update')
-                            rhs_vf(E_idx)%sf(j, k, l) = rhs_vf(E_idx)%sf(j, k, l) - &
-                                                        (0.5_wp*dt*(vel_R(2)*(E_R + &
-                                                                              pres_R + F_R))*(1._wp/dy(k)) + &
-                                                         0.5_wp*dt*cfl*(E_R)*(1._wp/dy(k)))
->>>>>>> b3008d49
                         end do
                     end do
                 #:endcall GPU_PARALLEL_LOOP
@@ -2972,173 +2223,88 @@
                                 end do
 
                                 $:GPU_ATOMIC(atomic='update')
-<<<<<<< HEAD
                                 rhs_vf(momxb)%sf(j, k, l + 1) = rhs_vf(momxb)%sf(j, k, l + 1) - &
-                                                                0.5_wp*mu_L*vflux_L_arr(1)*(1._wp/dz(l + 1))
+                                                                0.5_wp*dt*mu_L*vflux_L_arr(1)*(1._wp/dz(l + 1))
                                 $:GPU_ATOMIC(atomic='update')
                                 rhs_vf(E_idx)%sf(j, k, l + 1) = rhs_vf(E_idx)%sf(j, k, l + 1) - &
-                                                                0.5_wp*mu_L*vflux_L_arr(1)*vel_L(1)*(1._wp/dz(l + 1))
+                                                                0.5_wp*dt*mu_L*vflux_L_arr(1)*vel_L(1)*(1._wp/dz(l + 1))
 
                                 $:GPU_ATOMIC(atomic='update')
                                 rhs_vf(momxb)%sf(j, k, l) = rhs_vf(momxb)%sf(j, k, l) + &
-                                                            0.5_wp*mu_L*vflux_L_arr(1)*(1._wp/dz(l))
+                                                            0.5_wp*dt*mu_L*vflux_L_arr(1)*(1._wp/dz(l))
                                 $:GPU_ATOMIC(atomic='update')
                                 rhs_vf(E_idx)%sf(j, k, l) = rhs_vf(E_idx)%sf(j, k, l) + &
-                                                            0.5_wp*mu_L*vflux_L_arr(1)*vel_L(1)*(1._wp/dz(l))
+                                                            0.5_wp*dt*mu_L*vflux_L_arr(1)*vel_L(1)*(1._wp/dz(l))
 
                                 $:GPU_ATOMIC(atomic='update')
                                 rhs_vf(momxb)%sf(j, k, l + 1) = rhs_vf(momxb)%sf(j, k, l + 1) - &
-                                                                0.5_wp*mu_R*vflux_R_arr(1)*(1._wp/dz(l + 1))
+                                                                0.5_wp*dt*mu_R*vflux_R_arr(1)*(1._wp/dz(l + 1))
                                 $:GPU_ATOMIC(atomic='update')
                                 rhs_vf(E_idx)%sf(j, k, l + 1) = rhs_vf(E_idx)%sf(j, k, l + 1) - &
-                                                                0.5_wp*mu_R*vflux_R_arr(1)*vel_R(1)*(1._wp/dz(l + 1))
+                                                                0.5_wp*dt*mu_R*vflux_R_arr(1)*vel_R(1)*(1._wp/dz(l + 1))
 
                                 $:GPU_ATOMIC(atomic='update')
                                 rhs_vf(momxb)%sf(j, k, l) = rhs_vf(momxb)%sf(j, k, l) + &
-                                                            0.5_wp*mu_R*vflux_R_arr(1)*(1._wp/dz(l))
+                                                            0.5_wp*dt*mu_R*vflux_R_arr(1)*(1._wp/dz(l))
                                 $:GPU_ATOMIC(atomic='update')
                                 rhs_vf(E_idx)%sf(j, k, l) = rhs_vf(E_idx)%sf(j, k, l) + &
-                                                            0.5_wp*mu_R*vflux_R_arr(1)*vel_R(1)*(1._wp/dz(l))
+                                                            0.5_wp*dt*mu_R*vflux_R_arr(1)*vel_R(1)*(1._wp/dz(l))
 
                                 $:GPU_ATOMIC(atomic='update')
                                 rhs_vf(momxb + 1)%sf(j, k, l + 1) = rhs_vf(momxb + 1)%sf(j, k, l + 1) - &
-                                                                    0.5_wp*mu_L*vflux_L_arr(2)*(1._wp/dz(l + 1))
+                                                                    0.5_wp*dt*mu_L*vflux_L_arr(2)*(1._wp/dz(l + 1))
                                 $:GPU_ATOMIC(atomic='update')
                                 rhs_vf(E_idx)%sf(j, k, l + 1) = rhs_vf(E_idx)%sf(j, k, l + 1) - &
-                                                                0.5_wp*mu_L*vflux_L_arr(2)*vel_L(2)*(1._wp/dz(l + 1))
+                                                                0.5_wp*dt*mu_L*vflux_L_arr(2)*vel_L(2)*(1._wp/dz(l + 1))
 
                                 $:GPU_ATOMIC(atomic='update')
                                 rhs_vf(momxb + 1)%sf(j, k, l) = rhs_vf(momxb + 1)%sf(j, k, l) + &
-                                                                0.5_wp*mu_L*vflux_L_arr(2)*(1._wp/dz(l))
+                                                                0.5_wp*dt*mu_L*vflux_L_arr(2)*(1._wp/dz(l))
                                 $:GPU_ATOMIC(atomic='update')
                                 rhs_vf(E_idx)%sf(j, k, l) = rhs_vf(E_idx)%sf(j, k, l) + &
-                                                            0.5_wp*mu_L*vflux_L_arr(2)*vel_L(2)*(1._wp/dz(l))
+                                                            0.5_wp*dt*mu_L*vflux_L_arr(2)*vel_L(2)*(1._wp/dz(l))
 
                                 $:GPU_ATOMIC(atomic='update')
                                 rhs_vf(momxb + 1)%sf(j, k, l + 1) = rhs_vf(momxb + 1)%sf(j, k, l + 1) - &
-                                                                    0.5_wp*mu_R*vflux_R_arr(2)*(1._wp/dz(l + 1))
+                                                                    0.5_wp*dt*mu_R*vflux_R_arr(2)*(1._wp/dz(l + 1))
                                 $:GPU_ATOMIC(atomic='update')
                                 rhs_vf(E_idx)%sf(j, k, l + 1) = rhs_vf(E_idx)%sf(j, k, l + 1) - &
-                                                                0.5_wp*mu_R*vflux_R_arr(2)*vel_R(2)*(1._wp/dz(l + 1))
+                                                                0.5_wp*dt*mu_R*vflux_R_arr(2)*vel_R(2)*(1._wp/dz(l + 1))
 
                                 $:GPU_ATOMIC(atomic='update')
                                 rhs_vf(momxb + 1)%sf(j, k, l) = rhs_vf(momxb + 1)%sf(j, k, l) + &
-                                                                0.5_wp*mu_R*vflux_R_arr(2)*(1._wp/dz(l))
+                                                                0.5_wp*dt*mu_R*vflux_R_arr(2)*(1._wp/dz(l))
                                 $:GPU_ATOMIC(atomic='update')
                                 rhs_vf(E_idx)%sf(j, k, l) = rhs_vf(E_idx)%sf(j, k, l) + &
-                                                            0.5_wp*mu_R*vflux_R_arr(2)*vel_R(2)*(1._wp/dz(l))
+                                                            0.5_wp*dt*mu_R*vflux_R_arr(2)*vel_R(2)*(1._wp/dz(l))
 
                                 $:GPU_ATOMIC(atomic='update')
                                 rhs_vf(momxb + 2)%sf(j, k, l + 1) = rhs_vf(momxb + 2)%sf(j, k, l + 1) - &
-                                                                    0.5_wp*mu_L*vflux_L_arr(3)*(1._wp/dz(l + 1))
+                                                                    0.5_wp*dt*mu_L*vflux_L_arr(3)*(1._wp/dz(l + 1))
                                 $:GPU_ATOMIC(atomic='update')
                                 rhs_vf(E_idx)%sf(j, k, l + 1) = rhs_vf(E_idx)%sf(j, k, l + 1) - &
-                                                                0.5_wp*mu_L*vflux_L_arr(3)*vel_L(3)*(1._wp/dz(l + 1))
+                                                                0.5_wp*dt*mu_L*vflux_L_arr(3)*vel_L(3)*(1._wp/dz(l + 1))
 
                                 $:GPU_ATOMIC(atomic='update')
                                 rhs_vf(momxb + 2)%sf(j, k, l) = rhs_vf(momxb + 2)%sf(j, k, l) + &
-                                                                0.5_wp*mu_L*vflux_L_arr(3)*(1._wp/dz(l))
+                                                                0.5_wp*dt*mu_L*vflux_L_arr(3)*(1._wp/dz(l))
                                 $:GPU_ATOMIC(atomic='update')
                                 rhs_vf(E_idx)%sf(j, k, l) = rhs_vf(E_idx)%sf(j, k, l) + &
-                                                            0.5_wp*mu_L*vflux_L_arr(3)*vel_L(3)*(1._wp/dz(l))
+                                                            0.5_wp*dt*mu_L*vflux_L_arr(3)*vel_L(3)*(1._wp/dz(l))
 
                                 $:GPU_ATOMIC(atomic='update')
                                 rhs_vf(momxb + 2)%sf(j, k, l + 1) = rhs_vf(momxb + 2)%sf(j, k, l + 1) - &
-                                                                    0.5_wp*mu_R*vflux_R_arr(3)*(1._wp/dz(l + 1))
+                                                                    0.5_wp*dt*mu_R*vflux_R_arr(3)*(1._wp/dz(l + 1))
                                 $:GPU_ATOMIC(atomic='update')
                                 rhs_vf(E_idx)%sf(j, k, l + 1) = rhs_vf(E_idx)%sf(j, k, l + 1) - &
-                                                                0.5_wp*mu_R*vflux_R_arr(3)*vel_R(3)*(1._wp/dz(l + 1))
+                                                                0.5_wp*dt*mu_R*vflux_R_arr(3)*vel_R(3)*(1._wp/dz(l + 1))
 
                                 $:GPU_ATOMIC(atomic='update')
                                 rhs_vf(momxb + 2)%sf(j, k, l) = rhs_vf(momxb + 2)%sf(j, k, l) + &
-                                                                0.5_wp*mu_R*vflux_R_arr(3)*(1._wp/dz(l))
+                                                                0.5_wp*dt*mu_R*vflux_R_arr(3)*(1._wp/dz(l))
                                 $:GPU_ATOMIC(atomic='update')
                                 rhs_vf(E_idx)%sf(j, k, l) = rhs_vf(E_idx)%sf(j, k, l) + &
-                                                            0.5_wp*mu_R*vflux_R_arr(3)*vel_R(3)*(1._wp/dz(l))
-=======
-                                rhs_vf(momxb)%sf(j, k + 1, l) = rhs_vf(momxb)%sf(j, k + 1, l) - &
-                                                                0.5_wp*dt*mu_L*vflux_L_arr(1)*(1._wp/dy(k + 1))
-                                $:GPU_ATOMIC(atomic='update')
-                                rhs_vf(E_idx)%sf(j, k + 1, l) = rhs_vf(E_idx)%sf(j, k + 1, l) - &
-                                                                0.5_wp*dt*mu_L*vflux_L_arr(1)*vel_L(1)*(1._wp/dy(k + 1))
-
-                                $:GPU_ATOMIC(atomic='update')
-                                rhs_vf(momxb)%sf(j, k, l) = rhs_vf(momxb)%sf(j, k, l) + &
-                                                            0.5_wp*dt*mu_L*vflux_L_arr(1)*(1._wp/dy(k))
-                                $:GPU_ATOMIC(atomic='update')
-                                rhs_vf(E_idx)%sf(j, k, l) = rhs_vf(E_idx)%sf(j, k, l) + &
-                                                            0.5_wp*dt*mu_L*vflux_L_arr(1)*vel_L(1)*(1._wp/dy(k))
-
-                                $:GPU_ATOMIC(atomic='update')
-                                rhs_vf(momxb)%sf(j, k + 1, l) = rhs_vf(momxb)%sf(j, k + 1, l) - &
-                                                                0.5_wp*dt*mu_R*vflux_R_arr(1)*(1._wp/dy(k + 1))
-                                $:GPU_ATOMIC(atomic='update')
-                                rhs_vf(E_idx)%sf(j, k + 1, l) = rhs_vf(E_idx)%sf(j, k + 1, l) - &
-                                                                0.5_wp*dt*mu_R*vflux_R_arr(1)*vel_R(1)*(1._wp/dy(k + 1))
-
-                                $:GPU_ATOMIC(atomic='update')
-                                rhs_vf(momxb)%sf(j, k, l) = rhs_vf(momxb)%sf(j, k, l) + &
-                                                            0.5_wp*dt*mu_R*vflux_R_arr(1)*(1._wp/dy(k))
-                                $:GPU_ATOMIC(atomic='update')
-                                rhs_vf(E_idx)%sf(j, k, l) = rhs_vf(E_idx)%sf(j, k, l) + &
-                                                            0.5_wp*dt*mu_R*vflux_R_arr(1)*vel_R(1)*(1._wp/dy(k))
-
-                                $:GPU_ATOMIC(atomic='update')
-                                rhs_vf(momxb + 2)%sf(j, k + 1, l) = rhs_vf(momxb + 2)%sf(j, k + 1, l) - &
-                                                                    0.5_wp*dt*mu_L*vflux_L_arr(2)*(1._wp/dy(k + 1))
-                                $:GPU_ATOMIC(atomic='update')
-                                rhs_vf(E_idx)%sf(j, k + 1, l) = rhs_vf(E_idx)%sf(j, k + 1, l) - &
-                                                                0.5_wp*dt*mu_L*vflux_L_arr(2)*vel_L(3)*(1._wp/dy(k + 1))
-
-                                $:GPU_ATOMIC(atomic='update')
-                                rhs_vf(momxb + 2)%sf(j, k, l) = rhs_vf(momxb + 2)%sf(j, k, l) + &
-                                                                0.5_wp*dt*mu_L*vflux_L_arr(2)*(1._wp/dy(k))
-                                $:GPU_ATOMIC(atomic='update')
-                                rhs_vf(E_idx)%sf(j, k, l) = rhs_vf(E_idx)%sf(j, k, l) + &
-                                                            0.5_wp*dt*mu_L*vflux_L_arr(2)*vel_L(3)*(1._wp/dy(k))
-
-                                $:GPU_ATOMIC(atomic='update')
-                                rhs_vf(momxb + 2)%sf(j, k + 1, l) = rhs_vf(momxb + 2)%sf(j, k + 1, l) - &
-                                                                    0.5_wp*dt*mu_R*vflux_R_arr(2)*(1._wp/dy(k + 1))
-                                $:GPU_ATOMIC(atomic='update')
-                                rhs_vf(E_idx)%sf(j, k + 1, l) = rhs_vf(E_idx)%sf(j, k + 1, l) - &
-                                                                0.5_wp*dt*mu_R*vflux_R_arr(2)*vel_R(3)*(1._wp/dy(k + 1))
-
-                                $:GPU_ATOMIC(atomic='update')
-                                rhs_vf(momxb + 2)%sf(j, k, l) = rhs_vf(momxb + 2)%sf(j, k, l) + &
-                                                                0.5_wp*dt*mu_R*vflux_R_arr(2)*(1._wp/dy(k))
-                                $:GPU_ATOMIC(atomic='update')
-                                rhs_vf(E_idx)%sf(j, k, l) = rhs_vf(E_idx)%sf(j, k, l) + &
-                                                            0.5_wp*dt*mu_R*vflux_R_arr(2)*vel_R(3)*(1._wp/dy(k))
-
-                                $:GPU_ATOMIC(atomic='update')
-                                rhs_vf(momxb + 1)%sf(j, k + 1, l) = rhs_vf(momxb + 1)%sf(j, k + 1, l) - &
-                                                                    0.5_wp*dt*mu_L*vflux_L_arr(3)*(1._wp/dy(k + 1))
-                                $:GPU_ATOMIC(atomic='update')
-                                rhs_vf(E_idx)%sf(j, k + 1, l) = rhs_vf(E_idx)%sf(j, k + 1, l) - &
-                                                                0.5_wp*dt*mu_L*vflux_L_arr(3)*vel_L(2)*(1._wp/dy(k + 1))
-
-                                $:GPU_ATOMIC(atomic='update')
-                                rhs_vf(momxb + 1)%sf(j, k, l) = rhs_vf(momxb + 1)%sf(j, k, l) + &
-                                                                0.5_wp*dt*mu_L*vflux_L_arr(3)*(1._wp/dy(k))
-                                $:GPU_ATOMIC(atomic='update')
-                                rhs_vf(E_idx)%sf(j, k, l) = rhs_vf(E_idx)%sf(j, k, l) + &
-                                                            0.5_wp*dt*mu_L*vflux_L_arr(3)*vel_L(2)*(1._wp/dy(k))
-
-                                $:GPU_ATOMIC(atomic='update')
-                                rhs_vf(momxb + 1)%sf(j, k + 1, l) = rhs_vf(momxb + 1)%sf(j, k + 1, l) - &
-                                                                    0.5_wp*dt*mu_R*vflux_R_arr(3)*(1._wp/dy(k + 1))
-                                $:GPU_ATOMIC(atomic='update')
-                                rhs_vf(E_idx)%sf(j, k + 1, l) = rhs_vf(E_idx)%sf(j, k + 1, l) - &
-                                                                0.5_wp*dt*mu_R*vflux_R_arr(3)*vel_R(2)*(1._wp/dy(k + 1))
-
-                                $:GPU_ATOMIC(atomic='update')
-                                rhs_vf(momxb + 1)%sf(j, k, l) = rhs_vf(momxb + 1)%sf(j, k, l) + &
-                                                                0.5_wp*dt*mu_R*vflux_R_arr(3)*(1._wp/dy(k))
-                                $:GPU_ATOMIC(atomic='update')
-                                rhs_vf(E_idx)%sf(j, k, l) = rhs_vf(E_idx)%sf(j, k, l) + &
-                                                            0.5_wp*dt*mu_R*vflux_R_arr(3)*vel_R(2)*(1._wp/dy(k))
->>>>>>> b3008d49
+                                                            0.5_wp*dt*mu_R*vflux_R_arr(3)*vel_R(3)*(1._wp/dz(l))
                             end if
 
                             E_L = 0._wp; E_R = 0._wp
@@ -3163,787 +2329,170 @@
                             $:GPU_LOOP(parallelism='[seq]')
                             do i = 1, num_fluids
                                 $:GPU_ATOMIC(atomic='update')
-<<<<<<< HEAD
                                 rhs_vf(i)%sf(j, k, l + 1) = rhs_vf(i)%sf(j, k, l + 1) + &
-                                                            (0.5_wp*(alpha_rho_L(i)* &
+                                                            (0.5_wp*dt*(alpha_rho_L(i)* &
                                                                      vel_L(3))*(1._wp/dz(l + 1)) - &
-                                                             0.5_wp*cfl*(alpha_rho_L(i))*(1._wp/dz(l + 1)))
-
-                                $:GPU_ATOMIC(atomic='update')
-                                rhs_vf(i)%sf(j, k, l) = rhs_vf(i)%sf(j, k, l) - &
-                                                        (0.5_wp*(alpha_rho_L(i)* &
-                                                                 vel_L(3))*(1._wp/dz(l)) - &
-                                                         0.5_wp*cfl*(alpha_rho_L(i))*(1._wp/dz(l)))
-=======
-                                rhs_vf(i)%sf(j, k + 1, l) = rhs_vf(i)%sf(j, k + 1, l) + &
-                                                            (0.5_wp*dt*(alpha_rho_L(i)* &
-                                                                        vel_L(2))*(1._wp/dy(k + 1)) - &
-                                                             0.5_wp*dt*cfl*(alpha_rho_L(i))*(1._wp/dy(k + 1)))
+                                                             0.5_wp*dt*cfl*(alpha_rho_L(i))*(1._wp/dz(l + 1)))
 
                                 $:GPU_ATOMIC(atomic='update')
                                 rhs_vf(i)%sf(j, k, l) = rhs_vf(i)%sf(j, k, l) - &
                                                         (0.5_wp*dt*(alpha_rho_L(i)* &
-                                                                    vel_L(2))*(1._wp/dy(k)) - &
-                                                         0.5_wp*dt*cfl*(alpha_rho_L(i))*(1._wp/dy(k)))
->>>>>>> b3008d49
+                                                                 vel_L(3))*(1._wp/dz(l)) - &
+                                                         0.5_wp*dt*cfl*(alpha_rho_L(i))*(1._wp/dz(l)))
                             end do
 
                             if (num_fluids > 1) then
                                 $:GPU_LOOP(parallelism='[seq]')
                                 do i = 1, num_fluids - 1
                                     $:GPU_ATOMIC(atomic='update')
-<<<<<<< HEAD
                                     rhs_vf(advxb + i - 1)%sf(j, k, l + 1) = rhs_vf(advxb + i - 1)%sf(j, k, l + 1) + &
-                                                                            (0.5_wp*(alpha_L(i)* &
+                                                                            (0.5_wp*dt*(alpha_L(i)* &
                                                                                      vel_L(3))*(1._wp/dz(l + 1)) - &
-                                                                             0.5_wp*cfl*(alpha_L(i))*(1._wp/dz(l + 1)))
+                                                                             0.5_wp*dt*cfl*(alpha_L(i))*(1._wp/dz(l + 1)))
 
                                     $:GPU_ATOMIC(atomic='update')
                                     rhs_vf(advxb + i - 1)%sf(j, k, l + 1) = rhs_vf(advxb + i - 1)%sf(j, k, l + 1) &
-                                                                            - (0.5_wp*q_cons_vf(advxb + i - 1)%sf(j, k, l + 1)*vel_L(3)*(1._wp/dz(l + 1)))
-
-                                    $:GPU_ATOMIC(atomic='update')
-                                    rhs_vf(advxb + i - 1)%sf(j, k, l) = rhs_vf(advxb + i - 1)%sf(j, k, l) - &
-                                                                        (0.5_wp*(alpha_L(i)* &
-                                                                                 vel_L(3))*(1._wp/dz(l)) - &
-                                                                         0.5_wp*cfl*(alpha_L(i))*(1._wp/dz(l)))
-
-                                    $:GPU_ATOMIC(atomic='update')
-                                    rhs_vf(advxb + i - 1)%sf(j, k, l) = rhs_vf(advxb + i - 1)%sf(j, k, l) &
-                                                                        + (0.5_wp*q_cons_vf(advxb + i - 1)%sf(j, k, l)*vel_L(3)*(1._wp/dz(l)))
-=======
-                                    rhs_vf(advxb + i - 1)%sf(j, k + 1, l) = rhs_vf(advxb + i - 1)%sf(j, k + 1, l) + &
-                                                                            (0.5_wp*dt*(alpha_L(i)* &
-                                                                                        vel_L(2))*(1._wp/dy(k + 1)) - &
-                                                                             0.5_wp*dt*cfl*(alpha_L(i))*(1._wp/dy(k + 1)))
-
-                                    $:GPU_ATOMIC(atomic='update')
-                                    rhs_vf(advxb + i - 1)%sf(j, k + 1, l) = rhs_vf(advxb + i - 1)%sf(j, k + 1, l) &
-                                                                            - (0.5_wp*dt*q_cons_vf(advxb + i - 1)%sf(j, k + 1, l)*vel_L(2)*(1._wp/dy(k + 1)))
+                                                                            - (0.5_wp*dt*q_cons_vf(advxb + i - 1)%sf(j, k, l + 1)*vel_L(3)*(1._wp/dz(l + 1)))
 
                                     $:GPU_ATOMIC(atomic='update')
                                     rhs_vf(advxb + i - 1)%sf(j, k, l) = rhs_vf(advxb + i - 1)%sf(j, k, l) - &
                                                                         (0.5_wp*dt*(alpha_L(i)* &
-                                                                                    vel_L(2))*(1._wp/dy(k)) - &
-                                                                         0.5_wp*dt*cfl*(alpha_L(i))*(1._wp/dy(k)))
+                                                                                 vel_L(3))*(1._wp/dz(l)) - &
+                                                                         0.5_wp*dt*cfl*(alpha_L(i))*(1._wp/dz(l)))
 
                                     $:GPU_ATOMIC(atomic='update')
                                     rhs_vf(advxb + i - 1)%sf(j, k, l) = rhs_vf(advxb + i - 1)%sf(j, k, l) &
-                                                                        + (0.5_wp*dt*q_cons_vf(advxb + i - 1)%sf(j, k, l)*vel_L(2)*(1._wp/dy(k)))
->>>>>>> b3008d49
+                                                                        + (0.5_wp*dt*q_cons_vf(advxb + i - 1)%sf(j, k, l)*vel_L(3)*(1._wp/dz(l)))
                                 end do
                             end if
 
                             $:GPU_ATOMIC(atomic='update')
-<<<<<<< HEAD
                             rhs_vf(momxb + 2)%sf(j, k, l + 1) = rhs_vf(momxb + 2)%sf(j, k, l + 1) + &
-                                                                (0.5_wp*(rho_L*(vel_L(3))**2.0 + &
+                                                                (0.5_wp*dt*(rho_L*(vel_L(3))**2.0 + &
                                                                          pres_L + F_L)*(1._wp/dz(l + 1)) - &
-                                                                 0.5_wp*cfl*(rho_L*vel_L(3))*(1._wp/dz(l + 1)))
+                                                                 0.5_wp*dt*cfl*(rho_L*vel_L(3))*(1._wp/dz(l + 1)))
 
                             $:GPU_ATOMIC(atomic='update')
                             rhs_vf(momxb)%sf(j, k, l + 1) = rhs_vf(momxb)%sf(j, k, l + 1) + &
-                                                            (0.5_wp*rho_L*vel_L(1)*vel_L(3)*(1._wp/dz(l + 1)) - &
-                                                             0.5_wp*cfl*(rho_L*vel_L(1))*(1._wp/dz(l + 1)))
+                                                            (0.5_wp*dt*rho_L*vel_L(1)*vel_L(3)*(1._wp/dz(l + 1)) - &
+                                                             0.5_wp*dt*cfl*(rho_L*vel_L(1))*(1._wp/dz(l + 1)))
 
                             $:GPU_ATOMIC(atomic='update')
                             rhs_vf(momxb + 1)%sf(j, k, l + 1) = rhs_vf(momxb + 1)%sf(j, k, l + 1) + &
-                                                                (0.5_wp*rho_L*vel_L(2)*vel_L(3)*(1._wp/dz(l + 1)) - &
-                                                                 0.5_wp*cfl*(rho_L*vel_L(2))*(1._wp/dz(l + 1)))
+                                                                (0.5_wp*dt*rho_L*vel_L(2)*vel_L(3)*(1._wp/dz(l + 1)) - &
+                                                                 0.5_wp*dt*cfl*(rho_L*vel_L(2))*(1._wp/dz(l + 1)))
 
                             $:GPU_ATOMIC(atomic='update')
                             rhs_vf(E_idx)%sf(j, k, l + 1) = rhs_vf(E_idx)%sf(j, k, l + 1) + &
-                                                            (0.5_wp*(vel_L(3)*(E_L + &
+                                                            (0.5_wp*dt*(vel_L(3)*(E_L + &
                                                                                pres_L + F_L))*(1._wp/dz(l + 1)) - &
-                                                             0.5_wp*cfl*(E_L)*(1._wp/dz(l + 1)))
+                                                             0.5_wp*dt*cfl*(E_L)*(1._wp/dz(l + 1)))
 
                             $:GPU_ATOMIC(atomic='update')
                             rhs_vf(momxb + 2)%sf(j, k, l) = rhs_vf(momxb + 2)%sf(j, k, l) - &
-                                                            (0.5_wp*(rho_L*(vel_L(3))**2.0 + &
+                                                            (0.5_wp*dt*(rho_L*(vel_L(3))**2.0 + &
                                                                      pres_L + F_L)*(1._wp/dz(l)) - &
-                                                             0.5_wp*cfl*(rho_L*vel_L(3))*(1._wp/dz(l)))
+                                                             0.5_wp*dt*cfl*(rho_L*vel_L(3))*(1._wp/dz(l)))
 
                             $:GPU_ATOMIC(atomic='update')
                             rhs_vf(momxb)%sf(j, k, l) = rhs_vf(momxb)%sf(j, k, l) - &
-                                                        (0.5_wp*rho_L*vel_L(1)*vel_L(3)*(1._wp/dz(l)) - &
-                                                         0.5_wp*cfl*(rho_L*vel_L(1))*(1._wp/dz(l)))
+                                                        (0.5_wp*dt*rho_L*vel_L(1)*vel_L(3)*(1._wp/dz(l)) - &
+                                                         0.5_wp*dt*cfl*(rho_L*vel_L(1))*(1._wp/dz(l)))
 
                             $:GPU_ATOMIC(atomic='update')
                             rhs_vf(momxb + 1)%sf(j, k, l) = rhs_vf(momxb + 1)%sf(j, k, l) - &
-                                                            (0.5_wp*rho_L*vel_L(2)*vel_L(3)*(1._wp/dz(l)) - &
-                                                             0.5_wp*cfl*(rho_L*vel_L(2))*(1._wp/dz(l)))
+                                                            (0.5_wp*dt*rho_L*vel_L(2)*vel_L(3)*(1._wp/dz(l)) - &
+                                                             0.5_wp*dt*cfl*(rho_L*vel_L(2))*(1._wp/dz(l)))
 
                             $:GPU_ATOMIC(atomic='update')
                             rhs_vf(E_idx)%sf(j, k, l) = rhs_vf(E_idx)%sf(j, k, l) - &
-                                                        (0.5_wp*(vel_L(3)*(E_L + &
+                                                        (0.5_wp*dt*(vel_L(3)*(E_L + &
                                                                            pres_L + F_L))*(1._wp/dz(l)) - &
-                                                         0.5_wp*cfl*(E_L)*(1._wp/dz(l)))
-=======
-                            rhs_vf(momxb + 1)%sf(j, k + 1, l) = rhs_vf(momxb + 1)%sf(j, k + 1, l) + &
-                                                                (0.5_wp*dt*(rho_L*(vel_L(2))**2.0 + &
-                                                                            pres_L + F_L)*(1._wp/dy(k + 1)) - &
-                                                                 0.5_wp*dt*cfl*(rho_L*vel_L(2))*(1._wp/dy(k + 1)))
+                                                         0.5_wp*dt*cfl*(E_L)*(1._wp/dz(l)))
+
+                            $:GPU_LOOP(parallelism='[seq]')
+                            do i = 1, num_fluids
+                                $:GPU_ATOMIC(atomic='update')
+                                rhs_vf(i)%sf(j, k, l + 1) = rhs_vf(i)%sf(j, k, l + 1) + &
+                                                            (0.5_wp*dt*(alpha_rho_R(i)* &
+                                                                     vel_R(3))*(1._wp/dz(l + 1)) + &
+                                                             0.5_wp*dt*cfl*(alpha_rho_R(i))*(1._wp/dz(l + 1)))
+
+                                $:GPU_ATOMIC(atomic='update')
+                                rhs_vf(i)%sf(j, k, l) = rhs_vf(i)%sf(j, k, l) - &
+                                                        (0.5_wp*dt*(alpha_rho_R(i)* &
+                                                                 vel_R(3))*(1._wp/dz(l)) + &
+                                                         0.5_wp*dt*cfl*(alpha_rho_R(i))*(1._wp/dz(l)))
+                            end do
+
+                            if (num_fluids > 1) then
+                                $:GPU_LOOP(parallelism='[seq]')
+                                do i = 1, num_fluids - 1
+                                    $:GPU_ATOMIC(atomic='update')
+                                    rhs_vf(advxb + i - 1)%sf(j, k, l + 1) = rhs_vf(advxb + i - 1)%sf(j, k, l + 1) + &
+                                                                            (0.5_wp*dt*(alpha_R(i)* &
+                                                                                     vel_R(3))*(1._wp/dz(l + 1)) + &
+                                                                             0.5_wp*dt*cfl*(alpha_R(i))*(1._wp/dz(l + 1)))
+
+                                    $:GPU_ATOMIC(atomic='update')
+                                    rhs_vf(advxb + i - 1)%sf(j, k, l + 1) = rhs_vf(advxb + i - 1)%sf(j, k, l + 1) &
+                                                                            - (0.5_wp*dt*q_cons_vf(advxb + i - 1)%sf(j, k, l + 1)*vel_R(3)*(1._wp/dz(l + 1)))
+
+                                    $:GPU_ATOMIC(atomic='update')
+                                    rhs_vf(advxb + i - 1)%sf(j, k, l) = rhs_vf(advxb + i - 1)%sf(j, k, l) - &
+                                                                        (0.5_wp*dt*(alpha_R(i)* &
+                                                                                 vel_R(3))*(1._wp/dz(l)) + &
+                                                                         0.5_wp*dt*cfl*(alpha_R(i))*(1._wp/dz(l)))
+
+                                    $:GPU_ATOMIC(atomic='update')
+                                    rhs_vf(advxb + i - 1)%sf(j, k, l) = rhs_vf(advxb + i - 1)%sf(j, k, l) &
+                                                                        + (0.5_wp*dt*q_cons_vf(advxb + i - 1)%sf(j, k, l)*vel_R(3)*(1._wp/dz(l)))
+                                end do
+                            end if
 
                             $:GPU_ATOMIC(atomic='update')
-                            rhs_vf(momxb)%sf(j, k + 1, l) = rhs_vf(momxb)%sf(j, k + 1, l) + &
-                                                            (0.5_wp*dt*rho_L*vel_L(1)*vel_L(2)*(1._wp/dy(k + 1)) - &
-                                                             0.5_wp*dt*cfl*(rho_L*vel_L(1))*(1._wp/dy(k + 1)))
+                            rhs_vf(momxb + 2)%sf(j, k, l + 1) = rhs_vf(momxb + 2)%sf(j, k, l + 1) + &
+                                                                (0.5_wp*dt*(rho_R*(vel_R(3))**2.0 + &
+                                                                         pres_R + F_R)*(1._wp/dz(l + 1)) + &
+                                                                 0.5_wp*dt*cfl*(rho_R*vel_R(3))*(1._wp/dz(l + 1)))
 
                             $:GPU_ATOMIC(atomic='update')
-                            rhs_vf(momxb + 2)%sf(j, k + 1, l) = rhs_vf(momxb + 2)%sf(j, k + 1, l) + &
-                                                                (0.5_wp*dt*rho_L*vel_L(3)*vel_L(2)*(1._wp/dy(k + 1)) - &
-                                                                 0.5_wp*dt*cfl*(rho_L*vel_L(3))*(1._wp/dy(k + 1)))
+                            rhs_vf(momxb)%sf(j, k, l + 1) = rhs_vf(momxb)%sf(j, k, l + 1) + &
+                                                            (0.5_wp*dt*rho_R*vel_R(1)*vel_R(3)*(1._wp/dz(l + 1)) + &
+                                                             0.5_wp*dt*cfl*(rho_R*vel_R(1))*(1._wp/dz(l + 1)))
 
                             $:GPU_ATOMIC(atomic='update')
-                            rhs_vf(E_idx)%sf(j, k + 1, l) = rhs_vf(E_idx)%sf(j, k + 1, l) + &
-                                                            (0.5_wp*dt*(vel_L(2)*(E_L + &
-                                                                                  pres_L + F_L))*(1._wp/dy(k + 1)) - &
-                                                             0.5_wp*dt*cfl*(E_L)*(1._wp/dy(k + 1)))
+                            rhs_vf(momxb + 1)%sf(j, k, l + 1) = rhs_vf(momxb + 1)%sf(j, k, l + 1) + &
+                                                                (0.5_wp*dt*rho_R*vel_R(2)*vel_R(3)*(1._wp/dz(l + 1)) + &
+                                                                 0.5_wp*dt*cfl*(rho_R*vel_R(2))*(1._wp/dz(l + 1)))
+
+                            $:GPU_ATOMIC(atomic='update')
+                            rhs_vf(E_idx)%sf(j, k, l + 1) = rhs_vf(E_idx)%sf(j, k, l + 1) + &
+                                                            (0.5_wp*dt*(vel_R(3)*(E_R + &
+                                                                               pres_R + F_R))*(1._wp/dz(l + 1)) + &
+                                                             0.5_wp*dt*cfl*(E_R)*(1._wp/dz(l + 1)))
+
+                            $:GPU_ATOMIC(atomic='update')
+                            rhs_vf(momxb + 2)%sf(j, k, l) = rhs_vf(momxb + 2)%sf(j, k, l) - &
+                                                            (0.5_wp*dt*(rho_R*(vel_R(3))**2.0 + &
+                                                                     pres_R + F_R)*(1._wp/dz(l)) + &
+                                                             0.5_wp*dt*cfl*(rho_R*vel_R(3))*(1._wp/dz(l)))
+
+                            $:GPU_ATOMIC(atomic='update')
+                            rhs_vf(momxb)%sf(j, k, l) = rhs_vf(momxb)%sf(j, k, l) - &
+                                                        (0.5_wp*dt*rho_R*vel_R(1)*vel_R(3)*(1._wp/dz(l)) + &
+                                                         0.5_wp*dt*cfl*(rho_R*vel_R(1))*(1._wp/dz(l)))
 
                             $:GPU_ATOMIC(atomic='update')
                             rhs_vf(momxb + 1)%sf(j, k, l) = rhs_vf(momxb + 1)%sf(j, k, l) - &
-                                                            (0.5_wp*dt*(rho_L*(vel_L(2))**2.0 + &
-                                                                        pres_L + F_L)*(1._wp/dy(k)) - &
-                                                             0.5_wp*dt*cfl*(rho_L*vel_L(2))*(1._wp/dy(k)))
-
-                            $:GPU_ATOMIC(atomic='update')
-                            rhs_vf(momxb)%sf(j, k, l) = rhs_vf(momxb)%sf(j, k, l) - &
-                                                        (0.5_wp*dt*rho_L*vel_L(1)*vel_L(2)*(1._wp/dy(k)) - &
-                                                         0.5_wp*dt*cfl*(rho_L*vel_L(1))*(1._wp/dy(k)))
-
-                            $:GPU_ATOMIC(atomic='update')
-                            rhs_vf(momxb + 2)%sf(j, k, l) = rhs_vf(momxb + 2)%sf(j, k, l) - &
-                                                            (0.5_wp*dt*rho_L*vel_L(3)*vel_L(2)*(1._wp/dy(k)) - &
-                                                             0.5_wp*dt*cfl*(rho_L*vel_L(3))*(1._wp/dy(k)))
+                                                            (0.5_wp*dt*rho_R*vel_R(2)*vel_R(3)*(1._wp/dz(l)) + &
+                                                             0.5_wp*dt*cfl*(rho_R*vel_R(2))*(1._wp/dz(l)))
 
                             $:GPU_ATOMIC(atomic='update')
                             rhs_vf(E_idx)%sf(j, k, l) = rhs_vf(E_idx)%sf(j, k, l) - &
-                                                        (0.5_wp*dt*(vel_L(2)*(E_L + &
-                                                                              pres_L + F_L))*(1._wp/dy(k)) - &
-                                                         0.5_wp*dt*cfl*(E_L)*(1._wp/dy(k)))
->>>>>>> b3008d49
-
-                            $:GPU_LOOP(parallelism='[seq]')
-                            do i = 1, num_fluids
-                                $:GPU_ATOMIC(atomic='update')
-<<<<<<< HEAD
-                                rhs_vf(i)%sf(j, k, l + 1) = rhs_vf(i)%sf(j, k, l + 1) + &
-                                                            (0.5_wp*(alpha_rho_R(i)* &
-                                                                     vel_R(3))*(1._wp/dz(l + 1)) + &
-                                                             0.5_wp*cfl*(alpha_rho_R(i))*(1._wp/dz(l + 1)))
-
-                                $:GPU_ATOMIC(atomic='update')
-                                rhs_vf(i)%sf(j, k, l) = rhs_vf(i)%sf(j, k, l) - &
-                                                        (0.5_wp*(alpha_rho_R(i)* &
-                                                                 vel_R(3))*(1._wp/dz(l)) + &
-                                                         0.5_wp*cfl*(alpha_rho_R(i))*(1._wp/dz(l)))
-=======
-                                rhs_vf(i)%sf(j, k + 1, l) = rhs_vf(i)%sf(j, k + 1, l) + &
-                                                            (0.5_wp*dt*(alpha_rho_R(i)* &
-                                                                        vel_R(2))*(1._wp/dy(k + 1)) + &
-                                                             0.5_wp*dt*cfl*(alpha_rho_R(i))*(1._wp/dy(k + 1)))
-
-                                $:GPU_ATOMIC(atomic='update')
-                                rhs_vf(i)%sf(j, k, l) = rhs_vf(i)%sf(j, k, l) - &
-                                                        (0.5_wp*dt*(alpha_rho_R(i)* &
-                                                                    vel_R(2))*(1._wp/dy(k)) + &
-                                                         0.5_wp*dt*cfl*(alpha_rho_R(i))*(1._wp/dy(k)))
->>>>>>> b3008d49
-                            end do
-
-                            if (num_fluids > 1) then
-                                $:GPU_LOOP(parallelism='[seq]')
-                                do i = 1, num_fluids - 1
-                                    $:GPU_ATOMIC(atomic='update')
-<<<<<<< HEAD
-                                    rhs_vf(advxb + i - 1)%sf(j, k, l + 1) = rhs_vf(advxb + i - 1)%sf(j, k, l + 1) + &
-                                                                            (0.5_wp*(alpha_R(i)* &
-                                                                                     vel_R(3))*(1._wp/dz(l + 1)) + &
-                                                                             0.5_wp*cfl*(alpha_R(i))*(1._wp/dz(l + 1)))
-
-                                    $:GPU_ATOMIC(atomic='update')
-                                    rhs_vf(advxb + i - 1)%sf(j, k, l + 1) = rhs_vf(advxb + i - 1)%sf(j, k, l + 1) &
-                                                                            - (0.5_wp*q_cons_vf(advxb + i - 1)%sf(j, k, l + 1)*vel_R(3)*(1._wp/dz(l + 1)))
-
-                                    $:GPU_ATOMIC(atomic='update')
-                                    rhs_vf(advxb + i - 1)%sf(j, k, l) = rhs_vf(advxb + i - 1)%sf(j, k, l) - &
-                                                                        (0.5_wp*(alpha_R(i)* &
-                                                                                 vel_R(3))*(1._wp/dz(l)) + &
-                                                                         0.5_wp*cfl*(alpha_R(i))*(1._wp/dz(l)))
-
-                                    $:GPU_ATOMIC(atomic='update')
-                                    rhs_vf(advxb + i - 1)%sf(j, k, l) = rhs_vf(advxb + i - 1)%sf(j, k, l) &
-                                                                        + (0.5_wp*q_cons_vf(advxb + i - 1)%sf(j, k, l)*vel_R(3)*(1._wp/dz(l)))
-=======
-                                    rhs_vf(advxb + i - 1)%sf(j, k + 1, l) = rhs_vf(advxb + i - 1)%sf(j, k + 1, l) + &
-                                                                            (0.5_wp*dt*(alpha_R(i)* &
-                                                                                        vel_R(2))*(1._wp/dy(k + 1)) + &
-                                                                             0.5_wp*dt*cfl*(alpha_R(i))*(1._wp/dy(k + 1)))
-
-                                    $:GPU_ATOMIC(atomic='update')
-                                    rhs_vf(advxb + i - 1)%sf(j, k + 1, l) = rhs_vf(advxb + i - 1)%sf(j, k + 1, l) &
-                                                                            - (0.5_wp*dt*q_cons_vf(advxb + i - 1)%sf(j, k + 1, l)*vel_R(2)*(1._wp/dy(k + 1)))
-
-                                    $:GPU_ATOMIC(atomic='update')
-                                    rhs_vf(advxb + i - 1)%sf(j, k, l) = rhs_vf(advxb + i - 1)%sf(j, k, l) - &
-                                                                        (0.5_wp*dt*(alpha_R(i)* &
-                                                                                    vel_R(2))*(1._wp/dy(k)) + &
-                                                                         0.5_wp*dt*cfl*(alpha_R(i))*(1._wp/dy(k)))
-
-                                    $:GPU_ATOMIC(atomic='update')
-                                    rhs_vf(advxb + i - 1)%sf(j, k, l) = rhs_vf(advxb + i - 1)%sf(j, k, l) &
-                                                                        + (0.5_wp*dt*q_cons_vf(advxb + i - 1)%sf(j, k, l)*vel_R(2)*(1._wp/dy(k)))
->>>>>>> b3008d49
-                                end do
-                            end if
-
-                            $:GPU_ATOMIC(atomic='update')
-<<<<<<< HEAD
-                            rhs_vf(momxb + 2)%sf(j, k, l + 1) = rhs_vf(momxb + 2)%sf(j, k, l + 1) + &
-                                                                (0.5_wp*(rho_R*(vel_R(3))**2.0 + &
-                                                                         pres_R + F_R)*(1._wp/dz(l + 1)) + &
-                                                                 0.5_wp*cfl*(rho_R*vel_R(3))*(1._wp/dz(l + 1)))
-
-                            $:GPU_ATOMIC(atomic='update')
-                            rhs_vf(momxb)%sf(j, k, l + 1) = rhs_vf(momxb)%sf(j, k, l + 1) + &
-                                                            (0.5_wp*rho_R*vel_R(1)*vel_R(3)*(1._wp/dz(l + 1)) + &
-                                                             0.5_wp*cfl*(rho_R*vel_R(1))*(1._wp/dz(l + 1)))
-
-                            $:GPU_ATOMIC(atomic='update')
-                            rhs_vf(momxb + 1)%sf(j, k, l + 1) = rhs_vf(momxb + 1)%sf(j, k, l + 1) + &
-                                                                (0.5_wp*rho_R*vel_R(2)*vel_R(3)*(1._wp/dz(l + 1)) + &
-                                                                 0.5_wp*cfl*(rho_R*vel_R(2))*(1._wp/dz(l + 1)))
-
-                            $:GPU_ATOMIC(atomic='update')
-                            rhs_vf(E_idx)%sf(j, k, l + 1) = rhs_vf(E_idx)%sf(j, k, l + 1) + &
-                                                            (0.5_wp*(vel_R(3)*(E_R + &
-                                                                               pres_R + F_R))*(1._wp/dz(l + 1)) + &
-                                                             0.5_wp*cfl*(E_R)*(1._wp/dz(l + 1)))
-
-                            $:GPU_ATOMIC(atomic='update')
-                            rhs_vf(momxb + 2)%sf(j, k, l) = rhs_vf(momxb + 2)%sf(j, k, l) - &
-                                                            (0.5_wp*(rho_R*(vel_R(3))**2.0 + &
-                                                                     pres_R + F_R)*(1._wp/dz(l)) + &
-                                                             0.5_wp*cfl*(rho_R*vel_R(3))*(1._wp/dz(l)))
-
-                            $:GPU_ATOMIC(atomic='update')
-                            rhs_vf(momxb)%sf(j, k, l) = rhs_vf(momxb)%sf(j, k, l) - &
-                                                        (0.5_wp*rho_R*vel_R(1)*vel_R(3)*(1._wp/dz(l)) + &
-                                                         0.5_wp*cfl*(rho_R*vel_R(1))*(1._wp/dz(l)))
-
-                            $:GPU_ATOMIC(atomic='update')
-                            rhs_vf(momxb + 1)%sf(j, k, l) = rhs_vf(momxb + 1)%sf(j, k, l) - &
-                                                            (0.5_wp*rho_R*vel_R(2)*vel_R(3)*(1._wp/dz(l)) + &
-                                                             0.5_wp*cfl*(rho_R*vel_R(2))*(1._wp/dz(l)))
-
-                            $:GPU_ATOMIC(atomic='update')
-                            rhs_vf(E_idx)%sf(j, k, l) = rhs_vf(E_idx)%sf(j, k, l) - &
-                                                        (0.5_wp*(vel_R(3)*(E_R + &
+                                                        (0.5_wp*dt*(vel_R(3)*(E_R + &
                                                                            pres_R + F_R))*(1._wp/dz(l)) + &
-                                                         0.5_wp*cfl*(E_R)*(1._wp/dz(l)))
-=======
-                            rhs_vf(momxb + 1)%sf(j, k + 1, l) = rhs_vf(momxb + 1)%sf(j, k + 1, l) + &
-                                                                (0.5_wp*dt*(rho_R*(vel_R(2))**2.0 + &
-                                                                            pres_R + F_R)*(1._wp/dy(k + 1)) + &
-                                                                 0.5_wp*dt*cfl*(rho_R*vel_R(2))*(1._wp/dy(k + 1)))
-
-                            $:GPU_ATOMIC(atomic='update')
-                            rhs_vf(momxb)%sf(j, k + 1, l) = rhs_vf(momxb)%sf(j, k + 1, l) + &
-                                                            (0.5_wp*dt*rho_R*vel_R(2)*vel_R(1)*(1._wp/dy(k + 1)) + &
-                                                             0.5_wp*dt*cfl*(rho_R*vel_R(1))*(1._wp/dy(k + 1)))
-
-                            $:GPU_ATOMIC(atomic='update')
-                            rhs_vf(momxb + 2)%sf(j, k + 1, l) = rhs_vf(momxb + 2)%sf(j, k + 1, l) + &
-                                                                (0.5_wp*dt*rho_R*vel_R(2)*vel_R(3)*(1._wp/dy(k + 1)) + &
-                                                                 0.5_wp*dt*cfl*(rho_R*vel_R(3))*(1._wp/dy(k + 1)))
-
-                            $:GPU_ATOMIC(atomic='update')
-                            rhs_vf(E_idx)%sf(j, k + 1, l) = rhs_vf(E_idx)%sf(j, k + 1, l) + &
-                                                            (0.5_wp*dt*(vel_R(2)*(E_R + &
-                                                                                  pres_R + F_R))*(1._wp/dy(k + 1)) + &
-                                                             0.5_wp*dt*cfl*(E_R)*(1._wp/dy(k + 1)))
-
-                            $:GPU_ATOMIC(atomic='update')
-                            rhs_vf(momxb + 1)%sf(j, k, l) = rhs_vf(momxb + 1)%sf(j, k, l) - &
-                                                            (0.5_wp*dt*(rho_R*(vel_R(2))**2.0 + &
-                                                                        pres_R + F_R)*(1._wp/dy(k)) + &
-                                                             0.5_wp*dt*cfl*(rho_R*vel_R(2))*(1._wp/dy(k)))
-
-                            $:GPU_ATOMIC(atomic='update')
-                            rhs_vf(momxb)%sf(j, k, l) = rhs_vf(momxb)%sf(j, k, l) - &
-                                                        (0.5_wp*dt*rho_R*vel_R(2)*vel_R(1)*(1._wp/dy(k)) + &
-                                                         0.5_wp*dt*cfl*(rho_R*vel_R(1))*(1._wp/dy(k)))
-
-                            $:GPU_ATOMIC(atomic='update')
-                            rhs_vf(momxb + 2)%sf(j, k, l) = rhs_vf(momxb + 2)%sf(j, k, l) - &
-                                                            (0.5_wp*dt*rho_R*vel_R(2)*vel_R(3)*(1._wp/dy(k)) + &
-                                                             0.5_wp*dt*cfl*(rho_R*vel_R(3))*(1._wp/dy(k)))
-
-                            $:GPU_ATOMIC(atomic='update')
-                            rhs_vf(E_idx)%sf(j, k, l) = rhs_vf(E_idx)%sf(j, k, l) - &
-                                                        (0.5_wp*dt*(vel_R(2)*(E_R + &
-                                                                              pres_R + F_R))*(1._wp/dy(k)) + &
-                                                         0.5_wp*dt*cfl*(E_R)*(1._wp/dy(k)))
-
-                        end do
-                    end do
-                end do
-            end if
-        elseif (idir == 3) then
-            $:GPU_PARALLEL_LOOP(collapse=3, private='[rho_L, rho_R, gamma_L, &
-                & gamma_R, pi_inf_L, pi_inf_R, mu_L, mu_R, vel_L, vel_R, &
-                & pres_L, pres_R, alpha_L, alpha_R, alpha_rho_L, alpha_rho_R, &
-                & F_L, F_R, E_L, E_R, cfl, dvel_small, rho_sf_small, &
-                & vflux_L_arr, vflux_R_arr]')
-            do l = -1, p
-                do k = 0, n
-                    do j = 0, m
-
-                        if (viscous) then
-                            vflux_L_arr = 0._wp
-                            vflux_R_arr = 0._wp
-
-                            #:if MFC_CASE_OPTIMIZATION
-                                #:if igr_order == 5
-                                    !DIR$ unroll 6
-                                #:elif igr_order == 3
-                                    !DIR$ unroll 4
-                                #:endif
-                            #:endif
-                            $:GPU_LOOP(parallelism='[seq]')
-                            do q = vidxb, vidxe
-                                dvel_small = 0._wp
-                                !x-direction contributions
-                                $:GPU_LOOP(parallelism='[seq]')
-                                do i = -1, 1
-                                    rho_L = 0._wp
-                                    $:GPU_LOOP(parallelism='[seq]')
-                                    do r = 1, num_fluids
-                                        rho_L = rho_L + q_cons_vf(r)%sf(j + i, k, l + q)
-                                    end do
-                                    rho_sf_small(i) = rho_L
-                                end do
-
-                                dvel_small(1) = (1/(2._wp*dx(j)))*( &
-                                                q_cons_vf(momxb)%sf(j + 1, k, l + q)/rho_sf_small(1) - &
-                                                q_cons_vf(momxb)%sf(j - 1, k, l + q)/rho_sf_small(-1))
-                                dvel_small(3) = (1/(2._wp*dx(j)))*( &
-                                                q_cons_vf(momxb + 2)%sf(j + 1, k, l + q)/rho_sf_small(1) - &
-                                                q_cons_vf(momxb + 2)%sf(j - 1, k, l + q)/rho_sf_small(-1))
-
-                                if (q > vidxb) then
-                                    vflux_L_arr(1) = vflux_L_arr(1) + coeff_L(q)*(dvel_small(3))
-                                    vflux_L_arr(3) = vflux_L_arr(3) + coeff_L(q)*(-2._wp*dvel_small(1))/3._wp
-                                end if
-                                if (q < vidxe) then
-                                    vflux_R_arr(1) = vflux_R_arr(1) + coeff_R(q)*(dvel_small(3))
-                                    vflux_R_arr(3) = vflux_R_arr(3) + coeff_R(q)*(-2._wp*dvel_small(1))/3._wp
-                                end if
-
-                                !y-direction contributions
-                                $:GPU_LOOP(parallelism='[seq]')
-                                do i = -1, 1
-                                    rho_L = 0._wp
-                                    $:GPU_LOOP(parallelism='[seq]')
-                                    do r = 1, num_fluids
-                                        rho_L = rho_L + q_cons_vf(r)%sf(j, k + i, l + q)
-                                    end do
-                                    rho_sf_small(i) = rho_L
-                                end do
-
-                                dvel_small(2) = (1/(2._wp*dy(k)))*( &
-                                                q_cons_vf(momxb + 1)%sf(j, k + 1, l + q)/rho_sf_small(1) - &
-                                                q_cons_vf(momxb + 1)%sf(j, k - 1, l + q)/rho_sf_small(-1))
-                                dvel_small(3) = (1/(2._wp*dy(k)))*( &
-                                                q_cons_vf(momxb + 2)%sf(j, k + 1, l + q)/rho_sf_small(1) - &
-                                                q_cons_vf(momxb + 2)%sf(j, k - 1, l + q)/rho_sf_small(-1))
-
-                                if (q > vidxb) then
-                                    vflux_L_arr(2) = vflux_L_arr(2) + coeff_L(q)*(dvel_small(3))
-                                    vflux_L_arr(3) = vflux_L_arr(3) + coeff_L(q)*(-2._wp*dvel_small(2))/3._wp
-                                end if
-                                if (q < vidxe) then
-                                    vflux_R_arr(2) = vflux_R_arr(2) + coeff_R(q)*(dvel_small(3))
-                                    vflux_R_arr(3) = vflux_R_arr(3) + coeff_R(q)*(-2._wp*dvel_small(2))/3._wp
-                                end if
-
-                                !z-direction contributions
-                                $:GPU_LOOP(parallelism='[seq]')
-                                do i = -1, 1
-                                    rho_L = 0._wp
-                                    $:GPU_LOOP(parallelism='[seq]')
-                                    do r = 1, num_fluids
-                                        rho_L = rho_L + q_cons_vf(r)%sf(j, k, l + i + q)
-                                    end do
-                                    rho_sf_small(i) = rho_L
-                                end do
-                                dvel_small(1) = (1/(2._wp*dz(l)))*( &
-                                                q_cons_vf(momxb)%sf(j, k, l + 1 + q)/rho_sf_small(1) - &
-                                                q_cons_vf(momxb)%sf(j, k, l - 1 + q)/rho_sf_small(-1))
-                                dvel_small(2) = (1/(2._wp*dz(l)))*( &
-                                                q_cons_vf(momxb + 1)%sf(j, k, l + 1 + q)/rho_sf_small(1) - &
-                                                q_cons_vf(momxb + 1)%sf(j, k, l - 1 + q)/rho_sf_small(-1))
-                                dvel_small(3) = (1/(2._wp*dz(l)))*( &
-                                                q_cons_vf(momxb + 2)%sf(j, k, l + 1 + q)/rho_sf_small(1) - &
-                                                q_cons_vf(momxb + 2)%sf(j, k, l - 1 + q)/rho_sf_small(-1))
-                                if (q > vidxb) then
-                                    vflux_L_arr(1) = vflux_L_arr(1) + coeff_L(q)*(dvel_small(1))
-                                    vflux_L_arr(2) = vflux_L_arr(2) + coeff_L(q)*(dvel_small(2))
-                                    vflux_L_arr(3) = vflux_L_arr(3) + coeff_L(q)*(4._wp*dvel_small(3))/3._wp
-                                end if
-                                if (q < vidxe) then
-                                    vflux_R_arr(1) = vflux_R_arr(1) + coeff_R(q)*(dvel_small(1))
-                                    vflux_R_arr(2) = vflux_R_arr(2) + coeff_R(q)*(dvel_small(2))
-                                    vflux_R_arr(3) = vflux_R_arr(3) + coeff_R(q)*(4._wp*dvel_small(3))/3._wp
-                                end if
-                            end do
-                        end if
-
-                        alpha_rho_L = 0._wp; alpha_rho_R = 0._wp
-                        alpha_L = 0._wp; alpha_R = 0._wp
-                        vel_L = 0._wp; vel_R = 0._wp
-
-                        $:GPU_LOOP(parallelism='[seq]')
-                        do q = vidxb + 1, vidxe
-                            $:GPU_LOOP(parallelism='[seq]')
-                            do i = 1, num_fluids
-                                alpha_rho_L(i) = alpha_rho_L(i) + coeff_L(q)*q_cons_vf(i)%sf(j, k, l + q)
-                            end do
-
-                            if (num_fluids > 1) then
-                                $:GPU_LOOP(parallelism='[seq]')
-                                do i = 1, num_fluids - 1
-                                    alpha_L(i) = alpha_L(i) + coeff_L(q)*q_cons_vf(E_idx + i)%sf(j, k, l + q)
-                                end do
-                            else
-                                alpha_L(1) = 1._wp
-                            end if
-
-                            $:GPU_LOOP(parallelism='[seq]')
-                            do i = 1, num_dims
-                                vel_L(i) = vel_L(i) + coeff_L(q)*q_cons_vf(momxb + i - 1)%sf(j, k, l + q)
-                            end do
-                        end do
-
-                        $:GPU_LOOP(parallelism='[seq]')
-                        do q = vidxb, vidxe - 1
-                            $:GPU_LOOP(parallelism='[seq]')
-                            do i = 1, num_fluids
-                                alpha_rho_R(i) = alpha_rho_R(i) + coeff_R(q)*q_cons_vf(i)%sf(j, k, l + q)
-                            end do
-
-                            if (num_fluids > 1) then
-                                $:GPU_LOOP(parallelism='[seq]')
-                                do i = 1, num_fluids - 1
-                                    alpha_R(i) = alpha_R(i) + coeff_R(q)*q_cons_vf(E_idx + i)%sf(j, k, l + q)
-                                end do
-                            else
-                                alpha_R(1) = 1._wp
-                            end if
-
-                            $:GPU_LOOP(parallelism='[seq]')
-                            do i = 1, num_dims
-                                vel_R(i) = vel_R(i) + coeff_R(q)*q_cons_vf(momxb + i - 1)%sf(j, k, l + q)
-                            end do
-                        end do
-
-                        if (num_fluids > 1) then
-                            alpha_L(num_fluids) = 1._wp - sum(alpha_L(1:num_fluids - 1))
-                            alpha_R(num_fluids) = 1._wp - sum(alpha_R(1:num_fluids - 1))
-                        end if
-
-                        rho_L = sum(alpha_rho_L)
-                        gamma_L = sum(alpha_L*gammas)
-                        pi_inf_L = sum(alpha_L*pi_infs)
-
-                        rho_R = sum(alpha_rho_R)
-                        gamma_R = sum(alpha_R*gammas)
-                        pi_inf_R = sum(alpha_R*pi_infs)
-
-                        vel_L = vel_L/rho_L
-                        vel_R = vel_R/rho_R
-
-                        if (viscous) then
-                            mu_L = 0._wp
-                            mu_R = 0._wp
-                            $:GPU_LOOP(parallelism='[seq]')
-                            do i = 1, num_fluids
-                                mu_L = alpha_L(i)/Res(1, i) + mu_L
-                                mu_R = alpha_R(i)/Res(1, i) + mu_R
-                            end do
-
-                            $:GPU_ATOMIC(atomic='update')
-                            rhs_vf(momxb)%sf(j, k, l + 1) = rhs_vf(momxb)%sf(j, k, l + 1) - &
-                                                            0.5_wp*dt*mu_L*vflux_L_arr(1)*(1._wp/dz(l + 1))
-                            $:GPU_ATOMIC(atomic='update')
-                            rhs_vf(E_idx)%sf(j, k, l + 1) = rhs_vf(E_idx)%sf(j, k, l + 1) - &
-                                                            0.5_wp*dt*mu_L*vflux_L_arr(1)*vel_L(1)*(1._wp/dz(l + 1))
-
-                            $:GPU_ATOMIC(atomic='update')
-                            rhs_vf(momxb)%sf(j, k, l) = rhs_vf(momxb)%sf(j, k, l) + &
-                                                        0.5_wp*dt*mu_L*vflux_L_arr(1)*(1._wp/dz(l))
-                            $:GPU_ATOMIC(atomic='update')
-                            rhs_vf(E_idx)%sf(j, k, l) = rhs_vf(E_idx)%sf(j, k, l) + &
-                                                        0.5_wp*dt*mu_L*vflux_L_arr(1)*vel_L(1)*(1._wp/dz(l))
-
-                            $:GPU_ATOMIC(atomic='update')
-                            rhs_vf(momxb)%sf(j, k, l + 1) = rhs_vf(momxb)%sf(j, k, l + 1) - &
-                                                            0.5_wp*dt*mu_R*vflux_R_arr(1)*(1._wp/dz(l + 1))
-                            $:GPU_ATOMIC(atomic='update')
-                            rhs_vf(E_idx)%sf(j, k, l + 1) = rhs_vf(E_idx)%sf(j, k, l + 1) - &
-                                                            0.5_wp*dt*mu_R*vflux_R_arr(1)*vel_R(1)*(1._wp/dz(l + 1))
-
-                            $:GPU_ATOMIC(atomic='update')
-                            rhs_vf(momxb)%sf(j, k, l) = rhs_vf(momxb)%sf(j, k, l) + &
-                                                        0.5_wp*dt*mu_R*vflux_R_arr(1)*(1._wp/dz(l))
-                            $:GPU_ATOMIC(atomic='update')
-                            rhs_vf(E_idx)%sf(j, k, l) = rhs_vf(E_idx)%sf(j, k, l) + &
-                                                        0.5_wp*dt*mu_R*vflux_R_arr(1)*vel_R(1)*(1._wp/dz(l))
-
-                            $:GPU_ATOMIC(atomic='update')
-                            rhs_vf(momxb + 1)%sf(j, k, l + 1) = rhs_vf(momxb + 1)%sf(j, k, l + 1) - &
-                                                                0.5_wp*dt*mu_L*vflux_L_arr(2)*(1._wp/dz(l + 1))
-                            $:GPU_ATOMIC(atomic='update')
-                            rhs_vf(E_idx)%sf(j, k, l + 1) = rhs_vf(E_idx)%sf(j, k, l + 1) - &
-                                                            0.5_wp*dt*mu_L*vflux_L_arr(2)*vel_L(2)*(1._wp/dz(l + 1))
-
-                            $:GPU_ATOMIC(atomic='update')
-                            rhs_vf(momxb + 1)%sf(j, k, l) = rhs_vf(momxb + 1)%sf(j, k, l) + &
-                                                            0.5_wp*dt*mu_L*vflux_L_arr(2)*(1._wp/dz(l))
-                            $:GPU_ATOMIC(atomic='update')
-                            rhs_vf(E_idx)%sf(j, k, l) = rhs_vf(E_idx)%sf(j, k, l) + &
-                                                        0.5_wp*dt*mu_L*vflux_L_arr(2)*vel_L(2)*(1._wp/dz(l))
-
-                            $:GPU_ATOMIC(atomic='update')
-                            rhs_vf(momxb + 1)%sf(j, k, l + 1) = rhs_vf(momxb + 1)%sf(j, k, l + 1) - &
-                                                                0.5_wp*dt*mu_R*vflux_R_arr(2)*(1._wp/dz(l + 1))
-                            $:GPU_ATOMIC(atomic='update')
-                            rhs_vf(E_idx)%sf(j, k, l + 1) = rhs_vf(E_idx)%sf(j, k, l + 1) - &
-                                                            0.5_wp*dt*mu_R*vflux_R_arr(2)*vel_R(2)*(1._wp/dz(l + 1))
-
-                            $:GPU_ATOMIC(atomic='update')
-                            rhs_vf(momxb + 1)%sf(j, k, l) = rhs_vf(momxb + 1)%sf(j, k, l) + &
-                                                            0.5_wp*dt*mu_R*vflux_R_arr(2)*(1._wp/dz(l))
-                            $:GPU_ATOMIC(atomic='update')
-                            rhs_vf(E_idx)%sf(j, k, l) = rhs_vf(E_idx)%sf(j, k, l) + &
-                                                        0.5_wp*dt*mu_R*vflux_R_arr(2)*vel_R(2)*(1._wp/dz(l))
-
-                            $:GPU_ATOMIC(atomic='update')
-                            rhs_vf(momxb + 2)%sf(j, k, l + 1) = rhs_vf(momxb + 2)%sf(j, k, l + 1) - &
-                                                                0.5_wp*dt*mu_L*vflux_L_arr(3)*(1._wp/dz(l + 1))
-                            $:GPU_ATOMIC(atomic='update')
-                            rhs_vf(E_idx)%sf(j, k, l + 1) = rhs_vf(E_idx)%sf(j, k, l + 1) - &
-                                                            0.5_wp*dt*mu_L*vflux_L_arr(3)*vel_L(3)*(1._wp/dz(l + 1))
-
-                            $:GPU_ATOMIC(atomic='update')
-                            rhs_vf(momxb + 2)%sf(j, k, l) = rhs_vf(momxb + 2)%sf(j, k, l) + &
-                                                            0.5_wp*dt*mu_L*vflux_L_arr(3)*(1._wp/dz(l))
-                            $:GPU_ATOMIC(atomic='update')
-                            rhs_vf(E_idx)%sf(j, k, l) = rhs_vf(E_idx)%sf(j, k, l) + &
-                                                        0.5_wp*dt*mu_L*vflux_L_arr(3)*vel_L(3)*(1._wp/dz(l))
-
-                            $:GPU_ATOMIC(atomic='update')
-                            rhs_vf(momxb + 2)%sf(j, k, l + 1) = rhs_vf(momxb + 2)%sf(j, k, l + 1) - &
-                                                                0.5_wp*dt*mu_R*vflux_R_arr(3)*(1._wp/dz(l + 1))
-                            $:GPU_ATOMIC(atomic='update')
-                            rhs_vf(E_idx)%sf(j, k, l + 1) = rhs_vf(E_idx)%sf(j, k, l + 1) - &
-                                                            0.5_wp*dt*mu_R*vflux_R_arr(3)*vel_R(3)*(1._wp/dz(l + 1))
-
-                            $:GPU_ATOMIC(atomic='update')
-                            rhs_vf(momxb + 2)%sf(j, k, l) = rhs_vf(momxb + 2)%sf(j, k, l) + &
-                                                            0.5_wp*dt*mu_R*vflux_R_arr(3)*(1._wp/dz(l))
-                            $:GPU_ATOMIC(atomic='update')
-                            rhs_vf(E_idx)%sf(j, k, l) = rhs_vf(E_idx)%sf(j, k, l) + &
-                                                        0.5_wp*dt*mu_R*vflux_R_arr(3)*vel_R(3)*(1._wp/dz(l))
-                        end if
-
-                        E_L = 0._wp; E_R = 0._wp
-                        F_L = 0._wp; F_R = 0._wp
-
-                        $:GPU_LOOP(parallelism='[seq]')
-                        do q = vidxb + 1, vidxe
-                            E_L = E_L + coeff_L(q)*q_cons_vf(E_idx)%sf(j, k, l + q)
-                            F_L = F_L + coeff_L(q)*jac(j, k, l + q)
-                        end do
-
-                        $:GPU_LOOP(parallelism='[seq]')
-                        do q = vidxb, vidxe - 1
-                            E_R = E_R + coeff_R(q)*q_cons_vf(E_idx)%sf(j, k, l + q)
-                            F_R = F_R + coeff_R(q)*jac(j, k, l + q)
-                        end do
-
-                        call s_get_derived_states(E_L, gamma_L, pi_inf_L, rho_L, vel_L, &
-                                                  E_R, gamma_R, pi_inf_R, rho_R, vel_R, &
-                                                  pres_L, pres_R, cfl)
-
-                        $:GPU_LOOP(parallelism='[seq]')
-                        do i = 1, num_fluids
-                            $:GPU_ATOMIC(atomic='update')
-                            rhs_vf(i)%sf(j, k, l + 1) = rhs_vf(i)%sf(j, k, l + 1) + &
-                                                        (0.5_wp*dt*(alpha_rho_L(i)* &
-                                                                    vel_L(3))*(1._wp/dz(l + 1)) - &
-                                                         0.5_wp*dt*cfl*(alpha_rho_L(i))*(1._wp/dz(l + 1)))
-
-                            $:GPU_ATOMIC(atomic='update')
-                            rhs_vf(i)%sf(j, k, l) = rhs_vf(i)%sf(j, k, l) - &
-                                                    (0.5_wp*dt*(alpha_rho_L(i)* &
-                                                                vel_L(3))*(1._wp/dz(l)) - &
-                                                     0.5_wp*dt*cfl*(alpha_rho_L(i))*(1._wp/dz(l)))
-                        end do
-
-                        if (num_fluids > 1) then
-                            $:GPU_LOOP(parallelism='[seq]')
-                            do i = 1, num_fluids - 1
-                                $:GPU_ATOMIC(atomic='update')
-                                rhs_vf(advxb + i - 1)%sf(j, k, l + 1) = rhs_vf(advxb + i - 1)%sf(j, k, l + 1) + &
-                                                                        (0.5_wp*dt*(alpha_L(i)* &
-                                                                                    vel_L(3))*(1._wp/dz(l + 1)) - &
-                                                                         0.5_wp*dt*cfl*(alpha_L(i))*(1._wp/dz(l + 1)))
-
-                                $:GPU_ATOMIC(atomic='update')
-                                rhs_vf(advxb + i - 1)%sf(j, k, l + 1) = rhs_vf(advxb + i - 1)%sf(j, k, l + 1) &
-                                                                        - (0.5_wp*dt*q_cons_vf(advxb + i - 1)%sf(j, k, l + 1)*vel_L(3)*(1._wp/dz(l + 1)))
-
-                                $:GPU_ATOMIC(atomic='update')
-                                rhs_vf(advxb + i - 1)%sf(j, k, l) = rhs_vf(advxb + i - 1)%sf(j, k, l) - &
-                                                                    (0.5_wp*dt*(alpha_L(i)* &
-                                                                                vel_L(3))*(1._wp/dz(l)) - &
-                                                                     0.5_wp*dt*cfl*(alpha_L(i))*(1._wp/dz(l)))
-
-                                $:GPU_ATOMIC(atomic='update')
-                                rhs_vf(advxb + i - 1)%sf(j, k, l) = rhs_vf(advxb + i - 1)%sf(j, k, l) &
-                                                                    + (0.5_wp*dt*q_cons_vf(advxb + i - 1)%sf(j, k, l)*vel_L(3)*(1._wp/dz(l)))
-                            end do
-                        end if
-
-                        $:GPU_ATOMIC(atomic='update')
-                        rhs_vf(momxb + 2)%sf(j, k, l + 1) = rhs_vf(momxb + 2)%sf(j, k, l + 1) + &
-                                                            (0.5_wp*dt*(rho_L*(vel_L(3))**2.0 + &
-                                                                        pres_L + F_L)*(1._wp/dz(l + 1)) - &
-                                                             0.5_wp*dt*cfl*(rho_L*vel_L(3))*(1._wp/dz(l + 1)))
-
-                        $:GPU_ATOMIC(atomic='update')
-                        rhs_vf(momxb)%sf(j, k, l + 1) = rhs_vf(momxb)%sf(j, k, l + 1) + &
-                                                        (0.5_wp*dt*rho_L*vel_L(1)*vel_L(3)*(1._wp/dz(l + 1)) - &
-                                                         0.5_wp*dt*cfl*(rho_L*vel_L(1))*(1._wp/dz(l + 1)))
-
-                        $:GPU_ATOMIC(atomic='update')
-                        rhs_vf(momxb + 1)%sf(j, k, l + 1) = rhs_vf(momxb + 1)%sf(j, k, l + 1) + &
-                                                            (0.5_wp*dt*rho_L*vel_L(2)*vel_L(3)*(1._wp/dz(l + 1)) - &
-                                                             0.5_wp*dt*cfl*(rho_L*vel_L(2))*(1._wp/dz(l + 1)))
-
-                        $:GPU_ATOMIC(atomic='update')
-                        rhs_vf(E_idx)%sf(j, k, l + 1) = rhs_vf(E_idx)%sf(j, k, l + 1) + &
-                                                        (0.5_wp*dt*(vel_L(3)*(E_L + &
-                                                                              pres_L + F_L))*(1._wp/dz(l + 1)) - &
-                                                         0.5_wp*dt*cfl*(E_L)*(1._wp/dz(l + 1)))
-
-                        $:GPU_ATOMIC(atomic='update')
-                        rhs_vf(momxb + 2)%sf(j, k, l) = rhs_vf(momxb + 2)%sf(j, k, l) - &
-                                                        (0.5_wp*dt*(rho_L*(vel_L(3))**2.0 + &
-                                                                    pres_L + F_L)*(1._wp/dz(l)) - &
-                                                         0.5_wp*dt*cfl*(rho_L*vel_L(3))*(1._wp/dz(l)))
-
-                        $:GPU_ATOMIC(atomic='update')
-                        rhs_vf(momxb)%sf(j, k, l) = rhs_vf(momxb)%sf(j, k, l) - &
-                                                    (0.5_wp*dt*rho_L*vel_L(1)*vel_L(3)*(1._wp/dz(l)) - &
-                                                     0.5_wp*dt*cfl*(rho_L*vel_L(1))*(1._wp/dz(l)))
-
-                        $:GPU_ATOMIC(atomic='update')
-                        rhs_vf(momxb + 1)%sf(j, k, l) = rhs_vf(momxb + 1)%sf(j, k, l) - &
-                                                        (0.5_wp*dt*rho_L*vel_L(2)*vel_L(3)*(1._wp/dz(l)) - &
-                                                         0.5_wp*dt*cfl*(rho_L*vel_L(2))*(1._wp/dz(l)))
-
-                        $:GPU_ATOMIC(atomic='update')
-                        rhs_vf(E_idx)%sf(j, k, l) = rhs_vf(E_idx)%sf(j, k, l) - &
-                                                    (0.5_wp*dt*(vel_L(3)*(E_L + &
-                                                                          pres_L + F_L))*(1._wp/dz(l)) - &
-                                                     0.5_wp*dt*cfl*(E_L)*(1._wp/dz(l)))
-
-                        $:GPU_LOOP(parallelism='[seq]')
-                        do i = 1, num_fluids
-                            $:GPU_ATOMIC(atomic='update')
-                            rhs_vf(i)%sf(j, k, l + 1) = rhs_vf(i)%sf(j, k, l + 1) + &
-                                                        (0.5_wp*dt*(alpha_rho_R(i)* &
-                                                                    vel_R(3))*(1._wp/dz(l + 1)) + &
-                                                         0.5_wp*dt*cfl*(alpha_rho_R(i))*(1._wp/dz(l + 1)))
-
-                            $:GPU_ATOMIC(atomic='update')
-                            rhs_vf(i)%sf(j, k, l) = rhs_vf(i)%sf(j, k, l) - &
-                                                    (0.5_wp*dt*(alpha_rho_R(i)* &
-                                                                vel_R(3))*(1._wp/dz(l)) + &
-                                                     0.5_wp*dt*cfl*(alpha_rho_R(i))*(1._wp/dz(l)))
-                        end do
-
-                        if (num_fluids > 1) then
-                            $:GPU_LOOP(parallelism='[seq]')
-                            do i = 1, num_fluids - 1
-                                $:GPU_ATOMIC(atomic='update')
-                                rhs_vf(advxb + i - 1)%sf(j, k, l + 1) = rhs_vf(advxb + i - 1)%sf(j, k, l + 1) + &
-                                                                        (0.5_wp*dt*(alpha_R(i)* &
-                                                                                    vel_R(3))*(1._wp/dz(l + 1)) + &
-                                                                         0.5_wp*dt*cfl*(alpha_R(i))*(1._wp/dz(l + 1)))
-
-                                $:GPU_ATOMIC(atomic='update')
-                                rhs_vf(advxb + i - 1)%sf(j, k, l + 1) = rhs_vf(advxb + i - 1)%sf(j, k, l + 1) &
-                                                                        - (0.5_wp*dt*q_cons_vf(advxb + i - 1)%sf(j, k, l + 1)*vel_R(3)*(1._wp/dz(l + 1)))
-
-                                $:GPU_ATOMIC(atomic='update')
-                                rhs_vf(advxb + i - 1)%sf(j, k, l) = rhs_vf(advxb + i - 1)%sf(j, k, l) - &
-                                                                    (0.5_wp*dt*(alpha_R(i)* &
-                                                                                vel_R(3))*(1._wp/dz(l)) + &
-                                                                     0.5_wp*dt*cfl*(alpha_R(i))*(1._wp/dz(l)))
-
-                                $:GPU_ATOMIC(atomic='update')
-                                rhs_vf(advxb + i - 1)%sf(j, k, l) = rhs_vf(advxb + i - 1)%sf(j, k, l) &
-                                                                    + (0.5_wp*dt*q_cons_vf(advxb + i - 1)%sf(j, k, l)*vel_R(3)*(1._wp/dz(l)))
-                            end do
-                        end if
-
-                        $:GPU_ATOMIC(atomic='update')
-                        rhs_vf(momxb + 2)%sf(j, k, l + 1) = rhs_vf(momxb + 2)%sf(j, k, l + 1) + &
-                                                            (0.5_wp*dt*(rho_R*(vel_R(3))**2.0 + &
-                                                                        pres_R + F_R)*(1._wp/dz(l + 1)) + &
-                                                             0.5_wp*dt*cfl*(rho_R*vel_R(3))*(1._wp/dz(l + 1)))
-
-                        $:GPU_ATOMIC(atomic='update')
-                        rhs_vf(momxb)%sf(j, k, l + 1) = rhs_vf(momxb)%sf(j, k, l + 1) + &
-                                                        (0.5_wp*dt*rho_R*vel_R(1)*vel_R(3)*(1._wp/dz(l + 1)) + &
-                                                         0.5_wp*dt*cfl*(rho_R*vel_R(1))*(1._wp/dz(l + 1)))
-
-                        $:GPU_ATOMIC(atomic='update')
-                        rhs_vf(momxb + 1)%sf(j, k, l + 1) = rhs_vf(momxb + 1)%sf(j, k, l + 1) + &
-                                                            (0.5_wp*dt*rho_R*vel_R(2)*vel_R(3)*(1._wp/dz(l + 1)) + &
-                                                             0.5_wp*dt*cfl*(rho_R*vel_R(2))*(1._wp/dz(l + 1)))
-
-                        $:GPU_ATOMIC(atomic='update')
-                        rhs_vf(E_idx)%sf(j, k, l + 1) = rhs_vf(E_idx)%sf(j, k, l + 1) + &
-                                                        (0.5_wp*dt*(vel_R(3)*(E_R + &
-                                                                              pres_R + F_R))*(1._wp/dz(l + 1)) + &
-                                                         0.5_wp*dt*cfl*(E_R)*(1._wp/dz(l + 1)))
-
-                        $:GPU_ATOMIC(atomic='update')
-                        rhs_vf(momxb + 2)%sf(j, k, l) = rhs_vf(momxb + 2)%sf(j, k, l) - &
-                                                        (0.5_wp*dt*(rho_R*(vel_R(3))**2.0 + &
-                                                                    pres_R + F_R)*(1._wp/dz(l)) + &
-                                                         0.5_wp*dt*cfl*(rho_R*vel_R(3))*(1._wp/dz(l)))
-
-                        $:GPU_ATOMIC(atomic='update')
-                        rhs_vf(momxb)%sf(j, k, l) = rhs_vf(momxb)%sf(j, k, l) - &
-                                                    (0.5_wp*dt*rho_R*vel_R(1)*vel_R(3)*(1._wp/dz(l)) + &
-                                                     0.5_wp*dt*cfl*(rho_R*vel_R(1))*(1._wp/dz(l)))
-
-                        $:GPU_ATOMIC(atomic='update')
-                        rhs_vf(momxb + 1)%sf(j, k, l) = rhs_vf(momxb + 1)%sf(j, k, l) - &
-                                                        (0.5_wp*dt*rho_R*vel_R(2)*vel_R(3)*(1._wp/dz(l)) + &
-                                                         0.5_wp*dt*cfl*(rho_R*vel_R(2))*(1._wp/dz(l)))
-
-                        $:GPU_ATOMIC(atomic='update')
-                        rhs_vf(E_idx)%sf(j, k, l) = rhs_vf(E_idx)%sf(j, k, l) - &
-                                                    (0.5_wp*dt*(vel_R(3)*(E_R + &
-                                                                          pres_R + F_R))*(1._wp/dz(l)) + &
-                                                     0.5_wp*dt*cfl*(E_R)*(1._wp/dz(l)))
->>>>>>> b3008d49
+                                                         0.5_wp*dt*cfl*(E_R)*(1._wp/dz(l)))
 
                         end do
                     end do
@@ -3952,6 +2501,7 @@
         end if
 
     end subroutine s_igr_riemann_solver
+
 
     subroutine s_get_derived_states(E_L, gamma_L, pi_inf_L, rho_L, vel_L, &
                                          E_R, gamma_R, pi_inf_R, rho_R, vel_R, &
