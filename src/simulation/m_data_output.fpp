--- conflicted
+++ resolved
@@ -1,6 +1,6 @@
 !! @file m_data_output.f90
 !! @brief Contains module m_data_output
-#:include 'case.fpp'
+
 #:include 'macros.fpp'
 
 !> @brief The primary purpose of this module is to output the grid and the
@@ -101,7 +101,7 @@
             intent(inout), optional :: beta
 
         type(integer_field), &
-            dimension(1:num_dims, 1:2), &
+            dimension(1:num_dims, -1:1), &
             intent(in) :: bc_type
 
         if (.not. parallel_io) then
@@ -279,19 +279,11 @@
         integer :: j, k, l
 
         ! Computing Stability Criteria at Current Time-step
-<<<<<<< HEAD
         #:call GPU_PARALLEL_LOOP(collapse=3, private='[vel, alpha, Re]')
             do l = 0, p
                 do k = 0, n
                     do j = 0, m
                         call s_compute_enthalpy(q_prim_vf, pres, rho, gamma, pi_inf, Re, H, alpha, vel, vel_sum, j, k, l)
-=======
-        #:call GPU_PARALLEL_LOOP(collapse=3, private='[vel, alpha, Re, rho, vel_sum, pres, gamma, pi_inf, c, H]')
-        do l = 0, p
-            do k = 0, n
-                do j = 0, m
-                    call s_compute_enthalpy(q_prim_vf, pres, rho, gamma, pi_inf, Re, H, alpha, vel, vel_sum, j, k, l)
->>>>>>> 0fcc08da
 
                         call s_compute_speed_of_sound(pres, rho, gamma, pi_inf, H, alpha, vel_sum, 0._wp, c)
 
@@ -304,10 +296,6 @@
                     end do
                 end do
             end do
-<<<<<<< HEAD
-=======
-        end do
->>>>>>> 0fcc08da
         #:endcall GPU_PARALLEL_LOOP
 
         ! end: Computing Stability Criteria at Current Time-step
@@ -407,7 +395,7 @@
         type(scalar_field), dimension(sys_size), intent(inout) :: q_prim_vf
         integer, intent(in) :: t_step
         type(scalar_field), intent(inout), optional :: beta
-        type(integer_field), dimension(1:num_dims, 1:2), intent(in) :: bc_type
+        type(integer_field), dimension(1:num_dims, -1:1), intent(in) :: bc_type
 
         character(LEN=path_len + 2*name_len) :: t_step_dir !<
             !! Relative path to the current time-step directory
@@ -515,7 +503,7 @@
                   FORM='unformatted', &
                   STATUS='new')
 
-            write (2) ib_markers%sf; close (2)
+            write (2) ib_markers%sf(0:m, 0:n, 0:p); close (2)
         end if
 
         gamma = fluid_pp(1)%gamma
@@ -802,7 +790,7 @@
         integer, intent(in) :: t_step
         type(scalar_field), intent(inout), optional :: beta
         type(integer_field), &
-            dimension(1:num_dims, 1:2), &
+            dimension(1:num_dims, -1:1), &
             intent(in) :: bc_type
 
 #ifdef MFC_MPI
@@ -1025,6 +1013,24 @@
             end if
 
             call MPI_FILE_CLOSE(ifile, ierr)
+
+            !Write ib data
+            if (ib) then
+                write (file_loc, '(A)') 'ib.dat'
+                file_loc = trim(case_dir)//'/restart_data'//trim(mpiiofs)//trim(file_loc)
+                call MPI_FILE_OPEN(MPI_COMM_WORLD, file_loc, ior(MPI_MODE_WRONLY, MPI_MODE_CREATE), &
+                                   mpi_info_int, ifile, ierr)
+
+                var_MOK = int(sys_size + 1, MPI_OFFSET_KIND)
+                disp = m_MOK*max(MOK, n_MOK)*max(MOK, p_MOK)*WP_MOK*(var_MOK - 1 + int(t_step/t_step_save))
+
+                call MPI_FILE_SET_VIEW(ifile, disp, MPI_INTEGER, MPI_IO_IB_DATA%view, &
+                                       'native', mpi_info_int, ierr)
+                call MPI_FILE_WRITE_ALL(ifile, MPI_IO_IB_DATA%var%sf, data_size, &
+                                        MPI_INTEGER, status, ierr)
+                call MPI_FILE_CLOSE(ifile, ierr)
+            end if
+
         end if
 #endif
 
@@ -1592,7 +1598,6 @@
                         print *, 'time =', nondim_time, 'rho =', rho, 'pres =', pres
                     end if
                 else
-                    #:if not MFC_CASE_OPTIMIZATION or num_dims > 2
                     write (i + 30, '(6X,F12.6,F24.8,F24.8,F24.8,F24.8,'// &
                            'F24.8,F24.8,F24.8,F24.8,F24.8,'// &
                            'F24.8)') &
@@ -1607,7 +1612,6 @@
                         qv, &
                         c, &
                         accel
-                    #:endif
                 end if
             end if
         end do
