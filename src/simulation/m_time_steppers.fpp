!>
!! @file m_time_steppers.f90
!! @brief Contains module m_time_steppers

#:include 'macros.fpp'

!> @brief The following module features a variety of time-stepping schemes.
!!              Currently, it includes the following Runge-Kutta (RK) algorithms:
!!                   1) 1st Order TVD RK
!!                   2) 2nd Order TVD RK
!!                   3) 3rd Order TVD RK
!!              where TVD designates a total-variation-diminishing time-stepper.
module m_time_steppers

    use m_derived_types        !< Definitions of the derived types

    use m_global_parameters    !< Definitions of the global parameters

    use m_rhs                  !< Right-hane-side (RHS) evaluation procedures

    use m_pressure_relaxation  !< Pressure relaxation procedures

    use m_data_output          !< Run-time info & solution data output procedures

    use m_bubbles_EE           !< Ensemble-averaged bubble dynamics routines

    use m_bubbles_EL           !< Lagrange bubble dynamics routines

    use m_ibm

    use m_hyperelastic

    use m_mpi_proxy            !< Message passing interface (MPI) module proxy

    use m_boundary_common

    use m_helper

    use m_sim_helpers

    use m_fftw

    use m_nvtx

    use m_thermochem, only: num_species

    use m_body_forces

    implicit none

    type(vector_field), allocatable, dimension(:) :: q_cons_ts !<
    !! Cell-average conservative variables at each time-stage (TS)

    type(scalar_field), allocatable, dimension(:) :: q_prim_vf !<
    !! Cell-average primitive variables at the current time-stage

    type(scalar_field), allocatable, dimension(:) :: rhs_vf !<
    !! Cell-average RHS variables at the current time-stage

    type(integer_field), allocatable, dimension(:, :) :: bc_type !<
    !! Boundary condition identifiers

    type(vector_field), allocatable, dimension(:) :: q_prim_ts !<
    !! Cell-average primitive variables at consecutive TIMESTEPS

    real(wp), allocatable, dimension(:, :, :, :, :) :: rhs_pb

    type(scalar_field) :: q_T_sf !<
    !! Cell-average temperature variables at the current time-stage

    real(wp), allocatable, dimension(:, :, :, :, :) :: rhs_mv

    real(wp), allocatable, dimension(:, :, :) :: max_dt

    integer, private :: num_ts !<
    !! Number of time stages in the time-stepping scheme

    $:GPU_DECLARE(create='[q_cons_ts,q_prim_vf,q_T_sf,rhs_vf,q_prim_ts,rhs_mv,rhs_pb,max_dt,bc_type]')

#if defined(__NVCOMPILER_GPU_UNIFIED_MEM)
    real(wp), allocatable, dimension(:, :, :, :), pinned, target :: q_cons_ts_pool_host
#elif defined(FRONTIER_UNIFIED)
    real(wp), pointer, contiguous, dimension(:, :, :, :) :: q_cons_ts_pool_host, q_cons_ts_pool_device
    integer(kind=8) :: pool_dims(4), pool_starts(4)
#endif

contains

    !> The computation of parameters, the allocation of memory,
        !!      the association of pointers and/or the execution of any
        !!      other procedures that are necessary to setup the module.
    impure subroutine s_initialize_time_steppers_module
#ifdef FRONTIER_UNIFIED
        use hipfort
        use hipfort_hipmalloc
        use hipfort_check
        use openacc
#endif
        integer :: i, j !< Generic loop iterators

        ! Setting number of time-stages for selected time-stepping scheme
        if (time_stepper == 1) then
            num_ts = 1
        elseif (any(time_stepper == (/2, 3/))) then
            num_ts = 2
        end if

        ! Allocating the cell-average conservative variables
        @:ALLOCATE(q_cons_ts(1:num_ts))
        @:PREFER_GPU(q_cons_ts)

        do i = 1, num_ts
            @:ALLOCATE(q_cons_ts(i)%vf(1:sys_size))
            @:PREFER_GPU(q_cons_ts(i)%vf)
        end do

#if defined(__NVCOMPILER_GPU_UNIFIED_MEM)
        if (num_ts == 2 .and. nv_uvm_out_of_core) then
            ! host allocation for q_cons_ts(2)%vf(j)%sf for all j
            allocate (q_cons_ts_pool_host(idwbuff(1)%beg:idwbuff(1)%end, &
                                          idwbuff(2)%beg:idwbuff(2)%end, &
                                          idwbuff(3)%beg:idwbuff(3)%end, &
                                          1:sys_size))
        end if

        do j = 1, sys_size
            ! q_cons_ts(1) lives on the device
            @:ALLOCATE(q_cons_ts(1)%vf(j)%sf(idwbuff(1)%beg:idwbuff(1)%end, &
                idwbuff(2)%beg:idwbuff(2)%end, &
                idwbuff(3)%beg:idwbuff(3)%end))
            @:PREFER_GPU(q_cons_ts(1)%vf(j)%sf)
            if (num_ts == 2) then
                if (nv_uvm_out_of_core) then
                    ! q_cons_ts(2) lives on the host
                    q_cons_ts(2)%vf(j)%sf(idwbuff(1)%beg:idwbuff(1)%end, &
                                          idwbuff(2)%beg:idwbuff(2)%end, &
                                          idwbuff(3)%beg:idwbuff(3)%end) => q_cons_ts_pool_host(:, :, :, j)
                else
                    @:ALLOCATE(q_cons_ts(2)%vf(j)%sf(idwbuff(1)%beg:idwbuff(1)%end, &
                        idwbuff(2)%beg:idwbuff(2)%end, &
                        idwbuff(3)%beg:idwbuff(3)%end))
                    @:PREFER_GPU(q_cons_ts(2)%vf(j)%sf)
                end if
            end if
        end do

        do i = 1, num_ts
            @:ACC_SETUP_VFs(q_cons_ts(i))
        end do
#elif defined(FRONTIER_UNIFIED)
        ! Allocate to memory regions using hip calls
        ! that we will attach pointers to
        do i = 1, 3
            pool_dims(i) = idwbuff(i)%end - idwbuff(i)%beg + 1
            pool_starts(i) = idwbuff(i)%beg
        end do
        pool_dims(4) = sys_size
        pool_starts(4) = 1

        ! Doing hipMalloc then mapping should be most performant
        call hipCheck(hipMalloc(q_cons_ts_pool_device, dims8=pool_dims, lbounds8=pool_starts))
        ! Without this map CCE will still create a device copy, because it's silly like that
        call acc_map_data(q_cons_ts_pool_device, c_loc(q_cons_ts_pool_device), c_sizeof(q_cons_ts_pool_device))

        ! CCE see it can access this and will leave it on the host. It will stay on the host so long as HSA_XNACK=1
        ! NOTE: WE CANNOT DO ATOMICS INTO THIS MEMORY. We have to change a property to use atomics here
        ! Otherwise leaving this as fine-grained will actually help performance since it can't be cached in GPU L2
        if (num_ts == 2) then
            call hipCheck(hipMallocManaged(q_cons_ts_pool_host, dims8=pool_dims, lbounds8=pool_starts, flags=hipMemAttachGlobal))
        end if

        do j = 1, sys_size
            ! q_cons_ts(1) lives on the device
            q_cons_ts(1)%vf(j)%sf(idwbuff(1)%beg:idwbuff(1)%end, &
                                  idwbuff(2)%beg:idwbuff(2)%end, &
                                  idwbuff(3)%beg:idwbuff(3)%end) => q_cons_ts_pool_device(:, :, :, j)
            if (num_ts == 2) then
                ! q_cons_ts(2) lives on the host
                q_cons_ts(2)%vf(j)%sf(idwbuff(1)%beg:idwbuff(1)%end, &
                                      idwbuff(2)%beg:idwbuff(2)%end, &
                                      idwbuff(3)%beg:idwbuff(3)%end) => q_cons_ts_pool_host(:, :, :, j)
            end if
        end do

        do i = 1, num_ts
            @:ACC_SETUP_VFs(q_cons_ts(i))
            do j = 1, sys_size
                $:GPU_UPDATE(device='[q_cons_ts(i)%vf(j)]')
            end do
        end do
#else
        do i = 1, num_ts
            do j = 1, sys_size
                @:ALLOCATE(q_cons_ts(i)%vf(j)%sf(idwbuff(1)%beg:idwbuff(1)%end, &
                    idwbuff(2)%beg:idwbuff(2)%end, &
                    idwbuff(3)%beg:idwbuff(3)%end))
            end do
            @:ACC_SETUP_VFs(q_cons_ts(i))
        end do
#endif

        ! Allocating the cell-average primitive ts variables
        if (probe_wrt) then
            @:ALLOCATE(q_prim_ts(0:3))

            do i = 0, 3
                @:ALLOCATE(q_prim_ts(i)%vf(1:sys_size))
            end do

            do i = 0, 3
                do j = 1, sys_size
                    @:ALLOCATE(q_prim_ts(i)%vf(j)%sf(idwbuff(1)%beg:idwbuff(1)%end, &
                        idwbuff(2)%beg:idwbuff(2)%end, &
                        idwbuff(3)%beg:idwbuff(3)%end))
                end do
            end do

            do i = 0, 3
                @:ACC_SETUP_VFs(q_prim_ts(i))
            end do
        end if

        ! Allocating the cell-average primitive variables
        @:ALLOCATE(q_prim_vf(1:sys_size))

        if (.not. igr) then
            do i = 1, adv_idx%end
                @:ALLOCATE(q_prim_vf(i)%sf(idwbuff(1)%beg:idwbuff(1)%end, &
                    idwbuff(2)%beg:idwbuff(2)%end, &
                    idwbuff(3)%beg:idwbuff(3)%end))
                @:ACC_SETUP_SFs(q_prim_vf(i))
            end do

            if (bubbles_euler) then
                do i = bub_idx%beg, bub_idx%end
                    @:ALLOCATE(q_prim_vf(i)%sf(idwbuff(1)%beg:idwbuff(1)%end, &
                        idwbuff(2)%beg:idwbuff(2)%end, &
                        idwbuff(3)%beg:idwbuff(3)%end))
                    @:ACC_SETUP_SFs(q_prim_vf(i))
                end do
                if (adv_n) then
                    @:ALLOCATE(q_prim_vf(n_idx)%sf(idwbuff(1)%beg:idwbuff(1)%end, &
                        idwbuff(2)%beg:idwbuff(2)%end, &
                        idwbuff(3)%beg:idwbuff(3)%end))
                    @:ACC_SETUP_SFs(q_prim_vf(n_idx))
                end if
            end if

            if (mhd) then
                do i = B_idx%beg, B_idx%end
                    @:ALLOCATE(q_prim_vf(i)%sf(idwbuff(1)%beg:idwbuff(1)%end, &
                        idwbuff(2)%beg:idwbuff(2)%end, &
                        idwbuff(3)%beg:idwbuff(3)%end))
                    @:ACC_SETUP_SFs(q_prim_vf(i))
                end do
            end if

            if (elasticity) then
                do i = stress_idx%beg, stress_idx%end
                    @:ALLOCATE(q_prim_vf(i)%sf(idwbuff(1)%beg:idwbuff(1)%end, &
                        idwbuff(2)%beg:idwbuff(2)%end, &
                        idwbuff(3)%beg:idwbuff(3)%end))
                    @:ACC_SETUP_SFs(q_prim_vf(i))
                end do
            end if

            if (hyperelasticity) then
                do i = xibeg, xiend + 1
                    @:ALLOCATE(q_prim_vf(i)%sf(idwbuff(1)%beg:idwbuff(1)%end, &
                        idwbuff(2)%beg:idwbuff(2)%end, &
                        idwbuff(3)%beg:idwbuff(3)%end))
                    @:ACC_SETUP_SFs(q_prim_vf(i))
                end do
            end if

            if (cont_damage) then
                @:ALLOCATE(q_prim_vf(damage_idx)%sf(idwbuff(1)%beg:idwbuff(1)%end, &
                    idwbuff(2)%beg:idwbuff(2)%end, &
                    idwbuff(3)%beg:idwbuff(3)%end))
                @:ACC_SETUP_SFs(q_prim_vf(damage_idx))
            end if

            if (model_eqns == 3) then
                do i = internalEnergies_idx%beg, internalEnergies_idx%end
                    @:ALLOCATE(q_prim_vf(i)%sf(idwbuff(1)%beg:idwbuff(1)%end, &
                        idwbuff(2)%beg:idwbuff(2)%end, &
                        idwbuff(3)%beg:idwbuff(3)%end))
                    @:ACC_SETUP_SFs(q_prim_vf(i))
                end do
            end if

            if (surface_tension) then
                @:ALLOCATE(q_prim_vf(c_idx)%sf(idwbuff(1)%beg:idwbuff(1)%end, &
                    idwbuff(2)%beg:idwbuff(2)%end, &
                    idwbuff(3)%beg:idwbuff(3)%end))
                @:ACC_SETUP_SFs(q_prim_vf(c_idx))
            end if

            if (chemistry) then
                do i = chemxb, chemxe
                    @:ALLOCATE(q_prim_vf(i)%sf(idwbuff(1)%beg:idwbuff(1)%end, &
                        idwbuff(2)%beg:idwbuff(2)%end, &
                        idwbuff(3)%beg:idwbuff(3)%end))
                    @:ACC_SETUP_SFs(q_prim_vf(i))
                end do

                @:ALLOCATE(q_T_sf%sf(idwbuff(1)%beg:idwbuff(1)%end, &
                    idwbuff(2)%beg:idwbuff(2)%end, &
                    idwbuff(3)%beg:idwbuff(3)%end))
                @:ACC_SETUP_SFs(q_T_sf)
            end if
        end if

        @:ALLOCATE(pb_ts(1:2))
        !Initialize bubble variables pb and mv at all quadrature nodes for all R0 bins
        if (qbmm .and. (.not. polytropic)) then
            @:ALLOCATE(pb_ts(1)%sf(idwbuff(1)%beg:idwbuff(1)%end, &
                idwbuff(2)%beg:idwbuff(2)%end, &
                idwbuff(3)%beg:idwbuff(3)%end, 1:nnode, 1:nb))
            @:ACC_SETUP_SFs(pb_ts(1))

            @:ALLOCATE(pb_ts(2)%sf(idwbuff(1)%beg:idwbuff(1)%end, &
                idwbuff(2)%beg:idwbuff(2)%end, &
                idwbuff(3)%beg:idwbuff(3)%end, 1:nnode, 1:nb))
            @:ACC_SETUP_SFs(pb_ts(2))

            @:ALLOCATE(rhs_pb(idwbuff(1)%beg:idwbuff(1)%end, &
                idwbuff(2)%beg:idwbuff(2)%end, &
                idwbuff(3)%beg:idwbuff(3)%end, 1:nnode, 1:nb))
        else if (qbmm .and. polytropic) then
            @:ALLOCATE(pb_ts(1)%sf(idwbuff(1)%beg:idwbuff(1)%beg + 1, &
                idwbuff(2)%beg:idwbuff(2)%beg + 1, &
                idwbuff(3)%beg:idwbuff(3)%beg + 1, 1:nnode, 1:nb))
            @:ACC_SETUP_SFs(pb_ts(1))

            @:ALLOCATE(pb_ts(2)%sf(idwbuff(1)%beg:idwbuff(1)%beg + 1, &
                idwbuff(2)%beg:idwbuff(2)%beg + 1, &
                idwbuff(3)%beg:idwbuff(3)%beg + 1, 1:nnode, 1:nb))
            @:ACC_SETUP_SFs(pb_ts(2))

            @:ALLOCATE(rhs_pb(idwbuff(1)%beg:idwbuff(1)%beg + 1, &
                idwbuff(2)%beg:idwbuff(2)%beg + 1, &
                idwbuff(3)%beg:idwbuff(3)%beg + 1, 1:nnode, 1:nb))
        else
            @:ALLOCATE(pb_ts(1)%sf(0,0,0,0,0))
            @:ACC_SETUP_SFs(pb_ts(1))

            @:ALLOCATE(pb_ts(2)%sf(0,0,0,0,0))
            @:ACC_SETUP_SFs(pb_ts(2))

            @:ALLOCATE(rhs_pb(0,0,0,0,0))
        end if

        @:ALLOCATE(mv_ts(1:2))

        if (qbmm .and. (.not. polytropic)) then
            @:ALLOCATE(mv_ts(1)%sf(idwbuff(1)%beg:idwbuff(1)%end, &
                idwbuff(2)%beg:idwbuff(2)%end, &
                idwbuff(3)%beg:idwbuff(3)%end, 1:nnode, 1:nb))
            @:ACC_SETUP_SFs(mv_ts(1))

            @:ALLOCATE(mv_ts(2)%sf(idwbuff(1)%beg:idwbuff(1)%end, &
                idwbuff(2)%beg:idwbuff(2)%end, &
                idwbuff(3)%beg:idwbuff(3)%end, 1:nnode, 1:nb))
            @:ACC_SETUP_SFs(mv_ts(2))

            @:ALLOCATE(rhs_mv(idwbuff(1)%beg:idwbuff(1)%end, &
                idwbuff(2)%beg:idwbuff(2)%end, &
                idwbuff(3)%beg:idwbuff(3)%end, 1:nnode, 1:nb))

        else if (qbmm .and. polytropic) then
            @:ALLOCATE(mv_ts(1)%sf(idwbuff(1)%beg:idwbuff(1)%beg + 1, &
                idwbuff(2)%beg:idwbuff(2)%beg + 1, &
                idwbuff(3)%beg:idwbuff(3)%beg + 1, 1:nnode, 1:nb))
            @:ACC_SETUP_SFs(mv_ts(1))

            @:ALLOCATE(mv_ts(2)%sf(idwbuff(1)%beg:idwbuff(1)%beg + 1, &
                idwbuff(2)%beg:idwbuff(2)%beg + 1, &
                idwbuff(3)%beg:idwbuff(3)%beg + 1, 1:nnode, 1:nb))
            @:ACC_SETUP_SFs(mv_ts(2))

            @:ALLOCATE(rhs_mv(idwbuff(1)%beg:idwbuff(1)%beg + 1, &
                idwbuff(2)%beg:idwbuff(2)%beg + 1, &
                idwbuff(3)%beg:idwbuff(3)%beg + 1, 1:nnode, 1:nb))
        else
            @:ALLOCATE(mv_ts(1)%sf(0,0,0,0,0))
            @:ACC_SETUP_SFs(mv_ts(1))

            @:ALLOCATE(mv_ts(2)%sf(0,0,0,0,0))
            @:ACC_SETUP_SFs(mv_ts(2))

            @:ALLOCATE(rhs_mv(0,0,0,0,0))
        end if

        ! Allocating the cell-average RHS variables
        @:ALLOCATE(rhs_vf(1:sys_size))
        @:PREFER_GPU(rhs_vf)

        if (igr) then
            do i = 1, sys_size
                @:ALLOCATE(rhs_vf(i)%sf(-1:m+1,-1:n+1,-1:p+1))
                @:ACC_SETUP_SFs(rhs_vf(i))
                @:PREFER_GPU(rhs_vf(i)%sf)
            end do
        else
            do i = 1, sys_size
                @:ALLOCATE(rhs_vf(i)%sf(0:m, 0:n, 0:p))
                @:ACC_SETUP_SFs(rhs_vf(i))
            end do
        end if

        ! Opening and writing the header of the run-time information file
        if (proc_rank == 0 .and. run_time_info) then
            call s_open_run_time_information_file()
        end if

        if (cfl_dt) then
            @:ALLOCATE(max_dt(0:m, 0:n, 0:p))
        end if

        ! Allocating arrays to store the bc types
        @:ALLOCATE(bc_type(1:num_dims,1:2))

        @:ALLOCATE(bc_type(1,1)%sf(0:0,0:n,0:p))
        @:ALLOCATE(bc_type(1,2)%sf(0:0,0:n,0:p))
        if (n > 0) then
            @:ALLOCATE(bc_type(2,1)%sf(-buff_size:m+buff_size,0:0,0:p))
            @:ALLOCATE(bc_type(2,2)%sf(-buff_size:m+buff_size,0:0,0:p))
            if (p > 0) then
                @:ALLOCATE(bc_type(3,1)%sf(-buff_size:m+buff_size,-buff_size:n+buff_size,0:0))
                @:ALLOCATE(bc_type(3,2)%sf(-buff_size:m+buff_size,-buff_size:n+buff_size,0:0))
            end if
        end if

        do i = 1, num_dims
            do j = 1, 2
                @:ACC_SETUP_SFs(bc_type(i,j))
            end do
        end do

    end subroutine s_initialize_time_steppers_module

    !> 1st order TVD RK time-stepping algorithm
        !! @param t_step Current time step
    impure subroutine s_1st_order_tvd_rk(t_step, time_avg)
#ifdef _CRAYFTN
        !DIR$ OPTIMIZE (-haggress)
#endif
        integer, intent(in) :: t_step
        real(wp), intent(inout) :: time_avg

        integer :: i, j, k, l, q !< Generic loop iterator

        real(wp) :: start, finish

        ! Stage 1 of 1
        call cpu_time(start)
        call nvtxStartRange("TIMESTEP")

        call s_compute_rhs(q_cons_ts(1)%vf, q_T_sf, q_prim_vf, bc_type, rhs_vf, pb_ts(1)%sf, rhs_pb, mv_ts(1)%sf, rhs_mv, t_step, time_avg, 1)

#ifdef DEBUG
        print *, 'got rhs'
#endif

        if (run_time_info) then
            if (igr) then
                call s_write_run_time_information(q_cons_ts(1)%vf, t_step)
            else
                call s_write_run_time_information(q_prim_vf, t_step)
            end if
        end if

#ifdef DEBUG
        print *, 'wrote runtime info'
#endif

        if (probe_wrt) then
            call s_time_step_cycling(t_step)
        end if

        if (cfl_dt) then
            if (mytime >= t_stop) return
        else
            if (t_step == t_step_stop) return
        end if

        if (bubbles_lagrange .and. .not. adap_dt) call s_update_lagrange_tdv_rk(stage=1)

        #:call GPU_PARALLEL_LOOP(collapse=4)
            do i = 1, sys_size
                do l = 0, p
                    do k = 0, n
                        do j = 0, m
                            q_cons_ts(1)%vf(i)%sf(j, k, l) = &
                                q_cons_ts(1)%vf(i)%sf(j, k, l) &
                                + rhs_vf(i)%sf(j, k, l)
                        end do
                    end do
                end do
            end do
        #:endcall GPU_PARALLEL_LOOP

        !Evolve pb and mv for non-polytropic qbmm
        if (qbmm .and. (.not. polytropic)) then
            #:call GPU_PARALLEL_LOOP(collapse=5)
                do i = 1, nb
                    do l = 0, p
                        do k = 0, n
                            do j = 0, m
                                do q = 1, nnode
                                    pb_ts(1)%sf(j, k, l, q, i) = &
                                        pb_ts(1)%sf(j, k, l, q, i) &
                                        + rhs_pb(j, k, l, q, i)
                                end do
                            end do
                        end do
                    end do
                end do
            #:endcall GPU_PARALLEL_LOOP
        end if

        if (qbmm .and. (.not. polytropic)) then
            #:call GPU_PARALLEL_LOOP(collapse=5)
                do i = 1, nb
                    do l = 0, p
                        do k = 0, n
                            do j = 0, m
                                do q = 1, nnode
                                    mv_ts(1)%sf(j, k, l, q, i) = &
                                        mv_ts(1)%sf(j, k, l, q, i) &
                                        + rhs_mv(j, k, l, q, i)
                                end do
                            end do
                        end do
                    end do
                end do
            #:endcall GPU_PARALLEL_LOOP
        end if

        if (bodyForces) call s_apply_bodyforces(q_cons_ts(1)%vf, q_prim_vf, rhs_vf, 1._wp)

        if (grid_geometry == 3) call s_apply_fourier_filter(q_cons_ts(1)%vf)

        if (model_eqns == 3) call s_pressure_relaxation_procedure(q_cons_ts(1)%vf)

        if (adv_n) call s_comp_alpha_from_n(q_cons_ts(1)%vf)

        if (ib) then
            if (qbmm .and. .not. polytropic) then
                call s_ibm_correct_state(q_cons_ts(1)%vf, q_prim_vf, pb_ts(1)%sf, mv_ts(1)%sf)
            else
                call s_ibm_correct_state(q_cons_ts(1)%vf, q_prim_vf)
            end if
        end if

        call nvtxEndRange

        call cpu_time(finish)

        wall_time = abs(finish - start)

        if (t_step >= 2) then
            wall_time_avg = (wall_time + (t_step - 2)*wall_time_avg)/(t_step - 1)
        else
            wall_time_avg = 0._wp
        end if

    end subroutine s_1st_order_tvd_rk

    !> 2nd order TVD RK time-stepping algorithm
        !! @param t_step Current time-step
    impure subroutine s_2nd_order_tvd_rk(t_step, time_avg)
#ifdef _CRAYFTN
        !DIR$ OPTIMIZE (-haggress)
#endif
        integer, intent(in) :: t_step
        real(wp), intent(inout) :: time_avg

        integer :: i, j, k, l, q!< Generic loop iterator
        real(wp) :: start, finish
        integer :: dest

        ! Stage 1 of 2

        call cpu_time(start)

        call nvtxStartRange("TIMESTEP")

        call s_compute_rhs(q_cons_ts(1)%vf, q_T_sf, q_prim_vf, bc_type, rhs_vf, pb_ts(1)%sf, rhs_pb, mv_ts(1)%sf, rhs_mv, t_step, time_avg, 1)

        if (run_time_info) then
            if (igr) then
                call s_write_run_time_information(q_cons_ts(1)%vf, t_step)
            else
                call s_write_run_time_information(q_prim_vf, t_step)
            end if
        end if

        if (probe_wrt) then
            call s_time_step_cycling(t_step)
        end if

        if (cfl_dt) then
            if (mytime >= t_stop) return
        else
            if (t_step == t_step_stop) return
        end if

        if (bubbles_lagrange .and. .not. adap_dt) call s_update_lagrange_tdv_rk(stage=1)

<<<<<<< HEAD
#ifdef FRONTIER_UNIFIED
        #:call GPU_PARALLEL_LOOP(collapse=4)
            do i = 1, sys_size
                do l = 0, p
                    do k = 0, n
                        do j = 0, m
                            q_cons_ts(2)%vf(i)%sf(j, k, l) = &
                                q_cons_ts(1)%vf(i)%sf(j, k, l)
                            q_cons_ts(1)%vf(i)%sf(j, k, l) = &
                                q_cons_ts(1)%vf(i)%sf(j, k, l) &
                                + rhs_vf(i)%sf(j, k, l)
                        end do
=======
#if defined(__NVCOMPILER_GPU_UNIFIED_MEM) || defined(FRONTIER_UNIFIED)
        $:GPU_PARALLEL_LOOP(collapse=4)
        do i = 1, sys_size
            do l = 0, p
                do k = 0, n
                    do j = 0, m
                        q_cons_ts(2)%vf(i)%sf(j, k, l) = &
                            q_cons_ts(1)%vf(i)%sf(j, k, l)
                        q_cons_ts(1)%vf(i)%sf(j, k, l) = &
                            q_cons_ts(1)%vf(i)%sf(j, k, l) &
                            + dt*rhs_vf(i)%sf(j, k, l)
>>>>>>> fb50e908
                    end do
                end do
            end do
        #:endcall GPU_PARALLEL_LOOP

        dest = 1 ! Result in q_cons_ts(1)%vf
#else
        #:call GPU_PARALLEL_LOOP(collapse=4)
            do i = 1, sys_size
                do l = 0, p
                    do k = 0, n
                        do j = 0, m
                            q_cons_ts(2)%vf(i)%sf(j, k, l) = &
                                q_cons_ts(1)%vf(i)%sf(j, k, l) &
                                + rhs_vf(i)%sf(j, k, l)
                        end do
                    end do
                end do
            end do
        #:endcall GPU_PARALLEL_LOOP

        dest = 2 ! Result in q_cons_ts(2)%vf
#endif

        !Evolve pb and mv for non-polytropic qbmm
        if (qbmm .and. (.not. polytropic)) then
            #:call GPU_PARALLEL_LOOP(collapse=5)
                do i = 1, nb
                    do l = 0, p
                        do k = 0, n
                            do j = 0, m
                                do q = 1, nnode
                                    pb_ts(2)%sf(j, k, l, q, i) = &
                                        pb_ts(1)%sf(j, k, l, q, i) &
                                        + rhs_pb(j, k, l, q, i)
                                end do
                            end do
                        end do
                    end do
                end do
            #:endcall GPU_PARALLEL_LOOP
        end if

        if (qbmm .and. (.not. polytropic)) then
            #:call GPU_PARALLEL_LOOP(collapse=5)
                do i = 1, nb
                    do l = 0, p
                        do k = 0, n
                            do j = 0, m
                                do q = 1, nnode
                                    mv_ts(2)%sf(j, k, l, q, i) = &
                                        mv_ts(1)%sf(j, k, l, q, i) &
                                        + rhs_mv(j, k, l, q, i)
                                end do
                            end do
                        end do
                    end do
                end do
            #:endcall GPU_PARALLEL_LOOP
        end if

        if (bodyForces) call s_apply_bodyforces(q_cons_ts(dest)%vf, q_prim_vf, rhs_vf, 1._wp)

        if (grid_geometry == 3) call s_apply_fourier_filter(q_cons_ts(dest)%vf)

        if (model_eqns == 3 .and. (.not. relax)) then
            call s_pressure_relaxation_procedure(q_cons_ts(dest)%vf)
        end if

        if (adv_n) call s_comp_alpha_from_n(q_cons_ts(dest)%vf)

        if (ib) then
            if (qbmm .and. .not. polytropic) then
                call s_ibm_correct_state(q_cons_ts(dest)%vf, q_prim_vf, pb_ts(2)%sf, mv_ts(2)%sf)
            else
                call s_ibm_correct_state(q_cons_ts(dest)%vf, q_prim_vf)
            end if
        end if

        ! Stage 2 of 2
        call s_compute_rhs(q_cons_ts(dest)%vf, q_T_sf, q_prim_vf, bc_type, rhs_vf, pb_ts(2)%sf, rhs_pb, mv_ts(2)%sf, rhs_mv, t_step, time_avg, 2)

        if (bubbles_lagrange .and. .not. adap_dt) call s_update_lagrange_tdv_rk(stage=2)

<<<<<<< HEAD
#ifdef FRONTIER_UNIFIED
        #:call GPU_PARALLEL_LOOP(collapse=4)
            do i = 1, sys_size
                do l = 0, p
                    do k = 0, n
                        do j = 0, m
                            q_cons_ts(1)%vf(i)%sf(j, k, l) = &
                                (q_cons_ts(2)%vf(i)%sf(j, k, l) &
                                 + q_cons_ts(1)%vf(i)%sf(j, k, l) &
                                 + rhs_vf(i)%sf(j, k, l))/4._wp
                        end do
=======
#if defined(__NVCOMPILER_GPU_UNIFIED_MEM) || defined(FRONTIER_UNIFIED)
        $:GPU_PARALLEL_LOOP(collapse=4)
        do i = 1, sys_size
            do l = 0, p
                do k = 0, n
                    do j = 0, m
                        q_cons_ts(1)%vf(i)%sf(j, k, l) = &
                            (q_cons_ts(2)%vf(i)%sf(j, k, l) &
                             + q_cons_ts(1)%vf(i)%sf(j, k, l) &
                             + dt*rhs_vf(i)%sf(j, k, l))/2._wp
>>>>>>> fb50e908
                    end do
                end do
            end do
        #:endcall GPU_PARALLEL_LOOP

        dest = 1 ! Result in q_cons_ts(1)%vf
#else
        #:call GPU_PARALLEL_LOOP(collapse=4)
            do i = 1, sys_size
                do l = 0, p
                    do k = 0, n
                        do j = 0, m
                            q_cons_ts(1)%vf(i)%sf(j, k, l) = &
                                (q_cons_ts(1)%vf(i)%sf(j, k, l) &
                                 + q_cons_ts(2)%vf(i)%sf(j, k, l) &
                                 + rhs_vf(i)%sf(j, k, l))/2._wp
                        end do
                    end do
                end do
            end do
        #:endcall GPU_PARALLEL_LOOP

        dest = 1 ! Result in q_cons_ts(1)%vf
#endif

        if (qbmm .and. (.not. polytropic)) then
            #:call GPU_PARALLEL_LOOP(collapse=5)
                do i = 1, nb
                    do l = 0, p
                        do k = 0, n
                            do j = 0, m
                                do q = 1, nnode
                                    pb_ts(1)%sf(j, k, l, q, i) = &
                                        (pb_ts(1)%sf(j, k, l, q, i) &
                                         + pb_ts(2)%sf(j, k, l, q, i) &
                                         + rhs_pb(j, k, l, q, i))/2._wp
                                end do
                            end do
                        end do
                    end do
                end do
            #:endcall GPU_PARALLEL_LOOP
        end if

        if (qbmm .and. (.not. polytropic)) then
            #:call GPU_PARALLEL_LOOP(collapse=5)
                do i = 1, nb
                    do l = 0, p
                        do k = 0, n
                            do j = 0, m
                                do q = 1, nnode
                                    mv_ts(1)%sf(j, k, l, q, i) = &
                                        (mv_ts(1)%sf(j, k, l, q, i) &
                                         + mv_ts(2)%sf(j, k, l, q, i) &
                                         + rhs_mv(j, k, l, q, i))/2._wp
                                end do
                            end do
                        end do
                    end do
                end do
            #:endcall GPU_PARALLEL_LOOP
        end if

        if (bodyForces) call s_apply_bodyforces(q_cons_ts(dest)%vf, q_prim_vf, rhs_vf, 2._wp/3._wp)

        if (grid_geometry == 3) call s_apply_fourier_filter(q_cons_ts(dest)%vf)

        if (model_eqns == 3 .and. (.not. relax)) then
            call s_pressure_relaxation_procedure(q_cons_ts(dest)%vf)
        end if

        if (adv_n) call s_comp_alpha_from_n(q_cons_ts(dest)%vf)

        if (ib) then
            if (qbmm .and. .not. polytropic) then
                call s_ibm_correct_state(q_cons_ts(dest)%vf, q_prim_vf, pb_ts(1)%sf, mv_ts(1)%sf)
            else
                call s_ibm_correct_state(q_cons_ts(dest)%vf, q_prim_vf)
            end if
        end if

        call nvtxEndRange

        call cpu_time(finish)

        wall_time = abs(finish - start)

        if (t_step >= 2) then
            wall_time_avg = (wall_time + (t_step - 2)*wall_time_avg)/(t_step - 1)
        else
            wall_time_avg = 0._wp
        end if

    end subroutine s_2nd_order_tvd_rk

    !> 3rd order TVD RK time-stepping algorithm
        !! @param t_step Current time-step
    impure subroutine s_3rd_order_tvd_rk(t_step, time_avg)
#ifdef _CRAYFTN
        !DIR$ OPTIMIZE (-haggress)
#endif
        integer, intent(IN) :: t_step
        real(wp), intent(INOUT) :: time_avg

        integer :: i, j, k, l, q !< Generic loop iterator
        real(wp) :: start, finish
        integer :: dest

        ! Stage 1 of 3

        if (.not. adap_dt) then
            call cpu_time(start)
            call nvtxStartRange("TIMESTEP")
        end if

        call s_compute_rhs(q_cons_ts(1)%vf, q_T_sf, q_prim_vf, bc_type, rhs_vf, pb_ts(1)%sf, rhs_pb, mv_ts(1)%sf, rhs_mv, t_step, time_avg, 1)

        if (run_time_info) then
            if (igr) then
                call s_write_run_time_information(q_cons_ts(1)%vf, t_step)
            else
                call s_write_run_time_information(q_prim_vf, t_step)
            end if
        end if

        if (probe_wrt) then
            call s_time_step_cycling(t_step)
        end if

        if (cfl_dt) then
            if (mytime >= t_stop) return
        else
            if (t_step == t_step_stop) return
        end if

        if (bubbles_lagrange .and. .not. adap_dt) call s_update_lagrange_tdv_rk(stage=1)

<<<<<<< HEAD
#ifdef FRONTIER_UNIFIED
        #:call GPU_PARALLEL_LOOP(collapse=4)
            do i = 1, sys_size
                do l = 0, p
                    do k = 0, n
                        do j = 0, m
                            q_cons_ts(2)%vf(i)%sf(j, k, l) = &
                                q_cons_ts(1)%vf(i)%sf(j, k, l)
                            q_cons_ts(1)%vf(i)%sf(j, k, l) = &
                                q_cons_ts(1)%vf(i)%sf(j, k, l) &
                                + rhs_vf(i)%sf(j, k, l)
                        end do
=======
#if defined(__NVCOMPILER_GPU_UNIFIED_MEM) || defined(FRONTIER_UNIFIED)
        $:GPU_PARALLEL_LOOP(collapse=4)
        do i = 1, sys_size
            do l = 0, p
                do k = 0, n
                    do j = 0, m
                        q_cons_ts(2)%vf(i)%sf(j, k, l) = &
                            q_cons_ts(1)%vf(i)%sf(j, k, l)
                        q_cons_ts(1)%vf(i)%sf(j, k, l) = &
                            q_cons_ts(1)%vf(i)%sf(j, k, l) &
                            + dt*rhs_vf(i)%sf(j, k, l)
>>>>>>> fb50e908
                    end do
                end do
            end do
        #:endcall GPU_PARALLEL_LOOP

        dest = 1 ! result in q_cons_ts(1)%vf
#else
        #:call GPU_PARALLEL_LOOP(collapse=4)
            do i = 1, sys_size
                do l = 0, p
                    do k = 0, n
                        do j = 0, m
                            q_cons_ts(2)%vf(i)%sf(j, k, l) = &
                                q_cons_ts(1)%vf(i)%sf(j, k, l) &
                                + rhs_vf(i)%sf(j, k, l)
                        end do
                    end do
                end do
            end do
        #:endcall GPU_PARALLEL_LOOP

        dest = 2 ! result in q_cons_ts(2)%vf
#endif

        !Evolve pb and mv for non-polytropic qbmm
        if (qbmm .and. (.not. polytropic)) then
            #:call GPU_PARALLEL_LOOP(collapse=5)
                do i = 1, nb
                    do l = 0, p
                        do k = 0, n
                            do j = 0, m
                                do q = 1, nnode
                                    pb_ts(2)%sf(j, k, l, q, i) = &
                                        pb_ts(1)%sf(j, k, l, q, i) &
                                        + rhs_pb(j, k, l, q, i)
                                end do
                            end do
                        end do
                    end do
                end do
            #:endcall GPU_PARALLEL_LOOP
        end if

        if (qbmm .and. (.not. polytropic)) then
            #:call GPU_PARALLEL_LOOP(collapse=5)
                do i = 1, nb
                    do l = 0, p
                        do k = 0, n
                            do j = 0, m
                                do q = 1, nnode
                                    mv_ts(2)%sf(j, k, l, q, i) = &
                                        mv_ts(1)%sf(j, k, l, q, i) &
                                        + rhs_mv(j, k, l, q, i)
                                end do
                            end do
                        end do
                    end do
                end do
            #:endcall GPU_PARALLEL_LOOP
        end if

        if (bodyForces) call s_apply_bodyforces(q_cons_ts(dest)%vf, q_prim_vf, rhs_vf, 1._wp)

        if (grid_geometry == 3) call s_apply_fourier_filter(q_cons_ts(dest)%vf)

        if (model_eqns == 3 .and. (.not. relax)) then
            call s_pressure_relaxation_procedure(q_cons_ts(dest)%vf)
        end if

        if (adv_n) call s_comp_alpha_from_n(q_cons_ts(dest)%vf)

        if (ib) then
            if (qbmm .and. .not. polytropic) then
                call s_ibm_correct_state(q_cons_ts(dest)%vf, q_prim_vf, pb_ts(2)%sf, mv_ts(2)%sf)
            else
                call s_ibm_correct_state(q_cons_ts(dest)%vf, q_prim_vf)
            end if
        end if

        ! Stage 2 of 3
        call s_compute_rhs(q_cons_ts(dest)%vf, q_T_sf, q_prim_vf, bc_type, rhs_vf, pb_ts(2)%sf, rhs_pb, mv_ts(2)%sf, rhs_mv, t_step, time_avg, 2)

        if (bubbles_lagrange .and. .not. adap_dt) call s_update_lagrange_tdv_rk(stage=2)

<<<<<<< HEAD
#if defined(FRONTIER_UNIFIED)
        #:call GPU_PARALLEL_LOOP(collapse=4)
            do i = 1, sys_size
                do l = 0, p
                    do k = 0, n
                        do j = 0, m
                            q_cons_ts(1)%vf(i)%sf(j, k, l) = &
                                (3._wp*q_cons_ts(2)%vf(i)%sf(j, k, l) &
                                 + q_cons_ts(1)%vf(i)%sf(j, k, l) &
                                 + rhs_vf(i)%sf(j, k, l))/4._wp
                        end do
=======
#if  defined(__NVCOMPILER_GPU_UNIFIED_MEM) || defined(FRONTIER_UNIFIED)
        $:GPU_PARALLEL_LOOP(collapse=4)
        do i = 1, sys_size
            do l = 0, p
                do k = 0, n
                    do j = 0, m
                        q_cons_ts(1)%vf(i)%sf(j, k, l) = &
                            (3._wp*q_cons_ts(2)%vf(i)%sf(j, k, l) &
                             + q_cons_ts(1)%vf(i)%sf(j, k, l) &
                             + dt*rhs_vf(i)%sf(j, k, l))/4._wp
>>>>>>> fb50e908
                    end do
                end do
            end do
        #:endcall GPU_PARALLEL_LOOP

        dest = 1 ! Result in q_cons_ts(1)%vf
#else
        #:call GPU_PARALLEL_LOOP(collapse=4)
            do i = 1, sys_size
                do l = 0, p
                    do k = 0, n
                        do j = 0, m
                            q_cons_ts(2)%vf(i)%sf(j, k, l) = &
                                (3._wp*q_cons_ts(1)%vf(i)%sf(j, k, l) &
                                 + q_cons_ts(2)%vf(i)%sf(j, k, l) &
                                 + rhs_vf(i)%sf(j, k, l))/4._wp
                        end do
                    end do
                end do
            end do
        #:endcall GPU_PARALLEL_LOOP

        dest = 2 ! Result in q_cons_ts(2)%vf
#endif

        if (qbmm .and. (.not. polytropic)) then
            #:call GPU_PARALLEL_LOOP(collapse=5)
                do i = 1, nb
                    do l = 0, p
                        do k = 0, n
                            do j = 0, m
                                do q = 1, nnode
                                    pb_ts(2)%sf(j, k, l, q, i) = &
                                        (3._wp*pb_ts(1)%sf(j, k, l, q, i) &
                                         + pb_ts(2)%sf(j, k, l, q, i) &
                                         + rhs_pb(j, k, l, q, i))/4._wp
                                end do
                            end do
                        end do
                    end do
                end do
            #:endcall GPU_PARALLEL_LOOP
        end if

        if (qbmm .and. (.not. polytropic)) then
            #:call GPU_PARALLEL_LOOP(collapse=5)
                do i = 1, nb
                    do l = 0, p
                        do k = 0, n
                            do j = 0, m
                                do q = 1, nnode
                                    mv_ts(2)%sf(j, k, l, q, i) = &
                                        (3._wp*mv_ts(1)%sf(j, k, l, q, i) &
                                         + mv_ts(2)%sf(j, k, l, q, i) &
                                         + rhs_mv(j, k, l, q, i))/4._wp
                                end do
                            end do
                        end do
                    end do
                end do
            #:endcall GPU_PARALLEL_LOOP
        end if

        if (bodyForces) call s_apply_bodyforces(q_cons_ts(dest)%vf, q_prim_vf, rhs_vf, 1._wp/4._wp)

        if (grid_geometry == 3) call s_apply_fourier_filter(q_cons_ts(dest)%vf)

        if (model_eqns == 3 .and. (.not. relax)) then
            call s_pressure_relaxation_procedure(q_cons_ts(dest)%vf)
        end if

        if (adv_n) call s_comp_alpha_from_n(q_cons_ts(dest)%vf)

        if (ib) then
            if (qbmm .and. .not. polytropic) then
                call s_ibm_correct_state(q_cons_ts(dest)%vf, q_prim_vf, pb_ts(2)%sf, mv_ts(2)%sf)
            else
                call s_ibm_correct_state(q_cons_ts(dest)%vf, q_prim_vf)
            end if
        end if

        ! Stage 3 of 3
        call s_compute_rhs(q_cons_ts(dest)%vf, q_T_sf, q_prim_vf, bc_type, rhs_vf, pb_ts(2)%sf, rhs_pb, mv_ts(2)%sf, rhs_mv, t_step, time_avg, 3)

        if (bubbles_lagrange .and. .not. adap_dt) call s_update_lagrange_tdv_rk(stage=3)

<<<<<<< HEAD
#ifdef FRONTIER_UNIFIED
        #:call GPU_PARALLEL_LOOP(collapse=4)
            do i = 1, sys_size
                do l = 0, p
                    do k = 0, n
                        do j = 0, m
                            q_cons_ts(1)%vf(i)%sf(j, k, l) = &
                                (q_cons_ts(2)%vf(i)%sf(j, k, l) &
                                 + 2._wp*q_cons_ts(1)%vf(i)%sf(j, k, l) &
                                 + 2._wp*rhs_vf(i)%sf(j, k, l))/3._wp
                        end do
=======
#if defined(__NVCOMPILER_GPU_UNIFIED_MEM) || defined(FRONTIER_UNIFIED)
        $:GPU_PARALLEL_LOOP(collapse=4)
        do i = 1, sys_size
            do l = 0, p
                do k = 0, n
                    do j = 0, m
                        q_cons_ts(1)%vf(i)%sf(j, k, l) = &
                            (q_cons_ts(2)%vf(i)%sf(j, k, l) &
                             + 2._wp*q_cons_ts(1)%vf(i)%sf(j, k, l) &
                             + 2._wp*dt*rhs_vf(i)%sf(j, k, l))/3._wp
>>>>>>> fb50e908
                    end do
                end do
            end do
        #:endcall GPU_PARALLEL_LOOP

        dest = 1 ! Result in q_cons_ts(1)%vf
#else
        #:call GPU_PARALLEL_LOOP(collapse=4)
            do i = 1, sys_size
                do l = 0, p
                    do k = 0, n
                        do j = 0, m
                            q_cons_ts(1)%vf(i)%sf(j, k, l) = &
                                (q_cons_ts(1)%vf(i)%sf(j, k, l) &
                                 + 2._wp*q_cons_ts(2)%vf(i)%sf(j, k, l) &
                                 + 2._wp*rhs_vf(i)%sf(j, k, l))/3._wp
                        end do
                    end do
                end do
            end do
        #:endcall GPU_PARALLEL_LOOP

        dest = 1 ! Result in q_cons_ts(2)%vf
#endif

        if (qbmm .and. (.not. polytropic)) then
            #:call GPU_PARALLEL_LOOP(collapse=5)
                do i = 1, nb
                    do l = 0, p
                        do k = 0, n
                            do j = 0, m
                                do q = 1, nnode
                                    pb_ts(1)%sf(j, k, l, q, i) = &
                                        (pb_ts(1)%sf(j, k, l, q, i) &
                                         + 2._wp*pb_ts(2)%sf(j, k, l, q, i) &
                                         + 2._wp*rhs_pb(j, k, l, q, i))/3._wp
                                end do
                            end do
                        end do
                    end do
                end do
            #:endcall GPU_PARALLEL_LOOP
        end if

        if (qbmm .and. (.not. polytropic)) then
            #:call GPU_PARALLEL_LOOP(collapse=5)
                do i = 1, nb
                    do l = 0, p
                        do k = 0, n
                            do j = 0, m
                                do q = 1, nnode
                                    mv_ts(1)%sf(j, k, l, q, i) = &
                                        (mv_ts(1)%sf(j, k, l, q, i) &
                                         + 2._wp*mv_ts(2)%sf(j, k, l, q, i) &
                                         + 2._wp*rhs_mv(j, k, l, q, i))/3._wp
                                end do
                            end do
                        end do
                    end do
                end do
            #:endcall GPU_PARALLEL_LOOP
        end if

        if (bodyForces) call s_apply_bodyforces(q_cons_ts(dest)%vf, q_prim_vf, rhs_vf, 2._wp/3._wp)

        if (grid_geometry == 3) call s_apply_fourier_filter(q_cons_ts(dest)%vf)

        if (model_eqns == 3 .and. (.not. relax)) then
            call s_pressure_relaxation_procedure(q_cons_ts(dest)%vf)
        end if

        call nvtxStartRange("RHS-ELASTIC")
        if (hyperelasticity) call s_hyperelastic_rmt_stress_update(q_cons_ts(dest)%vf, q_prim_vf)
        call nvtxEndRange

        if (adv_n) call s_comp_alpha_from_n(q_cons_ts(dest)%vf)

        if (ib) then
            if (qbmm .and. .not. polytropic) then
                call s_ibm_correct_state(q_cons_ts(dest)%vf, q_prim_vf, pb_ts(1)%sf, mv_ts(1)%sf)
            else
                call s_ibm_correct_state(q_cons_ts(dest)%vf, q_prim_vf)
            end if
        end if

        if (.not. adap_dt) then
            call nvtxEndRange
            call cpu_time(finish)

            wall_time = abs(finish - start)

            if (t_step >= 2) then
                wall_time_avg = (wall_time + (t_step - 2)*wall_time_avg)/(t_step - 1)
            else
                wall_time_avg = 0._wp
            end if

        end if

    end subroutine s_3rd_order_tvd_rk

    !> Strang splitting scheme with 3rd order TVD RK time-stepping algorithm for
        !!      the flux term and adaptive time stepping algorithm for
        !!      the source term
        !! @param t_step Current time-step
    subroutine s_strang_splitting(t_step, time_avg)

        integer, intent(in) :: t_step
        real(wp), intent(inout) :: time_avg

        real(wp) :: start, finish

        call cpu_time(start)

        call nvtxStartRange("TIMESTEP")

        ! Stage 1 of 3
        call s_adaptive_dt_bubble(1)

        ! Stage 2 of 3
        call s_3rd_order_tvd_rk(t_step, time_avg)

        ! Stage 3 of 3
        call s_adaptive_dt_bubble(3)

        call nvtxEndRange

        call cpu_time(finish)

        wall_time = abs(finish - start)

        if (t_step >= 2) then
            wall_time_avg = (wall_time + (t_step - 2)*wall_time_avg)/(t_step - 1)
        else
            wall_time_avg = 0._wp
        end if

    end subroutine s_strang_splitting

    !> Bubble source part in Strang operator splitting scheme
        !! @param t_step Current time-step
    impure subroutine s_adaptive_dt_bubble(stage)

        integer, intent(in) :: stage

        type(vector_field) :: gm_alpha_qp

        call s_convert_conservative_to_primitive_variables( &
            q_cons_ts(1)%vf, &
            q_T_sf, &
            q_prim_vf, &
            idwint)

        if (bubbles_euler) then

            call s_compute_bubble_EE_source(q_cons_ts(1)%vf, q_prim_vf, rhs_vf, divu)
            call s_comp_alpha_from_n(q_cons_ts(1)%vf)

        elseif (bubbles_lagrange) then

            call s_populate_variables_buffers(bc_type, q_prim_vf, pb_ts(1)%sf, mv_ts(1)%sf)
            call s_compute_bubble_EL_dynamics(q_prim_vf, stage)
            call s_transfer_data_to_tmp()
            call s_smear_voidfraction()
            if (stage == 3) then
                if (lag_params%write_bubbles_stats) call s_calculate_lag_bubble_stats()
                if (lag_params%write_bubbles) then
                    $:GPU_UPDATE(host='[gas_p,gas_mv,intfc_rad,intfc_vel]')
                    call s_write_lag_particles(mytime)
                end if
                call s_write_void_evol(mytime)
            end if

        end if

    end subroutine s_adaptive_dt_bubble

    impure subroutine s_compute_dt()

        real(wp) :: rho        !< Cell-avg. density
        real(wp), dimension(num_vels) :: vel        !< Cell-avg. velocity
        real(wp) :: vel_sum    !< Cell-avg. velocity sum
        real(wp) :: pres       !< Cell-avg. pressure
        real(wp), dimension(num_fluids) :: alpha      !< Cell-avg. volume fraction
        real(wp) :: gamma      !< Cell-avg. sp. heat ratio
        real(wp) :: pi_inf     !< Cell-avg. liquid stiffness function
        real(wp) :: c          !< Cell-avg. sound speed
        real(wp) :: H          !< Cell-avg. enthalpy
        real(wp), dimension(2) :: Re         !< Cell-avg. Reynolds numbers
        type(vector_field) :: gm_alpha_qp

        real(wp) :: dt_local
        integer :: j, k, l !< Generic loop iterators

        if (.not. igr) then
            call s_convert_conservative_to_primitive_variables( &
                q_cons_ts(1)%vf, &
                q_T_sf, &
                q_prim_vf, &
                idwint)
        end if

        #:call GPU_PARALLEL_LOOP(collapse=3, private='[vel, alpha, Re]')
            do l = 0, p
                do k = 0, n
                    do j = 0, m
                        if (igr) then
                            call s_compute_enthalpy(q_cons_ts(1)%vf, pres, rho, gamma, pi_inf, Re, H, alpha, vel, vel_sum, j, k, l)
                        else
                            call s_compute_enthalpy(q_prim_vf, pres, rho, gamma, pi_inf, Re, H, alpha, vel, vel_sum, j, k, l)
                        end if

                        ! Compute mixture sound speed
                        call s_compute_speed_of_sound(pres, rho, gamma, pi_inf, H, alpha, vel_sum, 0._wp, c)

                        call s_compute_dt_from_cfl(vel, c, max_dt, rho, Re, j, k, l)
                    end do
                end do
            end do
        #:endcall GPU_PARALLEL_LOOP

        #:call GPU_PARALLEL(copyout='[dt_local]', copyin='[max_dt]')
            dt_local = minval(max_dt)
        #:endcall GPU_PARALLEL

        if (num_procs == 1) then
            dt = dt_local
        else
            call s_mpi_allreduce_min(dt_local, dt)
        end if

        $:GPU_UPDATE(device='[dt]')

    end subroutine s_compute_dt

    !> This subroutine applies the body forces source term at each
        !! Runge-Kutta stage
    subroutine s_apply_bodyforces(q_cons_vf, q_prim_vf_in, rhs_vf_in, ldt)

        type(scalar_field), dimension(1:sys_size), intent(inout) :: q_cons_vf
        type(scalar_field), dimension(1:sys_size), intent(in) :: q_prim_vf_in
        type(scalar_field), dimension(1:sys_size), intent(inout) :: rhs_vf_in

        real(wp), intent(in) :: ldt !< local dt

        integer :: i, j, k, l

        call nvtxStartRange("RHS-BODYFORCES")
        call s_compute_body_forces_rhs(q_prim_vf_in, q_cons_vf, rhs_vf_in)

        #:call GPU_PARALLEL_LOOP(collapse=4)
            do i = momxb, E_idx
                do l = 0, p
                    do k = 0, n
                        do j = 0, m
                            q_cons_vf(i)%sf(j, k, l) = q_cons_vf(i)%sf(j, k, l) + &
                                                       ldt*rhs_vf_in(i)%sf(j, k, l)
                        end do
                    end do
                end do
            end do
        #:endcall GPU_PARALLEL_LOOP

        call nvtxEndRange

    end subroutine s_apply_bodyforces

    !> This subroutine saves the temporary q_prim_vf vector
        !!      into the q_prim_ts vector that is then used in p_main
        !! @param t_step current time-step
    subroutine s_time_step_cycling(t_step)

        integer, intent(in) :: t_step

        integer :: i, j, k, l !< Generic loop iterator

        if (t_step == t_step_start) then
            #:call GPU_PARALLEL_LOOP(collapse=4)
                do i = 1, sys_size
                    do l = 0, p
                        do k = 0, n
                            do j = 0, m
                                q_prim_ts(3)%vf(i)%sf(j, k, l) = q_prim_vf(i)%sf(j, k, l)
                            end do
                        end do
                    end do
                end do
            #:endcall GPU_PARALLEL_LOOP
        elseif (t_step == t_step_start + 1) then
            #:call GPU_PARALLEL_LOOP(collapse=4)
                do i = 1, sys_size
                    do l = 0, p
                        do k = 0, n
                            do j = 0, m
                                q_prim_ts(2)%vf(i)%sf(j, k, l) = q_prim_vf(i)%sf(j, k, l)
                            end do
                        end do
                    end do
                end do
            #:endcall GPU_PARALLEL_LOOP
        elseif (t_step == t_step_start + 2) then
            #:call GPU_PARALLEL_LOOP(collapse=4)
                do i = 1, sys_size
                    do l = 0, p
                        do k = 0, n
                            do j = 0, m
                                q_prim_ts(1)%vf(i)%sf(j, k, l) = q_prim_vf(i)%sf(j, k, l)
                            end do
                        end do
                    end do
                end do
            #:endcall GPU_PARALLEL_LOOP
        elseif (t_step == t_step_start + 3) then
            #:call GPU_PARALLEL_LOOP(collapse=4)
                do i = 1, sys_size
                    do l = 0, p
                        do k = 0, n
                            do j = 0, m
                                q_prim_ts(0)%vf(i)%sf(j, k, l) = q_prim_vf(i)%sf(j, k, l)
                            end do
                        end do
                    end do
                end do
            #:endcall GPU_PARALLEL_LOOP
        else ! All other timesteps
            #:call GPU_PARALLEL_LOOP(collapse=4)
                do i = 1, sys_size
                    do l = 0, p
                        do k = 0, n
                            do j = 0, m
                                q_prim_ts(3)%vf(i)%sf(j, k, l) = q_prim_ts(2)%vf(i)%sf(j, k, l)
                                q_prim_ts(2)%vf(i)%sf(j, k, l) = q_prim_ts(1)%vf(i)%sf(j, k, l)
                                q_prim_ts(1)%vf(i)%sf(j, k, l) = q_prim_ts(0)%vf(i)%sf(j, k, l)
                                q_prim_ts(0)%vf(i)%sf(j, k, l) = q_prim_vf(i)%sf(j, k, l)
                            end do
                        end do
                    end do
                end do
            #:endcall GPU_PARALLEL_LOOP
        end if

    end subroutine s_time_step_cycling

    !> Module deallocation and/or disassociation procedures
    impure subroutine s_finalize_time_steppers_module
#ifdef FRONTIER_UNIFIED
        use hipfort
        use hipfort_hipmalloc
        use hipfort_check
#endif
        integer :: i, j !< Generic loop iterators

        ! Deallocating the cell-average conservative variables
#if defined(__NVCOMPILER_GPU_UNIFIED_MEM)
        do j = 1, sys_size
            @:DEALLOCATE(q_cons_ts(1)%vf(j)%sf)
            if (num_ts == 2) then
                if (nv_uvm_out_of_core) then
                    nullify (q_cons_ts(2)%vf(j)%sf)
                else
                    @:DEALLOCATE(q_cons_ts(2)%vf(j)%sf)
                end if
            end if
        end do
        if (num_ts == 2 .and. nv_uvm_out_of_core) then
            deallocate (q_cons_ts_pool_host)
        end if
#elif defined(FRONTIER_UNIFIED)
        do i = 1, num_ts
            do j = 1, sys_size
                nullify (q_cons_ts(i)%vf(j)%sf)
            end do
        end do

        call hipCheck(hipHostFree(q_cons_ts_pool_host))
        call hipCheck(hipFree(q_cons_ts_pool_device))
#else
        do i = 1, num_ts
            do j = 1, sys_size
                @:DEALLOCATE(q_cons_ts(i)%vf(j)%sf)
            end do
        end do
#endif
        do i = 1, num_ts
            @:DEALLOCATE(q_cons_ts(i)%vf)
        end do

        @:DEALLOCATE(q_cons_ts)

        ! Deallocating the cell-average primitive ts variables
        if (probe_wrt) then
            do i = 0, 3
                do j = 1, sys_size
                    @:DEALLOCATE(q_prim_ts(i)%vf(j)%sf)
                end do
                @:DEALLOCATE(q_prim_ts(i)%vf)
            end do
            @:DEALLOCATE(q_prim_ts)
        end if

        if (.not. igr) then
            ! Deallocating the cell-average primitive variables
            do i = 1, adv_idx%end
                @:DEALLOCATE(q_prim_vf(i)%sf)
            end do

            if (mhd) then
                do i = B_idx%beg, B_idx%end
                    @:DEALLOCATE(q_prim_vf(i)%sf)
                end do
            end if

            if (elasticity) then
                do i = stress_idx%beg, stress_idx%end
                    @:DEALLOCATE(q_prim_vf(i)%sf)
                end do
            end if

            if (hyperelasticity) then
                do i = xibeg, xiend + 1
                    @:DEALLOCATE(q_prim_vf(i)%sf)
                end do
            end if

            if (cont_damage) then
                @:DEALLOCATE(q_prim_vf(damage_idx)%sf)
            end if

            if (bubbles_euler) then
                do i = bub_idx%beg, bub_idx%end
                    @:DEALLOCATE(q_prim_vf(i)%sf)
                end do
            end if

            if (model_eqns == 3) then
                do i = internalEnergies_idx%beg, internalEnergies_idx%end
                    @:DEALLOCATE(q_prim_vf(i)%sf)
                end do
            end if
        end if

        @:DEALLOCATE(q_prim_vf)

        ! Deallocating the cell-average RHS variables
        do i = 1, sys_size
            @:DEALLOCATE(rhs_vf(i)%sf)
        end do

        @:DEALLOCATE(rhs_vf)

        ! Writing the footer of and closing the run-time information file
        if (proc_rank == 0 .and. run_time_info) then
            call s_close_run_time_information_file()
        end if

    end subroutine s_finalize_time_steppers_module

end module m_time_steppers<|MERGE_RESOLUTION|>--- conflicted
+++ resolved
@@ -609,8 +609,7 @@
 
         if (bubbles_lagrange .and. .not. adap_dt) call s_update_lagrange_tdv_rk(stage=1)
 
-<<<<<<< HEAD
-#ifdef FRONTIER_UNIFIED
+#if defined(__NVCOMPILER_GPU_UNIFIED_MEM) || defined(FRONTIER_UNIFIED)
         #:call GPU_PARALLEL_LOOP(collapse=4)
             do i = 1, sys_size
                 do l = 0, p
@@ -622,19 +621,6 @@
                                 q_cons_ts(1)%vf(i)%sf(j, k, l) &
                                 + rhs_vf(i)%sf(j, k, l)
                         end do
-=======
-#if defined(__NVCOMPILER_GPU_UNIFIED_MEM) || defined(FRONTIER_UNIFIED)
-        $:GPU_PARALLEL_LOOP(collapse=4)
-        do i = 1, sys_size
-            do l = 0, p
-                do k = 0, n
-                    do j = 0, m
-                        q_cons_ts(2)%vf(i)%sf(j, k, l) = &
-                            q_cons_ts(1)%vf(i)%sf(j, k, l)
-                        q_cons_ts(1)%vf(i)%sf(j, k, l) = &
-                            q_cons_ts(1)%vf(i)%sf(j, k, l) &
-                            + dt*rhs_vf(i)%sf(j, k, l)
->>>>>>> fb50e908
                     end do
                 end do
             end do
@@ -719,8 +705,7 @@
 
         if (bubbles_lagrange .and. .not. adap_dt) call s_update_lagrange_tdv_rk(stage=2)
 
-<<<<<<< HEAD
-#ifdef FRONTIER_UNIFIED
+#if defined(__NVCOMPILER_GPU_UNIFIED_MEM) || defined(FRONTIER_UNIFIED)
         #:call GPU_PARALLEL_LOOP(collapse=4)
             do i = 1, sys_size
                 do l = 0, p
@@ -731,18 +716,6 @@
                                  + q_cons_ts(1)%vf(i)%sf(j, k, l) &
                                  + rhs_vf(i)%sf(j, k, l))/4._wp
                         end do
-=======
-#if defined(__NVCOMPILER_GPU_UNIFIED_MEM) || defined(FRONTIER_UNIFIED)
-        $:GPU_PARALLEL_LOOP(collapse=4)
-        do i = 1, sys_size
-            do l = 0, p
-                do k = 0, n
-                    do j = 0, m
-                        q_cons_ts(1)%vf(i)%sf(j, k, l) = &
-                            (q_cons_ts(2)%vf(i)%sf(j, k, l) &
-                             + q_cons_ts(1)%vf(i)%sf(j, k, l) &
-                             + dt*rhs_vf(i)%sf(j, k, l))/2._wp
->>>>>>> fb50e908
                     end do
                 end do
             end do
@@ -880,8 +853,7 @@
 
         if (bubbles_lagrange .and. .not. adap_dt) call s_update_lagrange_tdv_rk(stage=1)
 
-<<<<<<< HEAD
-#ifdef FRONTIER_UNIFIED
+#if defined(__NVCOMPILER_GPU_UNIFIED_MEM) || defined(FRONTIER_UNIFIED)
         #:call GPU_PARALLEL_LOOP(collapse=4)
             do i = 1, sys_size
                 do l = 0, p
@@ -893,19 +865,6 @@
                                 q_cons_ts(1)%vf(i)%sf(j, k, l) &
                                 + rhs_vf(i)%sf(j, k, l)
                         end do
-=======
-#if defined(__NVCOMPILER_GPU_UNIFIED_MEM) || defined(FRONTIER_UNIFIED)
-        $:GPU_PARALLEL_LOOP(collapse=4)
-        do i = 1, sys_size
-            do l = 0, p
-                do k = 0, n
-                    do j = 0, m
-                        q_cons_ts(2)%vf(i)%sf(j, k, l) = &
-                            q_cons_ts(1)%vf(i)%sf(j, k, l)
-                        q_cons_ts(1)%vf(i)%sf(j, k, l) = &
-                            q_cons_ts(1)%vf(i)%sf(j, k, l) &
-                            + dt*rhs_vf(i)%sf(j, k, l)
->>>>>>> fb50e908
                     end do
                 end do
             end do
@@ -990,8 +949,7 @@
 
         if (bubbles_lagrange .and. .not. adap_dt) call s_update_lagrange_tdv_rk(stage=2)
 
-<<<<<<< HEAD
-#if defined(FRONTIER_UNIFIED)
+#if  defined(__NVCOMPILER_GPU_UNIFIED_MEM) || defined(FRONTIER_UNIFIED)
         #:call GPU_PARALLEL_LOOP(collapse=4)
             do i = 1, sys_size
                 do l = 0, p
@@ -1002,18 +960,6 @@
                                  + q_cons_ts(1)%vf(i)%sf(j, k, l) &
                                  + rhs_vf(i)%sf(j, k, l))/4._wp
                         end do
-=======
-#if  defined(__NVCOMPILER_GPU_UNIFIED_MEM) || defined(FRONTIER_UNIFIED)
-        $:GPU_PARALLEL_LOOP(collapse=4)
-        do i = 1, sys_size
-            do l = 0, p
-                do k = 0, n
-                    do j = 0, m
-                        q_cons_ts(1)%vf(i)%sf(j, k, l) = &
-                            (3._wp*q_cons_ts(2)%vf(i)%sf(j, k, l) &
-                             + q_cons_ts(1)%vf(i)%sf(j, k, l) &
-                             + dt*rhs_vf(i)%sf(j, k, l))/4._wp
->>>>>>> fb50e908
                     end do
                 end do
             end do
@@ -1100,8 +1046,7 @@
 
         if (bubbles_lagrange .and. .not. adap_dt) call s_update_lagrange_tdv_rk(stage=3)
 
-<<<<<<< HEAD
-#ifdef FRONTIER_UNIFIED
+#if defined(__NVCOMPILER_GPU_UNIFIED_MEM) || defined(FRONTIER_UNIFIED)
         #:call GPU_PARALLEL_LOOP(collapse=4)
             do i = 1, sys_size
                 do l = 0, p
@@ -1112,18 +1057,6 @@
                                  + 2._wp*q_cons_ts(1)%vf(i)%sf(j, k, l) &
                                  + 2._wp*rhs_vf(i)%sf(j, k, l))/3._wp
                         end do
-=======
-#if defined(__NVCOMPILER_GPU_UNIFIED_MEM) || defined(FRONTIER_UNIFIED)
-        $:GPU_PARALLEL_LOOP(collapse=4)
-        do i = 1, sys_size
-            do l = 0, p
-                do k = 0, n
-                    do j = 0, m
-                        q_cons_ts(1)%vf(i)%sf(j, k, l) = &
-                            (q_cons_ts(2)%vf(i)%sf(j, k, l) &
-                             + 2._wp*q_cons_ts(1)%vf(i)%sf(j, k, l) &
-                             + 2._wp*dt*rhs_vf(i)%sf(j, k, l))/3._wp
->>>>>>> fb50e908
                     end do
                 end do
             end do
