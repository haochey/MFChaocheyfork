#:include 'macros.fpp'

module m_body_forces

    use m_derived_types        !< Definitions of the derived types

    use m_global_parameters    !< Definitions of the global parameters

    use m_variables_conversion

    use m_nvtx

! $:USE_GPU_MODULE()

    implicit none

    private; 
    public :: s_compute_body_forces_rhs, &
              s_initialize_body_forces_module, &
              s_finalize_body_forces_module

    real(wp), allocatable, dimension(:, :, :) :: rhoM
    $:GPU_DECLARE(create='[rhoM]')

contains

    !> This subroutine inializes the module global array of mixture
    !! densities in each grid cell
    impure subroutine s_initialize_body_forces_module

        ! Simulation is at least 2D
        if (n > 0) then
            ! Simulation is 3D
            if (p > 0) then
                @:ALLOCATE (rhoM(-buff_size:buff_size + m, &
                    -buff_size:buff_size + n, &
                    -buff_size:buff_size + p))
                ! Simulation is 2D
            else
                @:ALLOCATE (rhoM(-buff_size:buff_size + m, &
                    -buff_size:buff_size + n, &
                    0:0))
            end if
            ! Simulation is 1D
        else
            @:ALLOCATE (rhoM(-buff_size:buff_size + m, &
                0:0, &
                0:0))
        end if

    end subroutine s_initialize_body_forces_module

    !> This subroutine computes the acceleration at time t
    subroutine s_compute_acceleration(t)

        real(wp), intent(in) :: t

        if (m > 0) then
            accel_bf(1) = g_x + k_x*sin(w_x*t - p_x)
            if (n > 0) then
                accel_bf(2) = g_y + k_y*sin(w_y*t - p_y)
                if (p > 0) then
                    accel_bf(3) = g_z + k_z*sin(w_z*t - p_z)
                end if
            end if
        end if

        $:GPU_UPDATE(device='[accel_bf]')

    end subroutine s_compute_acceleration

    !> This subroutine calculates the mixture density at each cell
    !! center
    !! param q_cons_vf Conservative variable
    subroutine s_compute_mixture_density(q_cons_vf)

        type(scalar_field), dimension(sys_size), intent(in) :: q_cons_vf
        integer :: i, j, k, l !< standard iterators

        #:call GPU_PARALLEL_LOOP(collapse=3)
            do l = 0, p
                do k = 0, n
                    do j = 0, m
                        rhoM(j, k, l) = 0._wp
                        do i = 1, num_fluids
                            rhoM(j, k, l) = rhoM(j, k, l) + &
                                            q_cons_vf(contxb + i - 1)%sf(j, k, l)
                        end do
                    end do
                end do
            end do
        #:endcall GPU_PARALLEL_LOOP

    end subroutine s_compute_mixture_density

    !> This subroutine calculates the source term due to body forces
    !! so the system can be advanced in time
    !! @param q_cons_vf Conservative variables
    !! @param q_prim_vf Primitive variables
    subroutine s_compute_body_forces_rhs(q_prim_vf, q_cons_vf, rhs_vf)

        type(scalar_field), dimension(sys_size), intent(in) :: q_prim_vf
        type(scalar_field), dimension(sys_size), intent(in) :: q_cons_vf
        type(scalar_field), dimension(sys_size), intent(inout) :: rhs_vf

        integer :: i, j, k, l !< Loop variables

        call s_compute_acceleration(mytime)
        call s_compute_mixture_density(q_cons_vf)

        #:call GPU_PARALLEL_LOOP(collapse=4)
            do i = momxb, E_idx
                do l = 0, p
                    do k = 0, n
                        do j = 0, m
                            rhs_vf(i)%sf(j, k, l) = 0._wp
                        end do
                    end do
                end do
            end do
        #:endcall GPU_PARALLEL_LOOP

        if (bf_x) then ! x-direction body forces

<<<<<<< HEAD
            #:call GPU_PARALLEL_LOOP(collapse=3)
                do l = 0, p
                    do k = 0, n
                        do j = 0, m
                            rhs_vf(momxb)%sf(j, k, l) = rhs_vf(momxb)%sf(j, k, l) + &
                                                        rhoM(j, k, l)*accel_bf(1)
                            rhs_vf(E_idx)%sf(j, k, l) = rhs_vf(E_idx)%sf(j, k, l) + &
                                                        q_cons_vf(momxb)%sf(j, k, l)*accel_bf(1)
                        end do
=======
            $:GPU_PARALLEL_LOOP(collapse=3)
            do l = 0, p
                do k = 0, n
                    do j = 0, m
                        rhs_vf(momxb)%sf(j, k, l) = rhs_vf(momxb)%sf(j, k, l) + &
                                                    dt*rhoM(j, k, l)*accel_bf(1)
                        rhs_vf(E_idx)%sf(j, k, l) = rhs_vf(E_idx)%sf(j, k, l) + &
                                                    dt*q_cons_vf(momxb)%sf(j, k, l)*accel_bf(1)
>>>>>>> b3008d49
                    end do
                end do
            #:endcall GPU_PARALLEL_LOOP
        end if

        if (bf_y) then ! y-direction body forces

<<<<<<< HEAD
            #:call GPU_PARALLEL_LOOP(collapse=3)
                do l = 0, p
                    do k = 0, n
                        do j = 0, m
                            rhs_vf(momxb + 1)%sf(j, k, l) = rhs_vf(momxb + 1)%sf(j, k, l) + &
                                                            rhoM(j, k, l)*accel_bf(2)
                            rhs_vf(E_idx)%sf(j, k, l) = rhs_vf(E_idx)%sf(j, k, l) + &
                                                        q_cons_vf(momxb + 1)%sf(j, k, l)*accel_bf(2)
                        end do
=======
            $:GPU_PARALLEL_LOOP(collapse=3)
            do l = 0, p
                do k = 0, n
                    do j = 0, m
                        rhs_vf(momxb + 1)%sf(j, k, l) = rhs_vf(momxb + 1)%sf(j, k, l) + &
                                                        dt*rhoM(j, k, l)*accel_bf(2)
                        rhs_vf(E_idx)%sf(j, k, l) = rhs_vf(E_idx)%sf(j, k, l) + &
                                                    dt*q_cons_vf(momxb + 1)%sf(j, k, l)*accel_bf(2)
>>>>>>> b3008d49
                    end do
                end do
            #:endcall GPU_PARALLEL_LOOP
        end if

        if (bf_z) then ! z-direction body forces

<<<<<<< HEAD
            #:call GPU_PARALLEL_LOOP(collapse=3)
                do l = 0, p
                    do k = 0, n
                        do j = 0, m
                            rhs_vf(momxe)%sf(j, k, l) = rhs_vf(momxe)%sf(j, k, l) + &
                                                        (rhoM(j, k, l))*accel_bf(3)
                            rhs_vf(E_idx)%sf(j, k, l) = rhs_vf(E_idx)%sf(j, k, l) + &
                                                        q_cons_vf(momxe)%sf(j, k, l)*accel_bf(3)
                        end do
=======
            $:GPU_PARALLEL_LOOP(collapse=3)
            do l = 0, p
                do k = 0, n
                    do j = 0, m
                        rhs_vf(momxe)%sf(j, k, l) = rhs_vf(momxe)%sf(j, k, l) + &
                                                    dt*rhoM(j, k, l)*accel_bf(3)
                        rhs_vf(E_idx)%sf(j, k, l) = rhs_vf(E_idx)%sf(j, k, l) + &
                                                    dt*q_cons_vf(momxe)%sf(j, k, l)*accel_bf(3)
>>>>>>> b3008d49
                    end do
                end do
            #:endcall GPU_PARALLEL_LOOP

        end if

    end subroutine s_compute_body_forces_rhs

    impure subroutine s_finalize_body_forces_module

        @:DEALLOCATE(rhoM)

    end subroutine s_finalize_body_forces_module

end module m_body_forces<|MERGE_RESOLUTION|>--- conflicted
+++ resolved
@@ -122,26 +122,15 @@
 
         if (bf_x) then ! x-direction body forces
 
-<<<<<<< HEAD
             #:call GPU_PARALLEL_LOOP(collapse=3)
                 do l = 0, p
                     do k = 0, n
                         do j = 0, m
                             rhs_vf(momxb)%sf(j, k, l) = rhs_vf(momxb)%sf(j, k, l) + &
-                                                        rhoM(j, k, l)*accel_bf(1)
+                                                        dt*rhoM(j, k, l)*accel_bf(1)
                             rhs_vf(E_idx)%sf(j, k, l) = rhs_vf(E_idx)%sf(j, k, l) + &
-                                                        q_cons_vf(momxb)%sf(j, k, l)*accel_bf(1)
+                                                        dt*q_cons_vf(momxb)%sf(j, k, l)*accel_bf(1)
                         end do
-=======
-            $:GPU_PARALLEL_LOOP(collapse=3)
-            do l = 0, p
-                do k = 0, n
-                    do j = 0, m
-                        rhs_vf(momxb)%sf(j, k, l) = rhs_vf(momxb)%sf(j, k, l) + &
-                                                    dt*rhoM(j, k, l)*accel_bf(1)
-                        rhs_vf(E_idx)%sf(j, k, l) = rhs_vf(E_idx)%sf(j, k, l) + &
-                                                    dt*q_cons_vf(momxb)%sf(j, k, l)*accel_bf(1)
->>>>>>> b3008d49
                     end do
                 end do
             #:endcall GPU_PARALLEL_LOOP
@@ -149,26 +138,15 @@
 
         if (bf_y) then ! y-direction body forces
 
-<<<<<<< HEAD
             #:call GPU_PARALLEL_LOOP(collapse=3)
                 do l = 0, p
                     do k = 0, n
                         do j = 0, m
                             rhs_vf(momxb + 1)%sf(j, k, l) = rhs_vf(momxb + 1)%sf(j, k, l) + &
-                                                            rhoM(j, k, l)*accel_bf(2)
+                                                            dt*rhoM(j, k, l)*accel_bf(2)
                             rhs_vf(E_idx)%sf(j, k, l) = rhs_vf(E_idx)%sf(j, k, l) + &
-                                                        q_cons_vf(momxb + 1)%sf(j, k, l)*accel_bf(2)
+                                                        dt*q_cons_vf(momxb + 1)%sf(j, k, l)*accel_bf(2)
                         end do
-=======
-            $:GPU_PARALLEL_LOOP(collapse=3)
-            do l = 0, p
-                do k = 0, n
-                    do j = 0, m
-                        rhs_vf(momxb + 1)%sf(j, k, l) = rhs_vf(momxb + 1)%sf(j, k, l) + &
-                                                        dt*rhoM(j, k, l)*accel_bf(2)
-                        rhs_vf(E_idx)%sf(j, k, l) = rhs_vf(E_idx)%sf(j, k, l) + &
-                                                    dt*q_cons_vf(momxb + 1)%sf(j, k, l)*accel_bf(2)
->>>>>>> b3008d49
                     end do
                 end do
             #:endcall GPU_PARALLEL_LOOP
@@ -176,26 +154,15 @@
 
         if (bf_z) then ! z-direction body forces
 
-<<<<<<< HEAD
             #:call GPU_PARALLEL_LOOP(collapse=3)
                 do l = 0, p
                     do k = 0, n
                         do j = 0, m
                             rhs_vf(momxe)%sf(j, k, l) = rhs_vf(momxe)%sf(j, k, l) + &
-                                                        (rhoM(j, k, l))*accel_bf(3)
+                                                        dt*rhoM(j, k, l)*accel_bf(3)
                             rhs_vf(E_idx)%sf(j, k, l) = rhs_vf(E_idx)%sf(j, k, l) + &
-                                                        q_cons_vf(momxe)%sf(j, k, l)*accel_bf(3)
+                                                        dt*q_cons_vf(momxe)%sf(j, k, l)*accel_bf(3)
                         end do
-=======
-            $:GPU_PARALLEL_LOOP(collapse=3)
-            do l = 0, p
-                do k = 0, n
-                    do j = 0, m
-                        rhs_vf(momxe)%sf(j, k, l) = rhs_vf(momxe)%sf(j, k, l) + &
-                                                    dt*rhoM(j, k, l)*accel_bf(3)
-                        rhs_vf(E_idx)%sf(j, k, l) = rhs_vf(E_idx)%sf(j, k, l) + &
-                                                    dt*q_cons_vf(momxe)%sf(j, k, l)*accel_bf(3)
->>>>>>> b3008d49
                     end do
                 end do
             #:endcall GPU_PARALLEL_LOOP
