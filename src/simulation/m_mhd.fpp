--- conflicted
+++ resolved
@@ -76,11 +76,7 @@
         real(wp), dimension(3) :: v, B
         real(wp) :: divB, vdotB
 
-<<<<<<< HEAD
-        #:call GPU_PARALLEL_LOOP(collapse=3, private='[v, B]')
-=======
         #:call GPU_PARALLEL_LOOP(collapse=3, private='[v, B, r, divB, vdotB]')
->>>>>>> 0fcc08da
             do q = 0, p
                 do l = 0, n
                     do k = 0, m
